--- conflicted
+++ resolved
@@ -138,8 +138,6 @@
         specifier: ^0.10.0
         version: 0.10.0
 
-<<<<<<< HEAD
-=======
   packages/kitchen-sink:
     dependencies:
       '@vercel/analytics':
@@ -156,22 +154,21 @@
         version: 19.0.0(react@19.0.0)
       react-scan:
         specifier: ^0.1.3
-        version: 0.1.3(@remix-run/react@2.15.0(react-dom@19.0.0(react@19.0.0))(react@19.0.0)(typescript@5.7.3))(next@15.0.3(@babel/core@7.26.0)(react-dom@19.0.0(react@19.0.0))(react@19.0.0))(react-dom@19.0.0(react@19.0.0))(react-router-dom@6.28.0(react-dom@19.0.0(react@19.0.0))(react@19.0.0))(react-router@6.28.0(react@19.0.0))(react@19.0.0)(rollup@4.28.0)
+        version: 0.1.3(@remix-run/react@2.15.0(react-dom@19.0.0(react@19.0.0))(react@19.0.0)(typescript@5.7.3))(next@15.0.3(@babel/core@7.26.0)(react-dom@19.0.0(react@19.0.0))(react@19.0.0))(react-dom@19.0.0(react@19.0.0))(react-router-dom@6.28.0(react-dom@19.0.0(react@19.0.0))(react@19.0.0))(react-router@6.28.0(react@19.0.0))(react@19.0.0)(rollup@4.34.6)
       sugar-high:
         specifier: ^0.7.5
         version: 0.7.5
     devDependencies:
       '@vitejs/plugin-react':
         specifier: ^4.3.1
-        version: 4.3.1(vite@5.4.3(@types/node@22.13.1)(terser@5.36.0))
+        version: 4.3.4(vite@5.4.3(@types/node@22.13.1)(lightningcss@1.29.1)(terser@5.36.0))
       vite:
         specifier: ^5.4.3
-        version: 5.4.3(@types/node@22.13.1)(terser@5.36.0)
+        version: 5.4.3(@types/node@22.13.1)(lightningcss@1.29.1)(terser@5.36.0)
       vite-plugin-inspect:
         specifier: ^0.8.7
-        version: 0.8.7(rollup@4.28.0)(vite@5.4.3(@types/node@22.13.1)(terser@5.36.0))
-
->>>>>>> b6fd9f73
+        version: 0.8.9(rollup@4.34.6)(vite@5.4.3(@types/node@22.13.1)(lightningcss@1.29.1)(terser@5.36.0))
+
   packages/scan:
     dependencies:
       '@babel/core':
@@ -381,6 +378,9 @@
     resolution: {integrity: sha512-30iZtAPgz+LTIYoeivqYo853f02jBYSd5uGnGpkFV0M3xOt9aN73erkgYAmZU43x4VfqcnLxW9Kpg3R5LC4YYw==}
     engines: {node: '>=6.0.0'}
 
+  '@antfu/utils@0.7.10':
+    resolution: {integrity: sha512-+562v9k4aI80m1+VuMHehNJWLOFjBnXn3tdOitzD0il5b7smkSBal4+a3oKiQTbrwMmN/TBUMDvbdoWDehgOww==}
+
   '@babel/code-frame@7.26.2':
     resolution: {integrity: sha512-RJlIHRueQgwWitWgF8OdFYGZX328Ax5BCemNGlqHfplnRT9ESi8JkFlvaVYbS+UubVY6dpv87Fs2u5M29iNFVQ==}
     engines: {node: '>=6.9.0'}
@@ -1606,6 +1606,9 @@
   '@pnpm/npm-conf@2.3.1':
     resolution: {integrity: sha512-c83qWb22rNRuB0UaVCI0uRPNRr8Z0FWnEIvT47jiHAmOIUHbBOg5XvV7pM5x+rKn9HRpjxquDbXYSXr3fAKFcw==}
     engines: {node: '>=12'}
+
+  '@polka/url@1.0.0-next.28':
+    resolution: {integrity: sha512-8LduaNlMZGwdZ6qWrKlfa+2M4gahzFkprZiAt2TF8uS0qQgBizKXpXURqvTJ4WtmupWxaLqjRb2UCTe72mu+Aw==}
 
   '@preact/signals-core@1.8.0':
     resolution: {integrity: sha512-OBvUsRZqNmjzCZXWLxkZfhcgT+Fk8DDcT/8vD6a1xhDemodyy87UJRJfASMuSD8FaAIeGgGm85ydXhm7lr4fyA==}
@@ -2453,6 +2456,9 @@
   bippy@0.0.19:
     resolution: {integrity: sha512-xZ9JKYOkgtLjOVPo/wi7oU8JlDi9zIHwatG2zfuTMSCES3m+tf8XiCSBYUdQk2oIdn0AA2xsVtiIfI6z32TZ5g==}
 
+  bippy@0.0.21:
+    resolution: {integrity: sha512-E8WYEeiI6kxbxCS5k1un0crgMg3E9td4HrZNndBSJjoGs8/WZl31EyhKmOwVpuCCXNv1EymFueNHEWFgpknozw==}
+
   bippy@0.2.7:
     resolution: {integrity: sha512-LTCos3SmOJHrag0qF91tLUZMMw6wA+i15ESRBp71pvfNlTMYcxYoJHJ/pvFhd+29Wm5vfgVxBHV7kP5OKUUipg==}
 
@@ -2500,6 +2506,10 @@
   builtin-modules@3.3.0:
     resolution: {integrity: sha512-zhaCDicdLuWN5UbN5IMnFqNMhNfo919sH85y2/ea+5Yg9TsTkeZxpL+JLbp6cgYFS4sRLp3YV4S6yDuqVWHYOw==}
     engines: {node: '>=6'}
+
+  bundle-name@4.1.0:
+    resolution: {integrity: sha512-tjwM5exMg6BGRI+kNmTntNsvdZS1X8BFYS6tnJ2hdH0kVxM6/eVZ2xy+FqStSWvYmtfFMDLIxurorHwDKfDz5Q==}
+    engines: {node: '>=18'}
 
   bundle-require@5.0.0:
     resolution: {integrity: sha512-GuziW3fSSmopcx4KRymQEJVbZUfqlCqcq7dvs6TYwKRZiegK/2buMxQTPs6MGlNv50wms1699qYO54R8XfRX4w==}
@@ -2800,6 +2810,14 @@
   deep-is@0.1.4:
     resolution: {integrity: sha512-oIPzksmTg4/MriiaYGO+okXDT7ztn/w3Eptv/+gSIdMdKsJo0u4CfYNFJPy+4SKMuCqGw2wxnA+URMg3t8a/bQ==}
 
+  default-browser-id@5.0.0:
+    resolution: {integrity: sha512-A6p/pu/6fyBcA1TRz/GqWYPViplrftcW2gZC9q79ngNCKAeR/X3gcEdXQHl4KNXV+3wgIJ1CPkJQ3IHM6lcsyA==}
+    engines: {node: '>=18'}
+
+  default-browser@5.2.1:
+    resolution: {integrity: sha512-WY/3TUME0x3KPYdRRxEJJvXRHV4PyPoUsxtZa78lwItwRQRHhd2U9xOscaT/YTf8uCXIAjeJOFBVEh/7FtD8Xg==}
+    engines: {node: '>=18'}
+
   defer-to-connect@2.0.1:
     resolution: {integrity: sha512-4tvttepXG1VaYGrRibk5EwJd1t4udunSOVMdLSAL6mId1ix438oPwPZMALY41FCijukO1L0twNcGsdzS7dHgDg==}
     engines: {node: '>=10'}
@@ -2807,6 +2825,10 @@
   define-data-property@1.1.4:
     resolution: {integrity: sha512-rBMvIzlpA8v6E+SJZoo++HAYqsLrkg7MSfIinMPFhmkorw7X+dOXVJQs+QT69zGkzMyfDnIMN2Wid1+NbL3T+A==}
     engines: {node: '>= 0.4'}
+
+  define-lazy-prop@3.0.0:
+    resolution: {integrity: sha512-N+MeXYoqr3pOgn8xfyRPREN7gHakLYjhsHhWGT3fWAiL4IkAt0iDw14QiiEm2bE30c5XX5q0FtAA3CK5f9/BUg==}
+    engines: {node: '>=12'}
 
   define-properties@1.2.1:
     resolution: {integrity: sha512-8QmQKqEASLd5nx0U1B1okLElbUuuttJ/AnYmRXbbbGDWh6uS208EjD4Xqq/I9wK7u0v6O08XhTWnt5XtEbR6Dg==}
@@ -2905,15 +2927,13 @@
     resolution: {integrity: sha512-LMHl3dXhTcfv8gM4kEzIUeTQ+7fpdA0l2tUf34BddXPkz2A5xJ5L/Pchd5BL6rdccM9QGvu0sWZzK1Z1t4wwyg==}
     engines: {node: '>=10.13.0'}
 
-<<<<<<< HEAD
   enhanced-resolve@5.18.1:
     resolution: {integrity: sha512-ZSW3ma5GkcQBIpwZTSRAI8N71Uuwgs93IezB7mf7R60tC8ZbJideoDNKjHn2O9KIlx6rkGTTEk1xUCK2E1Y2Yg==}
     engines: {node: '>=10.13.0'}
-=======
+
   enquirer@2.4.1:
     resolution: {integrity: sha512-rRqJg/6gd538VHvR3PSrdRBb/1Vy2YfzHqzvbhGIQpDRKIa4FgV/54b5Q1xYSxOOwKvjXweS26E0Q+nAMwp2pQ==}
     engines: {node: '>=8.6'}
->>>>>>> b6fd9f73
 
   entities@4.5.0:
     resolution: {integrity: sha512-V0hjH4dGPh9Ao5p0MoRY6BVqtwCjhz6vI5LT8AJ55H+4g9/4vbHx1I54fS0XuclLhDHArPQCiMjDxjaL8fPxhw==}
@@ -2921,6 +2941,9 @@
 
   error-ex@1.3.2:
     resolution: {integrity: sha512-7dFHNmqeFSEt2ZBsCriorKnn3Z2pj+fd9kmI6QoWw4//DL+icEBfc0U7qJCisqrTsKTjw4fNFy2pW9OqStD84g==}
+
+  error-stack-parser-es@0.1.5:
+    resolution: {integrity: sha512-xHku1X40RO+fO8yJ8Wh2f2rZWVjqyhb1zgq1yZ8aZRQkv6OOKhKWRUaht3eSCUbAOBaKIgM+ykwFLE+QUxgGeg==}
 
   es-abstract@1.23.5:
     resolution: {integrity: sha512-vlmniQ0WNPwXqA0BnmwV3Ng7HxiGlh6r5U6JcTMNx8OilcAGqVJBHJcPjqOMaczU9fRuRK5Px2BdVyPRnKMMVQ==}
@@ -3672,6 +3695,11 @@
     engines: {node: '>=8'}
     hasBin: true
 
+  is-docker@3.0.0:
+    resolution: {integrity: sha512-eljcgEDlEns/7AXFosB5K/2nCM4P7FQPkGc/DWLy5rmFEWvZayGrik1d9/QIY5nJ4f9YsVvBkA6kJpHn9rISdQ==}
+    engines: {node: ^12.20.0 || ^14.13.1 || >=16.0.0}
+    hasBin: true
+
   is-extglob@2.1.1:
     resolution: {integrity: sha512-SbKbANkN603Vi4jEZv49LeVJMn4yGwsbzZworEoyEiutsN3nJYdbO36zfhGJ6QEDpOZIFkDtnq5JRxmvl3jsoQ==}
     engines: {node: '>=0.10.0'}
@@ -3692,6 +3720,11 @@
     resolution: {integrity: sha512-xelSayHH36ZgE7ZWhli7pW34hNbNl8Ojv5KVmkJD4hBdD3th8Tfk9vYasLM+mXWOZhFkgZfxhLSnrwRr4elSSg==}
     engines: {node: '>=0.10.0'}
 
+  is-inside-container@1.0.0:
+    resolution: {integrity: sha512-KIYLCCJghfHZxqjYBE7rEy0OBuTd5xCHS7tHVgvCLkx7StIoaxwNW3hCALgEUjFfeRk+MG/Qxmp/vtETEF3tRA==}
+    engines: {node: '>=14.16'}
+    hasBin: true
+
   is-installed-globally@0.4.0:
     resolution: {integrity: sha512-iwGqO3J21aaSkC7jWnHP/difazwS7SFeIqxv6wEtLU8Y5KlzFTjyqcSIT0d8s4+dDhKytsk9PJZ2BkS5eZwQRQ==}
     engines: {node: '>=10'}
@@ -3797,6 +3830,10 @@
   is-wsl@2.2.0:
     resolution: {integrity: sha512-fKzAra0rGJUUBwGBgNkHZuToZcn+TtXHpeCgmkMJMMYx1sQDYaCSyjJBSCa2nH1DGm7s3n1oBnohoVTBaN7Lww==}
     engines: {node: '>=8'}
+
+  is-wsl@3.1.0:
+    resolution: {integrity: sha512-UcVfVfaK4Sc4m7X3dUSoHoozQGBEFeDC+zVo06t98xe8CzHSZZBekNXH+tu0NalHolcJ/QAGqS46Hef7QXBIMw==}
+    engines: {node: '>=16'}
 
   is-yarn-global@0.4.1:
     resolution: {integrity: sha512-/kppl+R+LO5VmhYSEWARUFjodS25D68gvj8W7z0I7OWhUla5xWu8KL6CtB2V0R6yqhnRgbcaREMr4EEM6htLPQ==}
@@ -4167,6 +4204,10 @@
   mri@1.2.0:
     resolution: {integrity: sha512-tzzskb3bG8LvYGFF/mDTpq3jpI6Q9wc3LEmBaghu+DdCssd1FakN7Bc0hVNmEyGq1bq3RgfkCb3cmQLpNPOroA==}
     engines: {node: '>=4'}
+
+  mrmime@2.0.0:
+    resolution: {integrity: sha512-eu38+hdgojoyq63s+yTpN4XMBdt5l8HhMhc4VKLO9KM5caLIBvUm4thi7fFaxyTmCKeNnXZ5pAlBwCUnhA09uw==}
+    engines: {node: '>=10'}
 
   ms@2.0.0:
     resolution: {integrity: sha512-Tpp60P6IUJDTuOq/5Z8cdskzJujfwqfOTkrwIwj7IRISpnkJnT6SyJ4PCPnGMoFjC9ddhal5KVIYtAt97ix05A==}
@@ -4328,6 +4369,10 @@
     resolution: {integrity: sha512-1FlR+gjXK7X+AsAHso35MnyN5KqGwJRi/31ft6x0M194ht7S+rWAvd7PHss9xSKMzE0asv1pyIHaJYq+BbacAQ==}
     engines: {node: '>=12'}
 
+  open@10.1.0:
+    resolution: {integrity: sha512-mnkeQ1qP5Ue2wd+aivTD3NHd/lZ96Lu0jgf0pwktLPtx6cTZiH7tyeGRRHs0zX0rbrahXPnXlUnbeXyaBBuIaw==}
+    engines: {node: '>=18'}
+
   optionator@0.9.4:
     resolution: {integrity: sha512-6IpQ7mKUxRcZNLIObR0hz7lxsapSSIYNZJwXPGeF0mTVqGKFIXj1DQcMoT22S3ROcLyY/rz0PWaWZ9ayWmad9g==}
     engines: {node: '>= 0.8.0'}
@@ -4464,6 +4509,9 @@
 
   pathval@1.1.1:
     resolution: {integrity: sha512-Dp6zGqpTdETdR63lehJYPeIOqpiNBNtc7BpWSLrOje7UaIsE5aY92r/AunQA7rsXvet3lrJ3JnZX29UPTKXyKQ==}
+
+  perfect-debounce@1.0.0:
+    resolution: {integrity: sha512-xCy9V055GLEqoFaHoC1SoLIaLmWctgCUaBaWxDZ7/Zx4CTyX7cJQLJOok/orfjZAh9kEYpjJa4d0KcJmCbctZA==}
 
   picocolors@1.1.1:
     resolution: {integrity: sha512-xceH2snhtb5M9liqDsmEw56le376mTZkEX/jEb/RxNFyegNul7eNslCXP9FDj/Lcu0X8KEyMceP2ntpaHrDEVA==}
@@ -4902,6 +4950,10 @@
     engines: {node: '>=18.0.0', npm: '>=8.0.0'}
     hasBin: true
 
+  run-applescript@7.0.0:
+    resolution: {integrity: sha512-9by4Ij99JUr/MCFBUkDKLWK3G9HVXmabKz9U5MlIAIuvuzkiOicRYs8XJLxX+xahD+mLiiCYDqF9dKAgtzKP1A==}
+    engines: {node: '>=18'}
+
   run-parallel@1.2.0:
     resolution: {integrity: sha512-5l4VyZR86LZ/lDxZTR6jqL8AFE2S0IFLMP26AbjsLVADxHdhB/c0GUsH+y39UfCi3dzz8OlQuPmnaJOMoDHQBA==}
 
@@ -5015,6 +5067,10 @@
 
   simple-swizzle@0.2.2:
     resolution: {integrity: sha512-JA//kQgZtbuY83m+xT+tXJkmJncGMTFT+C+g2h2R9uxkYIrE2yy9sgmcLhCnw57/WSD+Eh3J97FPEDFnbXnDUg==}
+
+  sirv@3.0.0:
+    resolution: {integrity: sha512-BPwJGUeDaDCHihkORDchNyyTvWFhcusy1XMmhEVTQTwGeybFbp8YEmB+njbPnth1FibULBSBVwCQni25XlCUDg==}
+    engines: {node: '>=18'}
 
   sisteransi@1.0.5:
     resolution: {integrity: sha512-bLGGlR1QxBcynn2d5YmDX4MGjlZvy2MRBDRNHLJ8VI6l6+9FUiyTFNJ0IveOSP0bcXgVDPRcfGqA0pjaqUpfVg==}
@@ -5192,6 +5248,9 @@
     engines: {node: '>=16 || 14 >=14.17'}
     hasBin: true
 
+  sugar-high@0.7.5:
+    resolution: {integrity: sha512-lfGxo0il0Mx4WLdXEt0WsJ8V3QkQWssXnolj5xBurzlGJW07LuwmJWKtS0B2WJ5XWz1439RHngXAmzsnLD0rFA==}
+
   supports-color@5.5.0:
     resolution: {integrity: sha512-QjVjwdXIt408MIiAqCX4oUKsgU2EqAGzs2Ppkm4aQYbjm+ZEWEcW4SfFNTr4uMNZma0ey4f5lgLrkB0aX0QMow==}
     engines: {node: '>=4'}
@@ -5284,6 +5343,10 @@
   to-regex-range@5.0.1:
     resolution: {integrity: sha512-65P7iz6X5yEr1cwcgvQxbbIw7Uk3gOy5dIdtZ4rDveLqhrdJP+Li/Hx6tyK0NEb+2GCyneCMJiGqrADCSNk8sQ==}
     engines: {node: '>=8.0'}
+
+  totalist@3.0.1:
+    resolution: {integrity: sha512-sf4i37nQ2LBx4m3wB74y+ubopq6W/dIzXg0FDGjsYnZHVa1Da8FH853wlL2gtUhg+xJXjfk3kUZS3BRoQeoQBQ==}
+    engines: {node: '>=6'}
 
   tr46@1.0.1:
     resolution: {integrity: sha512-dTpowEjclQ7Kgx5SdBkqRzVhERQXov8/l9Ft9dVM9fmg0W0KQSVaXX9T4i6twCPNtYiZM53lpSSUAwJbFPOHxA==}
@@ -5489,6 +5552,16 @@
     resolution: {integrity: sha512-9pGEPYsHy+7Ok7d6FkvniCmMI58IJ4KfFSK0Xq2FHWPQoBRpJKubaNBvMcXm0+uAwS6K2Rh9qJOKijdgqrjN+Q==}
     engines: {node: ^18.0.0 || >=20.0.0}
     hasBin: true
+
+  vite-plugin-inspect@0.8.9:
+    resolution: {integrity: sha512-22/8qn+LYonzibb1VeFZmISdVao5kC22jmEKm24vfFE8siEn47EpVcCLYMv6iKOYMJfjSvSJfueOwcFCkUnV3A==}
+    engines: {node: '>=14'}
+    peerDependencies:
+      '@nuxt/kit': '*'
+      vite: ^3.1.0 || ^4.0.0 || ^5.0.0-0 || ^6.0.1
+    peerDependenciesMeta:
+      '@nuxt/kit':
+        optional: true
 
   vite-plugin-web-extension@4.4.3:
     resolution: {integrity: sha512-xOQR4o5bfxnZDlVxDYoK/aZO9Tt92CItaGybrKC41rl218Of5fsLDQDYR95rQd2wg8DnT8R9CEheQ++lmP+Euw==}
@@ -5817,6 +5890,8 @@
       '@jridgewell/gen-mapping': 0.3.5
       '@jridgewell/trace-mapping': 0.3.25
 
+  '@antfu/utils@0.7.10': {}
+
   '@babel/code-frame@7.26.2':
     dependencies:
       '@babel/helper-validator-identifier': 7.25.9
@@ -6777,6 +6852,8 @@
       '@pnpm/network.ca-file': 1.0.2
       config-chain: 1.1.13
 
+  '@polka/url@1.0.0-next.28': {}
+
   '@preact/signals-core@1.8.0': {}
 
   '@preact/signals@1.3.1(preact@10.25.1)':
@@ -7344,6 +7421,12 @@
       eslint-visitor-keys: 3.4.3
 
   '@ungap/structured-clone@1.2.0': {}
+
+  '@vercel/analytics@1.4.1(@remix-run/react@2.15.0(react-dom@19.0.0(react@19.0.0))(react@19.0.0)(typescript@5.7.3))(next@15.0.3(@babel/core@7.26.0)(react-dom@19.0.0(react@19.0.0))(react@19.0.0))(react@19.0.0)':
+    optionalDependencies:
+      '@remix-run/react': 2.15.0(react-dom@19.0.0(react@19.0.0))(react@19.0.0)(typescript@5.7.3)
+      next: 15.0.3(@babel/core@7.26.0)(react-dom@19.0.0(react@19.0.0))(react@19.0.0)
+      react: 19.0.0
 
   '@vercel/analytics@1.4.1(@remix-run/react@2.15.0(react-dom@19.0.0-rc-66855b96-20241106(react@19.0.0-rc-66855b96-20241106))(react@19.0.0-rc-66855b96-20241106)(typescript@5.7.3))(next@15.0.3(@babel/core@7.26.0)(react-dom@19.0.0-rc-66855b96-20241106(react@19.0.0-rc-66855b96-20241106))(react@19.0.0-rc-66855b96-20241106))(react@19.0.0-rc-66855b96-20241106)':
     optionalDependencies:
@@ -7427,6 +7510,17 @@
       - supports-color
       - vitest
 
+  '@vitejs/plugin-react@4.3.4(vite@5.4.3(@types/node@22.13.1)(lightningcss@1.29.1)(terser@5.36.0))':
+    dependencies:
+      '@babel/core': 7.26.0
+      '@babel/plugin-transform-react-jsx-self': 7.25.9(@babel/core@7.26.0)
+      '@babel/plugin-transform-react-jsx-source': 7.25.9(@babel/core@7.26.0)
+      '@types/babel__core': 7.20.5
+      react-refresh: 0.14.2
+      vite: 5.4.3(@types/node@22.13.1)(lightningcss@1.29.1)(terser@5.36.0)
+    transitivePeerDependencies:
+      - supports-color
+
   '@vitejs/plugin-react@4.3.4(vite@6.0.7(@types/node@22.13.1)(jiti@2.4.2)(lightningcss@1.29.1)(terser@5.36.0)(yaml@2.6.1))':
     dependencies:
       '@babel/core': 7.26.0
@@ -7701,6 +7795,8 @@
 
   bippy@0.0.19: {}
 
+  bippy@0.0.21: {}
+
   bippy@0.2.7: {}
 
   bl@4.1.0:
@@ -7765,6 +7861,10 @@
       ieee754: 1.2.1
 
   builtin-modules@3.3.0: {}
+
+  bundle-name@4.1.0:
+    dependencies:
+      run-applescript: 7.0.0
 
   bundle-require@5.0.0(esbuild@0.23.1):
     dependencies:
@@ -8085,6 +8185,13 @@
 
   deep-is@0.1.4: {}
 
+  default-browser-id@5.0.0: {}
+
+  default-browser@5.2.1:
+    dependencies:
+      bundle-name: 4.1.0
+      default-browser-id: 5.0.0
+
   defer-to-connect@2.0.1: {}
 
   define-data-property@1.1.4:
@@ -8093,6 +8200,8 @@
       es-errors: 1.3.0
       gopd: 1.1.0
 
+  define-lazy-prop@3.0.0: {}
+
   define-properties@1.2.1:
     dependencies:
       define-data-property: 1.1.4
@@ -8181,23 +8290,23 @@
       graceful-fs: 4.2.11
       tapable: 2.2.1
 
-<<<<<<< HEAD
   enhanced-resolve@5.18.1:
     dependencies:
       graceful-fs: 4.2.11
       tapable: 2.2.1
-=======
+
   enquirer@2.4.1:
     dependencies:
       ansi-colors: 4.1.3
       strip-ansi: 6.0.1
->>>>>>> b6fd9f73
 
   entities@4.5.0: {}
 
   error-ex@1.3.2:
     dependencies:
       is-arrayish: 0.2.1
+
+  error-stack-parser-es@0.1.5: {}
 
   es-abstract@1.23.5:
     dependencies:
@@ -9297,6 +9406,8 @@
 
   is-docker@2.2.1: {}
 
+  is-docker@3.0.0: {}
+
   is-extglob@2.1.1: {}
 
   is-finalizationregistry@1.1.0:
@@ -9312,6 +9423,10 @@
   is-glob@4.0.3:
     dependencies:
       is-extglob: 2.1.1
+
+  is-inside-container@1.0.0:
+    dependencies:
+      is-docker: 3.0.0
 
   is-installed-globally@0.4.0:
     dependencies:
@@ -9395,6 +9510,10 @@
   is-wsl@2.2.0:
     dependencies:
       is-docker: 2.2.1
+
+  is-wsl@3.1.0:
+    dependencies:
+      is-inside-container: 1.0.0
 
   is-yarn-global@0.4.1: {}
 
@@ -9713,6 +9832,8 @@
     optional: true
 
   mri@1.2.0: {}
+
+  mrmime@2.0.0: {}
 
   ms@2.0.0: {}
 
@@ -9943,6 +10064,13 @@
     dependencies:
       mimic-fn: 4.0.0
 
+  open@10.1.0:
+    dependencies:
+      default-browser: 5.2.1
+      define-lazy-prop: 3.0.0
+      is-inside-container: 1.0.0
+      is-wsl: 3.1.0
+
   optionator@0.9.4:
     dependencies:
       deep-is: 0.1.4
@@ -10070,6 +10198,8 @@
   pathe@1.1.2: {}
 
   pathval@1.1.1: {}
+
+  perfect-debounce@1.0.0: {}
 
   picocolors@1.1.1: {}
 
@@ -10332,17 +10462,7 @@
       react: 19.0.0-rc-66855b96-20241106
     optional: true
 
-<<<<<<< HEAD
   react-scan@0.0.48(@remix-run/react@2.15.0(react-dom@19.0.0-rc-66855b96-20241106(react@19.0.0-rc-66855b96-20241106))(react@19.0.0-rc-66855b96-20241106)(typescript@5.7.3))(next@15.0.3(@babel/core@7.26.0)(react-dom@19.0.0-rc-66855b96-20241106(react@19.0.0-rc-66855b96-20241106))(react@19.0.0-rc-66855b96-20241106))(react-dom@19.0.0-rc-66855b96-20241106(react@19.0.0-rc-66855b96-20241106))(react-router-dom@6.28.0(react-dom@19.0.0-rc-66855b96-20241106(react@19.0.0-rc-66855b96-20241106))(react@19.0.0-rc-66855b96-20241106))(react-router@6.28.0(react@19.0.0-rc-66855b96-20241106))(react@19.0.0-rc-66855b96-20241106)(rollup@4.34.6):
-=======
-  react-router@6.28.0(react@19.0.0-rc.1):
-    dependencies:
-      '@remix-run/router': 1.21.0
-      react: 19.0.0-rc.1
-    optional: true
-
-  react-scan@0.0.48(@remix-run/react@2.15.0(react-dom@19.0.0-rc-66855b96-20241106(react@19.0.0-rc-66855b96-20241106))(react@19.0.0-rc-66855b96-20241106)(typescript@5.7.3))(next@15.0.3(@babel/core@7.26.0)(react-dom@19.0.0-rc-66855b96-20241106(react@19.0.0-rc-66855b96-20241106))(react@19.0.0-rc-66855b96-20241106))(react-dom@19.0.0-rc-66855b96-20241106(react@19.0.0-rc-66855b96-20241106))(react-router-dom@6.28.0(react-dom@19.0.0-rc-66855b96-20241106(react@19.0.0-rc-66855b96-20241106))(react@19.0.0-rc-66855b96-20241106))(react-router@6.28.0(react@19.0.0-rc-66855b96-20241106))(react@19.0.0-rc-66855b96-20241106)(rollup@4.28.0):
->>>>>>> b6fd9f73
     dependencies:
       '@babel/core': 7.26.0
       '@babel/generator': 7.26.2
@@ -10593,6 +10713,8 @@
       '@rollup/rollup-win32-x64-msvc': 4.34.6
       fsevents: 2.3.3
 
+  run-applescript@7.0.0: {}
+
   run-parallel@1.2.0:
     dependencies:
       queue-microtask: 1.2.3
@@ -10727,6 +10849,12 @@
       is-arrayish: 0.3.2
     optional: true
 
+  sirv@3.0.0:
+    dependencies:
+      '@polka/url': 1.0.0-next.28
+      mrmime: 2.0.0
+      totalist: 3.0.1
+
   sisteransi@1.0.5: {}
 
   slash@3.0.0: {}
@@ -10934,6 +11062,8 @@
       mz: 2.7.0
       pirates: 4.0.6
       ts-interface-checker: 0.1.13
+
+  sugar-high@0.7.5: {}
 
   supports-color@5.5.0:
     dependencies:
@@ -11039,6 +11169,8 @@
     dependencies:
       is-number: 7.0.0
 
+  totalist@3.0.1: {}
+
   tr46@1.0.1:
     dependencies:
       punycode: 2.3.1
@@ -11278,6 +11410,22 @@
       - supports-color
       - terser
     optional: true
+
+  vite-plugin-inspect@0.8.9(rollup@4.34.6)(vite@5.4.3(@types/node@22.13.1)(lightningcss@1.29.1)(terser@5.36.0)):
+    dependencies:
+      '@antfu/utils': 0.7.10
+      '@rollup/pluginutils': 5.1.3(rollup@4.34.6)
+      debug: 4.3.7
+      error-stack-parser-es: 0.1.5
+      fs-extra: 11.2.0
+      open: 10.1.0
+      perfect-debounce: 1.0.0
+      picocolors: 1.1.1
+      sirv: 3.0.0
+      vite: 5.4.3(@types/node@22.13.1)(lightningcss@1.29.1)(terser@5.36.0)
+    transitivePeerDependencies:
+      - rollup
+      - supports-color
 
   vite-plugin-web-extension@4.4.3(@types/node@22.13.1)(jiti@2.4.2)(lightningcss@1.29.1)(terser@5.36.0):
     dependencies:
@@ -11334,8 +11482,8 @@
   vite@5.4.3(@types/node@20.17.10)(lightningcss@1.29.1)(terser@5.36.0):
     dependencies:
       esbuild: 0.21.5
-      postcss: 8.4.49
-      rollup: 4.28.0
+      postcss: 8.5.1
+      rollup: 4.34.6
     optionalDependencies:
       '@types/node': 20.17.10
       fsevents: 2.3.3
@@ -11345,14 +11493,25 @@
   vite@5.4.3(@types/node@22.10.2)(lightningcss@1.29.1)(terser@5.36.0):
     dependencies:
       esbuild: 0.21.5
-      postcss: 8.4.49
-      rollup: 4.28.0
+      postcss: 8.5.1
+      rollup: 4.34.6
     optionalDependencies:
       '@types/node': 22.10.2
       fsevents: 2.3.3
       lightningcss: 1.29.1
       terser: 5.36.0
     optional: true
+
+  vite@5.4.3(@types/node@22.13.1)(lightningcss@1.29.1)(terser@5.36.0):
+    dependencies:
+      esbuild: 0.21.5
+      postcss: 8.5.1
+      rollup: 4.34.6
+    optionalDependencies:
+      '@types/node': 22.13.1
+      fsevents: 2.3.3
+      lightningcss: 1.29.1
+      terser: 5.36.0
 
   vite@6.0.7(@types/node@22.13.1)(jiti@2.4.2)(lightningcss@1.29.1)(terser@5.36.0)(yaml@2.6.1):
     dependencies:
