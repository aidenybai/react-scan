--- conflicted
+++ resolved
@@ -10,11 +10,7 @@
     dependencies:
       '@vercel/speed-insights':
         specifier: ^1.1.0
-<<<<<<< HEAD
         version: 1.1.0(next@15.0.3(@babel/core@7.26.0)(react-dom@19.0.0-rc-66855b96-20241106(react@19.0.0-rc-66855b96-20241106))(react@19.0.0-rc-66855b96-20241106))(react@19.0.0-rc-66855b96-20241106)
-=======
-        version: 1.1.0(next@15.0.3(react-dom@19.0.0-rc-66855b96-20241106(react@19.0.0-rc-66855b96-20241106))(react@19.0.0-rc-66855b96-20241106))(react@19.0.0-rc-66855b96-20241106)
->>>>>>> e4cd3ee7
     devDependencies:
       '@types/node':
         specifier: ^22.10.2
@@ -27,7 +23,6 @@
         version: 6.0.0(eslint@8.57.1)(typescript@5.4.5)
       '@vercel/style-guide':
         specifier: ^6.0.0
-<<<<<<< HEAD
         version: 6.0.0(eslint@8.57.1)(prettier@3.3.3)(typescript@5.4.5)(vitest@1.0.0(@types/node@22.10.2)(terser@5.36.0))
       boxen:
         specifier: ^8.0.1
@@ -35,9 +30,6 @@
       chalk:
         specifier: ^5.3.0
         version: 5.3.0
-=======
-        version: 6.0.0(eslint@8.57.1)(prettier@3.3.3)(typescript@5.6.3)(vitest@1.0.0(@types/node@22.10.1)(terser@5.36.0))
->>>>>>> e4cd3ee7
       eslint:
         specifier: ^8.57.1
         version: 8.57.1
@@ -104,11 +96,7 @@
     dependencies:
       '@vercel/analytics':
         specifier: ^1.4.0
-<<<<<<< HEAD
         version: 1.4.1(@remix-run/react@2.15.0(react-dom@19.0.0-rc.1(react@19.0.0-rc.1))(react@19.0.0-rc.1)(typescript@5.6.3))(next@15.0.3(@babel/core@7.26.0)(babel-plugin-react-compiler@19.0.0-beta-a7bf2bd-20241110)(react-dom@19.0.0-rc.1(react@19.0.0-rc.1))(react@19.0.0-rc.1))(react@19.0.0-rc.1)
-=======
-        version: 1.4.0(@remix-run/react@2.15.0(react-dom@19.0.0-rc.1(react@19.0.0-rc.1))(react@19.0.0-rc.1)(typescript@5.6.3))(next@15.0.3(babel-plugin-react-compiler@19.0.0-beta-a7bf2bd-20241110)(react-dom@19.0.0-rc.1(react@19.0.0-rc.1))(react@19.0.0-rc.1))(react@19.0.0-rc.1)
->>>>>>> e4cd3ee7
       babel-plugin-react-compiler:
         specifier: 19.0.0-beta-a7bf2bd-20241110
         version: 19.0.0-beta-a7bf2bd-20241110
@@ -208,30 +196,18 @@
       '@types/react-router':
         specifier: ^5.1.0
         version: 5.1.20
-<<<<<<< HEAD
+      '@vercel/style-guide':
+        specifier: ^6.0.0
+        version: 6.0.0(eslint@8.57.1)(prettier@3.3.3)(typescript@5.6.3)(vitest@1.0.0(@types/node@20.17.10)(terser@5.36.0))
       autoprefixer:
         specifier: ^10.4.20
         version: 10.4.20(postcss@8.4.49)
       clsx:
         specifier: ^2.1.1
         version: 2.1.1
-=======
-      '@typescript-eslint/eslint-plugin':
-        specifier: ^6.0.0
-        version: 6.0.0(@typescript-eslint/parser@6.0.0(eslint@8.57.1)(typescript@5.6.3))(eslint@8.57.1)(typescript@5.6.3)
-      '@typescript-eslint/parser':
-        specifier: ^6.0.0
-        version: 6.0.0(eslint@8.57.1)(typescript@5.6.3)
-      '@vercel/style-guide':
-        specifier: ^6.0.0
-        version: 6.0.0(eslint@8.57.1)(prettier@3.3.3)(typescript@5.6.3)(vitest@1.0.0(@types/node@20.17.9)(terser@5.36.0))
       es-module-lexer:
         specifier: ^1.5.4
         version: 1.5.4
-      eslint:
-        specifier: ^8.0.0
-        version: 8.57.1
->>>>>>> e4cd3ee7
       next:
         specifier: '*'
         version: 15.0.3(@babel/core@7.26.0)(react-dom@18.2.0(react@18.2.0))(react@18.2.0)
@@ -282,13 +258,13 @@
     dependencies:
       '@vercel/analytics':
         specifier: ^1.4.1
-        version: 1.4.1(@remix-run/react@2.15.0(react-dom@19.0.0-rc-66855b96-20241106(react@19.0.0-rc-66855b96-20241106))(react@19.0.0-rc-66855b96-20241106)(typescript@5.6.3))(next@15.0.3(react-dom@19.0.0-rc-66855b96-20241106(react@19.0.0-rc-66855b96-20241106))(react@19.0.0-rc-66855b96-20241106))(react@19.0.0-rc-66855b96-20241106)
+        version: 1.4.1(@remix-run/react@2.15.0(react-dom@19.0.0-rc-66855b96-20241106(react@19.0.0-rc-66855b96-20241106))(react@19.0.0-rc-66855b96-20241106)(typescript@5.6.3))(next@15.0.3(@babel/core@7.26.0)(react-dom@19.0.0-rc-66855b96-20241106(react@19.0.0-rc-66855b96-20241106))(react@19.0.0-rc-66855b96-20241106))(react@19.0.0-rc-66855b96-20241106)
       '@vercel/speed-insights':
         specifier: ^1.1.0
-        version: 1.1.0(next@15.0.3(react-dom@19.0.0-rc-66855b96-20241106(react@19.0.0-rc-66855b96-20241106))(react@19.0.0-rc-66855b96-20241106))(react@19.0.0-rc-66855b96-20241106)
+        version: 1.1.0(next@15.0.3(@babel/core@7.26.0)(react-dom@19.0.0-rc-66855b96-20241106(react@19.0.0-rc-66855b96-20241106))(react@19.0.0-rc-66855b96-20241106))(react@19.0.0-rc-66855b96-20241106)
       next:
         specifier: 15.0.3
-        version: 15.0.3(react-dom@19.0.0-rc-66855b96-20241106(react@19.0.0-rc-66855b96-20241106))(react@19.0.0-rc-66855b96-20241106)
+        version: 15.0.3(@babel/core@7.26.0)(react-dom@19.0.0-rc-66855b96-20241106(react@19.0.0-rc-66855b96-20241106))(react@19.0.0-rc-66855b96-20241106)
       react:
         specifier: 19.0.0-rc-66855b96-20241106
         version: 19.0.0-rc-66855b96-20241106
@@ -297,7 +273,7 @@
         version: 19.0.0-rc-66855b96-20241106(react@19.0.0-rc-66855b96-20241106)
       react-scan:
         specifier: ^0.0.42
-        version: 0.0.42(@remix-run/react@2.15.0(react-dom@19.0.0-rc-66855b96-20241106(react@19.0.0-rc-66855b96-20241106))(react@19.0.0-rc-66855b96-20241106)(typescript@5.6.3))(next@15.0.3(react-dom@19.0.0-rc-66855b96-20241106(react@19.0.0-rc-66855b96-20241106))(react@19.0.0-rc-66855b96-20241106))(react-dom@19.0.0-rc-66855b96-20241106(react@19.0.0-rc-66855b96-20241106))(react-router-dom@6.28.0(react-dom@19.0.0-rc-66855b96-20241106(react@19.0.0-rc-66855b96-20241106))(react@19.0.0-rc-66855b96-20241106))(react-router@6.28.0(react@19.0.0-rc-66855b96-20241106))(react@19.0.0-rc-66855b96-20241106)(rollup@4.28.0)
+        version: 0.0.42(@remix-run/react@2.15.0(react-dom@19.0.0-rc-66855b96-20241106(react@19.0.0-rc-66855b96-20241106))(react@19.0.0-rc-66855b96-20241106)(typescript@5.6.3))(next@15.0.3(@babel/core@7.26.0)(react-dom@19.0.0-rc-66855b96-20241106(react@19.0.0-rc-66855b96-20241106))(react@19.0.0-rc-66855b96-20241106))(react-dom@19.0.0-rc-66855b96-20241106(react@19.0.0-rc-66855b96-20241106))(react-router-dom@6.28.0(react-dom@19.0.0-rc-66855b96-20241106(react@19.0.0-rc-66855b96-20241106))(react@19.0.0-rc-66855b96-20241106))(react-router@6.28.0(react@19.0.0-rc-66855b96-20241106))(react@19.0.0-rc-66855b96-20241106)(rollup@4.28.0)
       zod:
         specifier: ^3.23.8
         version: 3.23.8
@@ -5924,6 +5900,24 @@
     transitivePeerDependencies:
       - supports-color
 
+  '@typescript-eslint/eslint-plugin@7.18.0(@typescript-eslint/parser@7.18.0(eslint@8.57.1)(typescript@5.6.3))(eslint@8.57.1)(typescript@5.6.3)':
+    dependencies:
+      '@eslint-community/regexpp': 4.12.1
+      '@typescript-eslint/parser': 7.18.0(eslint@8.57.1)(typescript@5.6.3)
+      '@typescript-eslint/scope-manager': 7.18.0
+      '@typescript-eslint/type-utils': 7.18.0(eslint@8.57.1)(typescript@5.6.3)
+      '@typescript-eslint/utils': 7.18.0(eslint@8.57.1)(typescript@5.6.3)
+      '@typescript-eslint/visitor-keys': 7.18.0
+      eslint: 8.57.1
+      graphemer: 1.4.0
+      ignore: 5.3.2
+      natural-compare: 1.4.0
+      ts-api-utils: 1.4.3(typescript@5.6.3)
+    optionalDependencies:
+      typescript: 5.6.3
+    transitivePeerDependencies:
+      - supports-color
+
   '@typescript-eslint/parser@6.0.0(eslint@8.57.1)(typescript@5.4.5)':
     dependencies:
       '@typescript-eslint/scope-manager': 6.0.0
@@ -5963,6 +5957,19 @@
     transitivePeerDependencies:
       - supports-color
 
+  '@typescript-eslint/parser@7.18.0(eslint@8.57.1)(typescript@5.6.3)':
+    dependencies:
+      '@typescript-eslint/scope-manager': 7.18.0
+      '@typescript-eslint/types': 7.18.0
+      '@typescript-eslint/typescript-estree': 7.18.0(typescript@5.6.3)
+      '@typescript-eslint/visitor-keys': 7.18.0
+      debug: 4.3.7
+      eslint: 8.57.1
+    optionalDependencies:
+      typescript: 5.6.3
+    transitivePeerDependencies:
+      - supports-color
+
   '@typescript-eslint/scope-manager@5.62.0':
     dependencies:
       '@typescript-eslint/types': 5.62.0
@@ -6014,6 +6021,18 @@
     transitivePeerDependencies:
       - supports-color
 
+  '@typescript-eslint/type-utils@7.18.0(eslint@8.57.1)(typescript@5.6.3)':
+    dependencies:
+      '@typescript-eslint/typescript-estree': 7.18.0(typescript@5.6.3)
+      '@typescript-eslint/utils': 7.18.0(eslint@8.57.1)(typescript@5.6.3)
+      debug: 4.3.7
+      eslint: 8.57.1
+      ts-api-utils: 1.4.3(typescript@5.6.3)
+    optionalDependencies:
+      typescript: 5.6.3
+    transitivePeerDependencies:
+      - supports-color
+
   '@typescript-eslint/types@5.62.0': {}
 
   '@typescript-eslint/types@6.0.0': {}
@@ -6031,6 +6050,20 @@
       tsutils: 3.21.0(typescript@5.4.5)
     optionalDependencies:
       typescript: 5.4.5
+    transitivePeerDependencies:
+      - supports-color
+
+  '@typescript-eslint/typescript-estree@5.62.0(typescript@5.6.3)':
+    dependencies:
+      '@typescript-eslint/types': 5.62.0
+      '@typescript-eslint/visitor-keys': 5.62.0
+      debug: 4.3.7
+      globby: 11.1.0
+      is-glob: 4.0.3
+      semver: 7.6.3
+      tsutils: 3.21.0(typescript@5.6.3)
+    optionalDependencies:
+      typescript: 5.6.3
     transitivePeerDependencies:
       - supports-color
 
@@ -6077,6 +6110,21 @@
     transitivePeerDependencies:
       - supports-color
 
+  '@typescript-eslint/typescript-estree@7.18.0(typescript@5.6.3)':
+    dependencies:
+      '@typescript-eslint/types': 7.18.0
+      '@typescript-eslint/visitor-keys': 7.18.0
+      debug: 4.3.7
+      globby: 11.1.0
+      is-glob: 4.0.3
+      minimatch: 9.0.5
+      semver: 7.6.3
+      ts-api-utils: 1.4.3(typescript@5.6.3)
+    optionalDependencies:
+      typescript: 5.6.3
+    transitivePeerDependencies:
+      - supports-color
+
   '@typescript-eslint/utils@5.62.0(eslint@8.57.1)(typescript@5.4.5)':
     dependencies:
       '@eslint-community/eslint-utils': 4.4.1(eslint@8.57.1)
@@ -6092,6 +6140,21 @@
       - supports-color
       - typescript
 
+  '@typescript-eslint/utils@5.62.0(eslint@8.57.1)(typescript@5.6.3)':
+    dependencies:
+      '@eslint-community/eslint-utils': 4.4.1(eslint@8.57.1)
+      '@types/json-schema': 7.0.15
+      '@types/semver': 7.5.8
+      '@typescript-eslint/scope-manager': 5.62.0
+      '@typescript-eslint/types': 5.62.0
+      '@typescript-eslint/typescript-estree': 5.62.0(typescript@5.6.3)
+      eslint: 8.57.1
+      eslint-scope: 5.1.1
+      semver: 7.6.3
+    transitivePeerDependencies:
+      - supports-color
+      - typescript
+
   '@typescript-eslint/utils@6.0.0(eslint@8.57.1)(typescript@5.4.5)':
     dependencies:
       '@eslint-community/eslint-utils': 4.4.1(eslint@8.57.1)
@@ -6133,6 +6196,17 @@
       - supports-color
       - typescript
 
+  '@typescript-eslint/utils@7.18.0(eslint@8.57.1)(typescript@5.6.3)':
+    dependencies:
+      '@eslint-community/eslint-utils': 4.4.1(eslint@8.57.1)
+      '@typescript-eslint/scope-manager': 7.18.0
+      '@typescript-eslint/types': 7.18.0
+      '@typescript-eslint/typescript-estree': 7.18.0(typescript@5.6.3)
+      eslint: 8.57.1
+    transitivePeerDependencies:
+      - supports-color
+      - typescript
+
   '@typescript-eslint/visitor-keys@5.62.0':
     dependencies:
       '@typescript-eslint/types': 5.62.0
@@ -6150,7 +6224,6 @@
 
   '@ungap/structured-clone@1.2.0': {}
 
-<<<<<<< HEAD
   '@vercel/analytics@1.4.1(@remix-run/react@2.15.0(react-dom@19.0.0-rc-66855b96-20241106(react@19.0.0-rc-66855b96-20241106))(react@19.0.0-rc-66855b96-20241106)(typescript@5.6.3))(next@15.0.3(@babel/core@7.26.0)(react-dom@19.0.0-rc-66855b96-20241106(react@19.0.0-rc-66855b96-20241106))(react@19.0.0-rc-66855b96-20241106))(react@19.0.0-rc-66855b96-20241106)':
     optionalDependencies:
       '@remix-run/react': 2.15.0(react-dom@19.0.0-rc-66855b96-20241106(react@19.0.0-rc-66855b96-20241106))(react@19.0.0-rc-66855b96-20241106)(typescript@5.6.3)
@@ -6166,23 +6239,6 @@
   '@vercel/speed-insights@1.1.0(next@15.0.3(@babel/core@7.26.0)(react-dom@19.0.0-rc-66855b96-20241106(react@19.0.0-rc-66855b96-20241106))(react@19.0.0-rc-66855b96-20241106))(react@19.0.0-rc-66855b96-20241106)':
     optionalDependencies:
       next: 15.0.3(@babel/core@7.26.0)(react-dom@19.0.0-rc-66855b96-20241106(react@19.0.0-rc-66855b96-20241106))(react@19.0.0-rc-66855b96-20241106)
-=======
-  '@vercel/analytics@1.4.0(@remix-run/react@2.15.0(react-dom@19.0.0-rc.1(react@19.0.0-rc.1))(react@19.0.0-rc.1)(typescript@5.6.3))(next@15.0.3(babel-plugin-react-compiler@19.0.0-beta-a7bf2bd-20241110)(react-dom@19.0.0-rc.1(react@19.0.0-rc.1))(react@19.0.0-rc.1))(react@19.0.0-rc.1)':
-    optionalDependencies:
-      '@remix-run/react': 2.15.0(react-dom@19.0.0-rc.1(react@19.0.0-rc.1))(react@19.0.0-rc.1)(typescript@5.6.3)
-      next: 15.0.3(babel-plugin-react-compiler@19.0.0-beta-a7bf2bd-20241110)(react-dom@19.0.0-rc.1(react@19.0.0-rc.1))(react@19.0.0-rc.1)
-      react: 19.0.0-rc.1
-
-  '@vercel/analytics@1.4.1(@remix-run/react@2.15.0(react-dom@19.0.0-rc-66855b96-20241106(react@19.0.0-rc-66855b96-20241106))(react@19.0.0-rc-66855b96-20241106)(typescript@5.6.3))(next@15.0.3(react-dom@19.0.0-rc-66855b96-20241106(react@19.0.0-rc-66855b96-20241106))(react@19.0.0-rc-66855b96-20241106))(react@19.0.0-rc-66855b96-20241106)':
-    optionalDependencies:
-      '@remix-run/react': 2.15.0(react-dom@19.0.0-rc-66855b96-20241106(react@19.0.0-rc-66855b96-20241106))(react@19.0.0-rc-66855b96-20241106)(typescript@5.6.3)
-      next: 15.0.3(react-dom@19.0.0-rc-66855b96-20241106(react@19.0.0-rc-66855b96-20241106))(react@19.0.0-rc-66855b96-20241106)
-      react: 19.0.0-rc-66855b96-20241106
-
-  '@vercel/speed-insights@1.1.0(next@15.0.3(react-dom@19.0.0-rc-66855b96-20241106(react@19.0.0-rc-66855b96-20241106))(react@19.0.0-rc-66855b96-20241106))(react@19.0.0-rc-66855b96-20241106)':
-    optionalDependencies:
-      next: 15.0.3(react-dom@19.0.0-rc-66855b96-20241106(react@19.0.0-rc-66855b96-20241106))(react@19.0.0-rc-66855b96-20241106)
->>>>>>> e4cd3ee7
       react: 19.0.0-rc-66855b96-20241106
 
   '@vercel/style-guide@6.0.0(eslint@8.57.1)(prettier@3.3.3)(typescript@5.4.5)(vitest@1.0.0(@types/node@22.10.2)(terser@5.36.0))':
@@ -6194,11 +6250,7 @@
       '@typescript-eslint/parser': 7.18.0(eslint@8.57.1)(typescript@5.4.5)
       eslint-config-prettier: 9.1.0(eslint@8.57.1)
       eslint-import-resolver-alias: 1.1.2(eslint-plugin-import@2.31.0)
-<<<<<<< HEAD
       eslint-import-resolver-typescript: 3.7.0(eslint-plugin-import@2.31.0)(eslint@8.57.1)
-=======
-      eslint-import-resolver-typescript: 3.6.3(@typescript-eslint/parser@7.18.0(eslint@8.57.1)(typescript@5.6.3))(eslint-plugin-import@2.31.0)(eslint@8.57.1)
->>>>>>> e4cd3ee7
       eslint-plugin-eslint-comments: 3.2.0(eslint@8.57.1)
       eslint-plugin-import: 2.31.0(@typescript-eslint/parser@6.0.0(eslint@8.57.1)(typescript@5.4.5))(eslint-import-resolver-typescript@3.7.0)(eslint@8.57.1)
       eslint-plugin-jest: 27.9.0(@typescript-eslint/eslint-plugin@6.0.0(@typescript-eslint/parser@6.0.0(eslint@8.57.1)(typescript@5.4.5))(eslint@8.57.1)(typescript@5.4.5))(eslint@8.57.1)(typescript@5.4.5)
@@ -6222,10 +6274,7 @@
       - supports-color
       - vitest
 
-<<<<<<< HEAD
-  '@vitejs/plugin-react@4.3.1(vite@5.4.3(@types/node@22.10.2)(terser@5.36.0))':
-=======
-  '@vercel/style-guide@6.0.0(eslint@8.57.1)(prettier@3.3.3)(typescript@5.6.3)(vitest@1.0.0(@types/node@22.10.1)(terser@5.36.0))':
+  '@vercel/style-guide@6.0.0(eslint@8.57.1)(prettier@3.3.3)(typescript@5.6.3)(vitest@1.0.0(@types/node@20.17.10)(terser@5.36.0))':
     dependencies:
       '@babel/core': 7.26.0
       '@babel/eslint-parser': 7.25.9(@babel/core@7.26.0)(eslint@8.57.1)
@@ -6234,33 +6283,31 @@
       '@typescript-eslint/parser': 7.18.0(eslint@8.57.1)(typescript@5.6.3)
       eslint-config-prettier: 9.1.0(eslint@8.57.1)
       eslint-import-resolver-alias: 1.1.2(eslint-plugin-import@2.31.0)
-      eslint-import-resolver-typescript: 3.6.3(@typescript-eslint/parser@7.18.0(eslint@8.57.1)(typescript@5.6.3))(eslint-plugin-import@2.31.0)(eslint@8.57.1)
+      eslint-import-resolver-typescript: 3.7.0(eslint-plugin-import@2.31.0)(eslint@8.57.1)
       eslint-plugin-eslint-comments: 3.2.0(eslint@8.57.1)
-      eslint-plugin-import: 2.31.0(@typescript-eslint/parser@7.18.0(eslint@8.57.1)(typescript@5.6.3))(eslint-import-resolver-typescript@3.6.3)(eslint@8.57.1)
+      eslint-plugin-import: 2.31.0(@typescript-eslint/parser@7.18.0(eslint@8.57.1)(typescript@5.6.3))(eslint-import-resolver-typescript@3.7.0(eslint-plugin-import@2.31.0)(eslint@8.57.1))(eslint@8.57.1)
       eslint-plugin-jest: 27.9.0(@typescript-eslint/eslint-plugin@7.18.0(@typescript-eslint/parser@7.18.0(eslint@8.57.1)(typescript@5.6.3))(eslint@8.57.1)(typescript@5.6.3))(eslint@8.57.1)(typescript@5.6.3)
       eslint-plugin-jsx-a11y: 6.10.2(eslint@8.57.1)
-      eslint-plugin-playwright: 1.8.3(eslint-plugin-jest@27.9.0(@typescript-eslint/eslint-plugin@7.18.0(@typescript-eslint/parser@7.18.0(eslint@8.57.1)(typescript@5.6.3))(eslint@8.57.1)(typescript@5.6.3))(eslint@8.57.1)(typescript@5.6.3))(eslint@8.57.1)
+      eslint-plugin-playwright: 1.8.3(eslint-plugin-jest@27.9.0(@typescript-eslint/eslint-plugin@7.18.0(@typescript-eslint/parser@7.18.0(eslint@8.57.1)(typescript@5.4.5))(eslint@8.57.1)(typescript@5.4.5))(eslint@8.57.1)(typescript@5.4.5))(eslint@8.57.1)
       eslint-plugin-react: 7.37.2(eslint@8.57.1)
       eslint-plugin-react-hooks: 4.6.2(eslint@8.57.1)
       eslint-plugin-testing-library: 6.5.0(eslint@8.57.1)(typescript@5.6.3)
       eslint-plugin-tsdoc: 0.2.17
       eslint-plugin-unicorn: 51.0.1(eslint@8.57.1)
-      eslint-plugin-vitest: 0.3.26(@typescript-eslint/eslint-plugin@7.18.0(@typescript-eslint/parser@7.18.0(eslint@8.57.1)(typescript@5.6.3))(eslint@8.57.1)(typescript@5.6.3))(eslint@8.57.1)(typescript@5.6.3)(vitest@1.0.0(@types/node@22.10.1)(terser@5.36.0))
+      eslint-plugin-vitest: 0.3.26(@typescript-eslint/eslint-plugin@7.18.0(@typescript-eslint/parser@7.18.0(eslint@8.57.1)(typescript@5.6.3))(eslint@8.57.1)(typescript@5.6.3))(eslint@8.57.1)(typescript@5.6.3)(vitest@1.0.0(@types/node@20.17.10)(terser@5.36.0))
       prettier-plugin-packagejson: 2.5.6(prettier@3.3.3)
     optionalDependencies:
       eslint: 8.57.1
       prettier: 3.3.3
       typescript: 5.6.3
     transitivePeerDependencies:
-      - eslint-import-resolver-node
       - eslint-import-resolver-webpack
       - eslint-plugin-import-x
       - jest
       - supports-color
       - vitest
 
-  '@vitejs/plugin-react@4.3.1(vite@5.4.3(@types/node@22.10.1)(terser@5.36.0))':
->>>>>>> e4cd3ee7
+  '@vitejs/plugin-react@4.3.1(vite@5.4.3(@types/node@22.10.2)(terser@5.36.0))':
     dependencies:
       '@babel/core': 7.26.0
       '@babel/plugin-transform-react-jsx-self': 7.25.9(@babel/core@7.26.0)
@@ -7197,13 +7244,8 @@
       '@typescript-eslint/parser': 6.0.0(eslint@8.57.1)(typescript@5.6.3)
       eslint: 8.57.1
       eslint-import-resolver-node: 0.3.9
-<<<<<<< HEAD
-      eslint-import-resolver-typescript: 3.6.3(@typescript-eslint/parser@6.0.0(eslint@8.57.1)(typescript@5.6.3))(eslint-import-resolver-node@0.3.9)(eslint-plugin-import@2.31.0)(eslint@8.57.1)
-      eslint-plugin-import: 2.31.0(@typescript-eslint/parser@6.0.0(eslint@8.57.1)(typescript@5.6.3))(eslint-import-resolver-typescript@3.7.0(eslint-plugin-import@2.31.0)(eslint@8.57.1))(eslint@8.57.1)
-=======
-      eslint-import-resolver-typescript: 3.6.3(@typescript-eslint/parser@7.18.0(eslint@8.57.1)(typescript@5.6.3))(eslint-import-resolver-node@0.3.9)(eslint-plugin-import@2.31.0(@typescript-eslint/parser@7.18.0(eslint@8.57.1)(typescript@5.6.3))(eslint@8.57.1))(eslint@8.57.1)
-      eslint-plugin-import: 2.31.0(@typescript-eslint/parser@7.18.0(eslint@8.57.1)(typescript@5.6.3))(eslint-import-resolver-typescript@3.6.3)(eslint@8.57.1)
->>>>>>> e4cd3ee7
+      eslint-import-resolver-typescript: 3.6.3(@typescript-eslint/parser@6.0.0(eslint@8.57.1)(typescript@5.6.3))(eslint-import-resolver-node@0.3.9)(eslint-plugin-import@2.31.0(@typescript-eslint/parser@6.0.0(eslint@8.57.1)(typescript@5.6.3))(eslint-import-resolver-typescript@3.7.0(eslint-plugin-import@2.31.0)(eslint@8.57.1))(eslint@8.57.1))(eslint@8.57.1)
+      eslint-plugin-import: 2.31.0(@typescript-eslint/parser@6.0.0(eslint@8.57.1)(typescript@5.6.3))(eslint-import-resolver-typescript@3.6.3)(eslint@8.57.1)
       eslint-plugin-jsx-a11y: 6.10.2(eslint@8.57.1)
       eslint-plugin-react: 7.37.2(eslint@8.57.1)
       eslint-plugin-react-hooks: 5.0.0(eslint@8.57.1)
@@ -7220,11 +7262,7 @@
 
   eslint-import-resolver-alias@1.1.2(eslint-plugin-import@2.31.0):
     dependencies:
-<<<<<<< HEAD
       eslint-plugin-import: 2.31.0(@typescript-eslint/parser@6.0.0(eslint@8.57.1)(typescript@5.4.5))(eslint-import-resolver-typescript@3.7.0)(eslint@8.57.1)
-=======
-      eslint-plugin-import: 2.31.0(@typescript-eslint/parser@6.0.0(eslint@8.57.1)(typescript@5.6.3))(eslint@8.57.1)
->>>>>>> e4cd3ee7
 
   eslint-import-resolver-node@0.3.9:
     dependencies:
@@ -7234,31 +7272,19 @@
     transitivePeerDependencies:
       - supports-color
 
-<<<<<<< HEAD
-  eslint-import-resolver-typescript@3.6.3(@typescript-eslint/parser@6.0.0(eslint@8.57.1)(typescript@5.6.3))(eslint-import-resolver-node@0.3.9)(eslint-plugin-import@2.31.0)(eslint@8.57.1):
-=======
-  eslint-import-resolver-typescript@3.6.3(@typescript-eslint/parser@7.18.0(eslint@8.57.1)(typescript@5.6.3))(eslint-import-resolver-node@0.3.9)(eslint-plugin-import@2.31.0(@typescript-eslint/parser@7.18.0(eslint@8.57.1)(typescript@5.6.3))(eslint@8.57.1))(eslint@8.57.1):
->>>>>>> e4cd3ee7
+  eslint-import-resolver-typescript@3.6.3(@typescript-eslint/parser@6.0.0(eslint@8.57.1)(typescript@5.6.3))(eslint-import-resolver-node@0.3.9)(eslint-plugin-import@2.31.0(@typescript-eslint/parser@6.0.0(eslint@8.57.1)(typescript@5.6.3))(eslint-import-resolver-typescript@3.7.0(eslint-plugin-import@2.31.0)(eslint@8.57.1))(eslint@8.57.1))(eslint@8.57.1):
     dependencies:
       '@nolyfill/is-core-module': 1.0.39
       debug: 4.3.7
       enhanced-resolve: 5.17.1
       eslint: 8.57.1
-<<<<<<< HEAD
-      eslint-module-utils: 2.12.0(@typescript-eslint/parser@6.0.0(eslint@8.57.1)(typescript@5.6.3))(eslint-import-resolver-node@0.3.9)(eslint-import-resolver-typescript@3.6.3)(eslint@8.57.1)
-=======
-      eslint-module-utils: 2.12.0(@typescript-eslint/parser@7.18.0(eslint@8.57.1)(typescript@5.6.3))(eslint-import-resolver-node@0.3.9)(eslint-import-resolver-typescript@3.6.3)(eslint@8.57.1)
->>>>>>> e4cd3ee7
+      eslint-module-utils: 2.12.0(@typescript-eslint/parser@6.0.0(eslint@8.57.1)(typescript@5.6.3))(eslint-import-resolver-node@0.3.9)(eslint-import-resolver-typescript@3.6.3(@typescript-eslint/parser@6.0.0(eslint@8.57.1)(typescript@5.6.3))(eslint-import-resolver-node@0.3.9)(eslint-plugin-import@2.31.0(@typescript-eslint/parser@6.0.0(eslint@8.57.1)(typescript@5.6.3))(eslint-import-resolver-typescript@3.7.0(eslint-plugin-import@2.31.0)(eslint@8.57.1))(eslint@8.57.1))(eslint@8.57.1))(eslint@8.57.1)
       fast-glob: 3.3.2
       get-tsconfig: 4.8.1
       is-bun-module: 1.3.0
       is-glob: 4.0.3
     optionalDependencies:
-<<<<<<< HEAD
-      eslint-plugin-import: 2.31.0(@typescript-eslint/parser@6.0.0(eslint@8.57.1)(typescript@5.6.3))(eslint-import-resolver-typescript@3.7.0(eslint-plugin-import@2.31.0)(eslint@8.57.1))(eslint@8.57.1)
-=======
-      eslint-plugin-import: 2.31.0(@typescript-eslint/parser@7.18.0(eslint@8.57.1)(typescript@5.6.3))(eslint-import-resolver-typescript@3.6.3)(eslint@8.57.1)
->>>>>>> e4cd3ee7
+      eslint-plugin-import: 2.31.0(@typescript-eslint/parser@6.0.0(eslint@8.57.1)(typescript@5.6.3))(eslint-import-resolver-typescript@3.6.3)(eslint@8.57.1)
     transitivePeerDependencies:
       - '@typescript-eslint/parser'
       - eslint-import-resolver-node
@@ -7271,21 +7297,13 @@
       debug: 4.3.7
       enhanced-resolve: 5.17.1
       eslint: 8.57.1
-<<<<<<< HEAD
-=======
-      eslint-module-utils: 2.12.0(@typescript-eslint/parser@7.18.0(eslint@8.57.1)(typescript@5.6.3))(eslint-import-resolver-typescript@3.6.3)(eslint@8.57.1)
->>>>>>> e4cd3ee7
       fast-glob: 3.3.2
       get-tsconfig: 4.8.1
       is-bun-module: 1.3.0
       is-glob: 4.0.3
       stable-hash: 0.0.4
     optionalDependencies:
-<<<<<<< HEAD
       eslint-plugin-import: 2.31.0(@typescript-eslint/parser@6.0.0(eslint@8.57.1)(typescript@5.4.5))(eslint-import-resolver-typescript@3.7.0)(eslint@8.57.1)
-=======
-      eslint-plugin-import: 2.31.0(@typescript-eslint/parser@6.0.0(eslint@8.57.1)(typescript@5.6.3))(eslint@8.57.1)
->>>>>>> e4cd3ee7
     transitivePeerDependencies:
       - supports-color
 
@@ -7295,7 +7313,6 @@
       esquery: 1.6.0
       jsonc-eslint-parser: 2.4.0
 
-<<<<<<< HEAD
   eslint-module-utils@2.12.0(@typescript-eslint/parser@6.0.0(eslint@8.57.1)(typescript@5.4.5))(eslint-import-resolver-node@0.3.9)(eslint-import-resolver-typescript@3.7.0)(eslint@8.57.1):
     dependencies:
       debug: 3.2.7
@@ -7307,31 +7324,25 @@
     transitivePeerDependencies:
       - supports-color
 
-  eslint-module-utils@2.12.0(@typescript-eslint/parser@6.0.0(eslint@8.57.1)(typescript@5.6.3))(eslint-import-resolver-node@0.3.9)(eslint-import-resolver-typescript@3.6.3)(eslint@8.57.1):
-=======
-  eslint-module-utils@2.12.0(@typescript-eslint/parser@7.18.0(eslint@8.57.1)(typescript@5.6.3))(eslint-import-resolver-node@0.3.9)(eslint-import-resolver-typescript@3.6.3)(eslint@8.57.1):
->>>>>>> e4cd3ee7
+  eslint-module-utils@2.12.0(@typescript-eslint/parser@6.0.0(eslint@8.57.1)(typescript@5.6.3))(eslint-import-resolver-node@0.3.9)(eslint-import-resolver-typescript@3.6.3(@typescript-eslint/parser@6.0.0(eslint@8.57.1)(typescript@5.6.3))(eslint-import-resolver-node@0.3.9)(eslint-plugin-import@2.31.0(@typescript-eslint/parser@6.0.0(eslint@8.57.1)(typescript@5.6.3))(eslint-import-resolver-typescript@3.7.0(eslint-plugin-import@2.31.0)(eslint@8.57.1))(eslint@8.57.1))(eslint@8.57.1))(eslint@8.57.1):
     dependencies:
       debug: 3.2.7
     optionalDependencies:
       '@typescript-eslint/parser': 6.0.0(eslint@8.57.1)(typescript@5.6.3)
       eslint: 8.57.1
       eslint-import-resolver-node: 0.3.9
-<<<<<<< HEAD
-      eslint-import-resolver-typescript: 3.6.3(@typescript-eslint/parser@6.0.0(eslint@8.57.1)(typescript@5.6.3))(eslint-import-resolver-node@0.3.9)(eslint-plugin-import@2.31.0)(eslint@8.57.1)
-=======
-      eslint-import-resolver-typescript: 3.6.3(@typescript-eslint/parser@7.18.0(eslint@8.57.1)(typescript@5.6.3))(eslint-plugin-import@2.31.0)(eslint@8.57.1)
+      eslint-import-resolver-typescript: 3.6.3(@typescript-eslint/parser@6.0.0(eslint@8.57.1)(typescript@5.6.3))(eslint-import-resolver-node@0.3.9)(eslint-plugin-import@2.31.0(@typescript-eslint/parser@6.0.0(eslint@8.57.1)(typescript@5.6.3))(eslint-import-resolver-typescript@3.7.0(eslint-plugin-import@2.31.0)(eslint@8.57.1))(eslint@8.57.1))(eslint@8.57.1)
     transitivePeerDependencies:
       - supports-color
 
-  eslint-module-utils@2.12.0(@typescript-eslint/parser@7.18.0(eslint@8.57.1)(typescript@5.6.3))(eslint-import-resolver-typescript@3.6.3)(eslint@8.57.1):
+  eslint-module-utils@2.12.0(@typescript-eslint/parser@7.18.0(eslint@8.57.1)(typescript@5.6.3))(eslint-import-resolver-node@0.3.9)(eslint-import-resolver-typescript@3.7.0(eslint-plugin-import@2.31.0)(eslint@8.57.1))(eslint@8.57.1):
     dependencies:
       debug: 3.2.7
     optionalDependencies:
       '@typescript-eslint/parser': 7.18.0(eslint@8.57.1)(typescript@5.6.3)
       eslint: 8.57.1
-      eslint-import-resolver-typescript: 3.6.3(@typescript-eslint/parser@7.18.0(eslint@8.57.1)(typescript@5.6.3))(eslint-plugin-import@2.31.0)(eslint@8.57.1)
->>>>>>> e4cd3ee7
+      eslint-import-resolver-node: 0.3.9
+      eslint-import-resolver-typescript: 3.7.0(eslint-plugin-import@2.31.0)(eslint@8.57.1)
     transitivePeerDependencies:
       - supports-color
 
@@ -7370,11 +7381,7 @@
       - eslint-import-resolver-webpack
       - supports-color
 
-<<<<<<< HEAD
-  eslint-plugin-import@2.31.0(@typescript-eslint/parser@6.0.0(eslint@8.57.1)(typescript@5.6.3))(eslint-import-resolver-typescript@3.7.0(eslint-plugin-import@2.31.0)(eslint@8.57.1))(eslint@8.57.1):
-=======
-  eslint-plugin-import@2.31.0(@typescript-eslint/parser@7.18.0(eslint@8.57.1)(typescript@5.6.3))(eslint-import-resolver-typescript@3.6.3)(eslint@8.57.1):
->>>>>>> e4cd3ee7
+  eslint-plugin-import@2.31.0(@typescript-eslint/parser@6.0.0(eslint@8.57.1)(typescript@5.6.3))(eslint-import-resolver-typescript@3.6.3)(eslint@8.57.1):
     dependencies:
       '@rtsao/scc': 1.1.0
       array-includes: 3.1.8
@@ -7385,11 +7392,7 @@
       doctrine: 2.1.0
       eslint: 8.57.1
       eslint-import-resolver-node: 0.3.9
-<<<<<<< HEAD
-      eslint-module-utils: 2.12.0(@typescript-eslint/parser@6.0.0(eslint@8.57.1)(typescript@5.6.3))(eslint-import-resolver-node@0.3.9)(eslint-import-resolver-typescript@3.6.3)(eslint@8.57.1)
-=======
-      eslint-module-utils: 2.12.0(@typescript-eslint/parser@6.0.0(eslint@8.57.1)(typescript@5.6.3))(eslint-import-resolver-node@0.3.9)(eslint@8.57.1)
->>>>>>> e4cd3ee7
+      eslint-module-utils: 2.12.0(@typescript-eslint/parser@6.0.0(eslint@8.57.1)(typescript@5.6.3))(eslint-import-resolver-node@0.3.9)(eslint-import-resolver-typescript@3.6.3(@typescript-eslint/parser@6.0.0(eslint@8.57.1)(typescript@5.6.3))(eslint-import-resolver-node@0.3.9)(eslint-plugin-import@2.31.0(@typescript-eslint/parser@6.0.0(eslint@8.57.1)(typescript@5.6.3))(eslint-import-resolver-typescript@3.7.0(eslint-plugin-import@2.31.0)(eslint@8.57.1))(eslint@8.57.1))(eslint@8.57.1))(eslint@8.57.1)
       hasown: 2.0.2
       is-core-module: 2.15.1
       is-glob: 4.0.3
@@ -7407,12 +7410,51 @@
       - eslint-import-resolver-webpack
       - supports-color
 
+  eslint-plugin-import@2.31.0(@typescript-eslint/parser@7.18.0(eslint@8.57.1)(typescript@5.6.3))(eslint-import-resolver-typescript@3.7.0(eslint-plugin-import@2.31.0)(eslint@8.57.1))(eslint@8.57.1):
+    dependencies:
+      '@rtsao/scc': 1.1.0
+      array-includes: 3.1.8
+      array.prototype.findlastindex: 1.2.5
+      array.prototype.flat: 1.3.2
+      array.prototype.flatmap: 1.3.2
+      debug: 3.2.7
+      doctrine: 2.1.0
+      eslint: 8.57.1
+      eslint-import-resolver-node: 0.3.9
+      eslint-module-utils: 2.12.0(@typescript-eslint/parser@7.18.0(eslint@8.57.1)(typescript@5.6.3))(eslint-import-resolver-node@0.3.9)(eslint-import-resolver-typescript@3.7.0(eslint-plugin-import@2.31.0)(eslint@8.57.1))(eslint@8.57.1)
+      hasown: 2.0.2
+      is-core-module: 2.15.1
+      is-glob: 4.0.3
+      minimatch: 3.1.2
+      object.fromentries: 2.0.8
+      object.groupby: 1.0.3
+      object.values: 1.2.0
+      semver: 6.3.1
+      string.prototype.trimend: 1.0.8
+      tsconfig-paths: 3.15.0
+    optionalDependencies:
+      '@typescript-eslint/parser': 7.18.0(eslint@8.57.1)(typescript@5.6.3)
+    transitivePeerDependencies:
+      - eslint-import-resolver-typescript
+      - eslint-import-resolver-webpack
+      - supports-color
+
   eslint-plugin-jest@27.9.0(@typescript-eslint/eslint-plugin@6.0.0(@typescript-eslint/parser@6.0.0(eslint@8.57.1)(typescript@5.4.5))(eslint@8.57.1)(typescript@5.4.5))(eslint@8.57.1)(typescript@5.4.5):
     dependencies:
       '@typescript-eslint/utils': 5.62.0(eslint@8.57.1)(typescript@5.4.5)
       eslint: 8.57.1
     optionalDependencies:
       '@typescript-eslint/eslint-plugin': 6.0.0(@typescript-eslint/parser@6.0.0(eslint@8.57.1)(typescript@5.4.5))(eslint@8.57.1)(typescript@5.4.5)
+    transitivePeerDependencies:
+      - supports-color
+      - typescript
+
+  eslint-plugin-jest@27.9.0(@typescript-eslint/eslint-plugin@7.18.0(@typescript-eslint/parser@7.18.0(eslint@8.57.1)(typescript@5.6.3))(eslint@8.57.1)(typescript@5.6.3))(eslint@8.57.1)(typescript@5.6.3):
+    dependencies:
+      '@typescript-eslint/utils': 5.62.0(eslint@8.57.1)(typescript@5.6.3)
+      eslint: 8.57.1
+    optionalDependencies:
+      '@typescript-eslint/eslint-plugin': 7.18.0(@typescript-eslint/parser@7.18.0(eslint@8.57.1)(typescript@5.6.3))(eslint@8.57.1)(typescript@5.6.3)
     transitivePeerDependencies:
       - supports-color
       - typescript
@@ -7455,11 +7497,7 @@
       eslint: 8.57.1
       globals: 13.24.0
     optionalDependencies:
-<<<<<<< HEAD
       eslint-plugin-jest: 27.9.0(@typescript-eslint/eslint-plugin@6.0.0(@typescript-eslint/parser@6.0.0(eslint@8.57.1)(typescript@5.4.5))(eslint@8.57.1)(typescript@5.4.5))(eslint@8.57.1)(typescript@5.4.5)
-=======
-      eslint-plugin-jest: 27.9.0(@typescript-eslint/eslint-plugin@6.0.0(@typescript-eslint/parser@6.0.0(eslint@8.57.1)(typescript@5.6.3))(eslint@8.57.1)(typescript@5.6.3))(eslint@8.57.1)(typescript@5.6.3)
->>>>>>> e4cd3ee7
 
   eslint-plugin-react-hooks@4.6.2(eslint@8.57.1):
     dependencies:
@@ -7505,6 +7543,14 @@
       - supports-color
       - typescript
 
+  eslint-plugin-testing-library@6.5.0(eslint@8.57.1)(typescript@5.6.3):
+    dependencies:
+      '@typescript-eslint/utils': 5.62.0(eslint@8.57.1)(typescript@5.6.3)
+      eslint: 8.57.1
+    transitivePeerDependencies:
+      - supports-color
+      - typescript
+
   eslint-plugin-tsdoc@0.2.17:
     dependencies:
       '@microsoft/tsdoc': 0.14.2
@@ -7532,33 +7578,24 @@
     transitivePeerDependencies:
       - supports-color
 
-<<<<<<< HEAD
   eslint-plugin-vitest@0.3.26(@typescript-eslint/eslint-plugin@7.18.0(@typescript-eslint/parser@7.18.0(eslint@8.57.1)(typescript@5.4.5))(eslint@8.57.1)(typescript@5.4.5))(eslint@8.57.1)(typescript@5.4.5)(vitest@1.0.0(@types/node@22.10.2)(terser@5.36.0)):
-=======
-  eslint-plugin-vitest@0.3.26(@typescript-eslint/eslint-plugin@7.18.0(@typescript-eslint/parser@7.18.0(eslint@8.57.1)(typescript@5.6.3))(eslint@8.57.1)(typescript@5.6.3))(eslint@8.57.1)(typescript@5.6.3)(vitest@1.0.0(@types/node@20.17.9)(terser@5.36.0)):
+    dependencies:
+      '@typescript-eslint/utils': 7.18.0(eslint@8.57.1)(typescript@5.4.5)
+      eslint: 8.57.1
+    optionalDependencies:
+      '@typescript-eslint/eslint-plugin': 7.18.0(@typescript-eslint/parser@7.18.0(eslint@8.57.1)(typescript@5.4.5))(eslint@8.57.1)(typescript@5.4.5)
+      vitest: 1.0.0(@types/node@22.10.2)(terser@5.36.0)
+    transitivePeerDependencies:
+      - supports-color
+      - typescript
+
+  eslint-plugin-vitest@0.3.26(@typescript-eslint/eslint-plugin@7.18.0(@typescript-eslint/parser@7.18.0(eslint@8.57.1)(typescript@5.6.3))(eslint@8.57.1)(typescript@5.6.3))(eslint@8.57.1)(typescript@5.6.3)(vitest@1.0.0(@types/node@20.17.10)(terser@5.36.0)):
     dependencies:
       '@typescript-eslint/utils': 7.18.0(eslint@8.57.1)(typescript@5.6.3)
       eslint: 8.57.1
     optionalDependencies:
       '@typescript-eslint/eslint-plugin': 7.18.0(@typescript-eslint/parser@7.18.0(eslint@8.57.1)(typescript@5.6.3))(eslint@8.57.1)(typescript@5.6.3)
-      vitest: 1.0.0(@types/node@20.17.9)(terser@5.36.0)
-    transitivePeerDependencies:
-      - supports-color
-      - typescript
-
-  eslint-plugin-vitest@0.3.26(@typescript-eslint/eslint-plugin@7.18.0(@typescript-eslint/parser@7.18.0(eslint@8.57.1)(typescript@5.6.3))(eslint@8.57.1)(typescript@5.6.3))(eslint@8.57.1)(typescript@5.6.3)(vitest@1.0.0(@types/node@22.10.1)(terser@5.36.0)):
->>>>>>> e4cd3ee7
-    dependencies:
-      '@typescript-eslint/utils': 7.18.0(eslint@8.57.1)(typescript@5.4.5)
-      eslint: 8.57.1
-    optionalDependencies:
-<<<<<<< HEAD
-      '@typescript-eslint/eslint-plugin': 7.18.0(@typescript-eslint/parser@7.18.0(eslint@8.57.1)(typescript@5.4.5))(eslint@8.57.1)(typescript@5.4.5)
-      vitest: 1.0.0(@types/node@22.10.2)(terser@5.36.0)
-=======
-      '@typescript-eslint/eslint-plugin': 7.18.0(@typescript-eslint/parser@7.18.0(eslint@8.57.1)(typescript@5.6.3))(eslint@8.57.1)(typescript@5.6.3)
-      vitest: 1.0.0(@types/node@22.10.1)(terser@5.36.0)
->>>>>>> e4cd3ee7
+      vitest: 1.0.0(@types/node@20.17.10)(terser@5.36.0)
     transitivePeerDependencies:
       - supports-color
       - typescript
@@ -8499,6 +8536,33 @@
   ncp@2.0.0:
     optional: true
 
+  next@15.0.3(@babel/core@7.26.0)(babel-plugin-react-compiler@19.0.0-beta-a7bf2bd-20241110)(react-dom@19.0.0-rc.1(react@19.0.0-rc.1))(react@19.0.0-rc.1):
+    dependencies:
+      '@next/env': 15.0.3
+      '@swc/counter': 0.1.3
+      '@swc/helpers': 0.5.13
+      busboy: 1.6.0
+      caniuse-lite: 1.0.30001684
+      postcss: 8.4.31
+      react: 19.0.0-rc.1
+      react-dom: 19.0.0-rc.1(react@19.0.0-rc.1)
+      styled-jsx: 5.1.6(@babel/core@7.26.0)(react@19.0.0-rc.1)
+    optionalDependencies:
+      '@next/swc-darwin-arm64': 15.0.3
+      '@next/swc-darwin-x64': 15.0.3
+      '@next/swc-linux-arm64-gnu': 15.0.3
+      '@next/swc-linux-arm64-musl': 15.0.3
+      '@next/swc-linux-x64-gnu': 15.0.3
+      '@next/swc-linux-x64-musl': 15.0.3
+      '@next/swc-win32-arm64-msvc': 15.0.3
+      '@next/swc-win32-x64-msvc': 15.0.3
+      babel-plugin-react-compiler: 19.0.0-beta-a7bf2bd-20241110
+      sharp: 0.33.5
+    transitivePeerDependencies:
+      - '@babel/core'
+      - babel-plugin-macros
+    optional: true
+
   next@15.0.3(@babel/core@7.26.0)(react-dom@18.2.0(react@18.2.0))(react@18.2.0):
     dependencies:
       '@next/env': 15.0.3
@@ -8524,37 +8588,7 @@
       - '@babel/core'
       - babel-plugin-macros
 
-  next@15.0.3(babel-plugin-react-compiler@19.0.0-beta-a7bf2bd-20241110)(react-dom@19.0.0-rc.1(react@19.0.0-rc.1))(react@19.0.0-rc.1):
-    dependencies:
-      '@next/env': 15.0.3
-      '@swc/counter': 0.1.3
-      '@swc/helpers': 0.5.13
-      busboy: 1.6.0
-      caniuse-lite: 1.0.30001684
-      postcss: 8.4.31
-      react: 19.0.0-rc.1
-      react-dom: 19.0.0-rc.1(react@19.0.0-rc.1)
-      styled-jsx: 5.1.6(react@19.0.0-rc.1)
-    optionalDependencies:
-      '@next/swc-darwin-arm64': 15.0.3
-      '@next/swc-darwin-x64': 15.0.3
-      '@next/swc-linux-arm64-gnu': 15.0.3
-      '@next/swc-linux-arm64-musl': 15.0.3
-      '@next/swc-linux-x64-gnu': 15.0.3
-      '@next/swc-linux-x64-musl': 15.0.3
-      '@next/swc-win32-arm64-msvc': 15.0.3
-      '@next/swc-win32-x64-msvc': 15.0.3
-      babel-plugin-react-compiler: 19.0.0-beta-a7bf2bd-20241110
-      sharp: 0.33.5
-    transitivePeerDependencies:
-      - '@babel/core'
-      - babel-plugin-macros
-    optional: true
-
-<<<<<<< HEAD
-  nice-try@1.0.5: {}
-=======
-  next@15.0.3(react-dom@19.0.0-rc-66855b96-20241106(react@19.0.0-rc-66855b96-20241106))(react@19.0.0-rc-66855b96-20241106):
+  next@15.0.3(@babel/core@7.26.0)(react-dom@19.0.0-rc-66855b96-20241106(react@19.0.0-rc-66855b96-20241106))(react@19.0.0-rc-66855b96-20241106):
     dependencies:
       '@next/env': 15.0.3
       '@swc/counter': 0.1.3
@@ -8564,7 +8598,7 @@
       postcss: 8.4.31
       react: 19.0.0-rc-66855b96-20241106
       react-dom: 19.0.0-rc-66855b96-20241106(react@19.0.0-rc-66855b96-20241106)
-      styled-jsx: 5.1.6(react@19.0.0-rc-66855b96-20241106)
+      styled-jsx: 5.1.6(@babel/core@7.26.0)(react@19.0.0-rc-66855b96-20241106)
     optionalDependencies:
       '@next/swc-darwin-arm64': 15.0.3
       '@next/swc-darwin-x64': 15.0.3
@@ -8578,7 +8612,8 @@
     transitivePeerDependencies:
       - '@babel/core'
       - babel-plugin-macros
->>>>>>> e4cd3ee7
+
+  nice-try@1.0.5: {}
 
   node-forge@1.3.1: {}
 
@@ -9034,7 +9069,7 @@
       mri: 1.2.0
       playwright: 1.49.0
 
-  react-scan@0.0.42(@remix-run/react@2.15.0(react-dom@19.0.0-rc-66855b96-20241106(react@19.0.0-rc-66855b96-20241106))(react@19.0.0-rc-66855b96-20241106)(typescript@5.6.3))(next@15.0.3(react-dom@19.0.0-rc-66855b96-20241106(react@19.0.0-rc-66855b96-20241106))(react@19.0.0-rc-66855b96-20241106))(react-dom@19.0.0-rc-66855b96-20241106(react@19.0.0-rc-66855b96-20241106))(react-router-dom@6.28.0(react-dom@19.0.0-rc-66855b96-20241106(react@19.0.0-rc-66855b96-20241106))(react@19.0.0-rc-66855b96-20241106))(react-router@6.28.0(react@19.0.0-rc-66855b96-20241106))(react@19.0.0-rc-66855b96-20241106)(rollup@4.28.0):
+  react-scan@0.0.42(@remix-run/react@2.15.0(react-dom@19.0.0-rc-66855b96-20241106(react@19.0.0-rc-66855b96-20241106))(react@19.0.0-rc-66855b96-20241106)(typescript@5.6.3))(next@15.0.3(@babel/core@7.26.0)(react-dom@19.0.0-rc-66855b96-20241106(react@19.0.0-rc-66855b96-20241106))(react@19.0.0-rc-66855b96-20241106))(react-dom@19.0.0-rc-66855b96-20241106(react@19.0.0-rc-66855b96-20241106))(react-router-dom@6.28.0(react-dom@19.0.0-rc-66855b96-20241106(react@19.0.0-rc-66855b96-20241106))(react@19.0.0-rc-66855b96-20241106))(react-router@6.28.0(react@19.0.0-rc-66855b96-20241106))(react@19.0.0-rc-66855b96-20241106)(rollup@4.28.0):
     dependencies:
       '@babel/core': 7.26.0
       '@babel/generator': 7.26.2
@@ -9056,7 +9091,7 @@
       unplugin: 2.0.0-beta.2
     optionalDependencies:
       '@remix-run/react': 2.15.0(react-dom@19.0.0-rc-66855b96-20241106(react@19.0.0-rc-66855b96-20241106))(react@19.0.0-rc-66855b96-20241106)(typescript@5.6.3)
-      next: 15.0.3(react-dom@19.0.0-rc-66855b96-20241106(react@19.0.0-rc-66855b96-20241106))(react@19.0.0-rc-66855b96-20241106)
+      next: 15.0.3(@babel/core@7.26.0)(react-dom@19.0.0-rc-66855b96-20241106(react@19.0.0-rc-66855b96-20241106))(react@19.0.0-rc-66855b96-20241106)
       react-router: 6.28.0(react@19.0.0-rc-66855b96-20241106)
       react-router-dom: 6.28.0(react-dom@19.0.0-rc-66855b96-20241106(react@19.0.0-rc-66855b96-20241106))(react@19.0.0-rc-66855b96-20241106)
     transitivePeerDependencies:
@@ -9535,15 +9570,19 @@
     optionalDependencies:
       '@babel/core': 7.26.0
 
-  styled-jsx@5.1.6(react@19.0.0-rc-66855b96-20241106):
+  styled-jsx@5.1.6(@babel/core@7.26.0)(react@19.0.0-rc-66855b96-20241106):
     dependencies:
       client-only: 0.0.1
       react: 19.0.0-rc-66855b96-20241106
-
-  styled-jsx@5.1.6(react@19.0.0-rc.1):
+    optionalDependencies:
+      '@babel/core': 7.26.0
+
+  styled-jsx@5.1.6(@babel/core@7.26.0)(react@19.0.0-rc.1):
     dependencies:
       client-only: 0.0.1
       react: 19.0.0-rc.1
+    optionalDependencies:
+      '@babel/core': 7.26.0
     optional: true
 
   sucrase@3.35.0:
@@ -9717,6 +9756,11 @@
       tslib: 1.14.1
       typescript: 5.4.5
 
+  tsutils@3.21.0(typescript@5.6.3):
+    dependencies:
+      tslib: 1.14.1
+      typescript: 5.6.3
+
   tsx@4.0.0:
     dependencies:
       esbuild: 0.18.20
@@ -9862,21 +9906,13 @@
 
   value-equal@1.0.1: {}
 
-<<<<<<< HEAD
   vite-node@1.0.0(@types/node@20.17.10)(terser@5.36.0):
-=======
-  vite-node@1.0.0(@types/node@20.17.9)(terser@5.36.0):
->>>>>>> e4cd3ee7
     dependencies:
       cac: 6.7.14
       debug: 4.3.7
       pathe: 1.1.2
       picocolors: 1.1.1
-<<<<<<< HEAD
       vite: 5.4.3(@types/node@20.17.10)(terser@5.36.0)
-=======
-      vite: 5.4.3(@types/node@20.17.9)(terser@5.36.0)
->>>>>>> e4cd3ee7
     transitivePeerDependencies:
       - '@types/node'
       - less
@@ -9888,21 +9924,13 @@
       - supports-color
       - terser
 
-<<<<<<< HEAD
   vite-node@1.0.0(@types/node@22.10.2)(terser@5.36.0):
-=======
-  vite-node@1.0.0(@types/node@22.10.1)(terser@5.36.0):
->>>>>>> e4cd3ee7
     dependencies:
       cac: 6.7.14
       debug: 4.3.7
       pathe: 1.1.2
       picocolors: 1.1.1
-<<<<<<< HEAD
       vite: 5.4.3(@types/node@22.10.2)(terser@5.36.0)
-=======
-      vite: 5.4.3(@types/node@22.10.1)(terser@5.36.0)
->>>>>>> e4cd3ee7
     transitivePeerDependencies:
       - '@types/node'
       - less
@@ -9958,11 +9986,7 @@
       - terser
       - utf-8-validate
 
-<<<<<<< HEAD
   vite@5.4.3(@types/node@20.17.10)(terser@5.36.0):
-=======
-  vite@5.4.3(@types/node@20.17.9)(terser@5.36.0):
->>>>>>> e4cd3ee7
     dependencies:
       esbuild: 0.21.5
       postcss: 8.4.49
@@ -9982,11 +10006,7 @@
       fsevents: 2.3.3
       terser: 5.36.0
 
-<<<<<<< HEAD
   vitest@1.0.0(@types/node@20.17.10)(terser@5.36.0):
-=======
-  vitest@1.0.0(@types/node@20.17.9)(terser@5.36.0):
->>>>>>> e4cd3ee7
     dependencies:
       '@vitest/expect': 1.0.0
       '@vitest/runner': 1.0.0
@@ -10006,19 +10026,11 @@
       strip-literal: 1.3.0
       tinybench: 2.9.0
       tinypool: 0.8.4
-<<<<<<< HEAD
       vite: 5.4.3(@types/node@20.17.10)(terser@5.36.0)
       vite-node: 1.0.0(@types/node@20.17.10)(terser@5.36.0)
       why-is-node-running: 2.3.0
     optionalDependencies:
       '@types/node': 20.17.10
-=======
-      vite: 5.4.3(@types/node@20.17.9)(terser@5.36.0)
-      vite-node: 1.0.0(@types/node@20.17.9)(terser@5.36.0)
-      why-is-node-running: 2.3.0
-    optionalDependencies:
-      '@types/node': 20.17.9
->>>>>>> e4cd3ee7
     transitivePeerDependencies:
       - less
       - lightningcss
@@ -10029,11 +10041,7 @@
       - supports-color
       - terser
 
-<<<<<<< HEAD
   vitest@1.0.0(@types/node@22.10.2)(terser@5.36.0):
-=======
-  vitest@1.0.0(@types/node@22.10.1)(terser@5.36.0):
->>>>>>> e4cd3ee7
     dependencies:
       '@vitest/expect': 1.0.0
       '@vitest/runner': 1.0.0
@@ -10053,19 +10061,11 @@
       strip-literal: 1.3.0
       tinybench: 2.9.0
       tinypool: 0.8.4
-<<<<<<< HEAD
       vite: 5.4.3(@types/node@22.10.2)(terser@5.36.0)
       vite-node: 1.0.0(@types/node@22.10.2)(terser@5.36.0)
       why-is-node-running: 2.3.0
     optionalDependencies:
       '@types/node': 22.10.2
-=======
-      vite: 5.4.3(@types/node@22.10.1)(terser@5.36.0)
-      vite-node: 1.0.0(@types/node@22.10.1)(terser@5.36.0)
-      why-is-node-running: 2.3.0
-    optionalDependencies:
-      '@types/node': 22.10.1
->>>>>>> e4cd3ee7
     transitivePeerDependencies:
       - less
       - lightningcss
