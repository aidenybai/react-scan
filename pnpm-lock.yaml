--- conflicted
+++ resolved
@@ -10,11 +10,11 @@
     dependencies:
       '@vercel/speed-insights':
         specifier: ^1.1.0
-        version: 1.1.0(next@15.0.3(@babel/core@7.26.0)(react@19.0.0-rc-66855b96-20241106))(react@19.0.0-rc-66855b96-20241106)
+        version: 1.1.0(next@15.0.3(@babel/core@7.26.0)(react-dom@19.0.0-rc-66855b96-20241106(react@19.0.0-rc-66855b96-20241106))(react@19.0.0-rc-66855b96-20241106))(react@19.0.0-rc-66855b96-20241106)
     devDependencies:
       '@vercel/style-guide':
         specifier: ^6.0.0
-        version: 6.0.0(eslint@8.57.1)(prettier@3.3.3)(typescript@5.6.3)(vitest@1.0.0)
+        version: 6.0.0(eslint@8.57.1)(prettier@3.3.3)(typescript@5.6.3)(vitest@1.0.0(@types/node@22.10.1)(terser@5.36.0))
       eslint:
         specifier: ^8.57.1
         version: 8.57.1
@@ -5888,11 +5888,6 @@
       next: 15.0.3(@babel/core@7.26.0)(react-dom@19.0.0-rc-66855b96-20241106(react@19.0.0-rc-66855b96-20241106))(react@19.0.0-rc-66855b96-20241106)
       react: 19.0.0-rc-66855b96-20241106
 
-  '@vercel/speed-insights@1.1.0(next@15.0.3(@babel/core@7.26.0)(react@19.0.0-rc-66855b96-20241106))(react@19.0.0-rc-66855b96-20241106)':
-    optionalDependencies:
-      next: 15.0.3(@babel/core@7.26.0)(react@19.0.0-rc-66855b96-20241106)
-      react: 19.0.0-rc-66855b96-20241106
-
   '@vercel/style-guide@6.0.0(eslint@8.57.1)(prettier@3.3.3)(typescript@5.6.3)(vitest@1.0.0(@types/node@20.17.9)(terser@5.36.0))':
     dependencies:
       '@babel/core': 7.26.0
@@ -5901,16 +5896,11 @@
       '@typescript-eslint/eslint-plugin': 7.18.0(@typescript-eslint/parser@7.18.0(eslint@8.57.1)(typescript@5.6.3))(eslint@8.57.1)(typescript@5.6.3)
       '@typescript-eslint/parser': 7.18.0(eslint@8.57.1)(typescript@5.6.3)
       eslint-config-prettier: 9.1.0(eslint@8.57.1)
-<<<<<<< HEAD
       eslint-import-resolver-alias: 1.1.2(eslint-plugin-import@2.31.0)
       eslint-import-resolver-typescript: 3.6.3(@typescript-eslint/parser@7.18.0(eslint@8.57.1)(typescript@5.6.3))(eslint-import-resolver-node@0.3.9)(eslint-plugin-import@2.31.0)(eslint@8.57.1)
-=======
-      eslint-import-resolver-alias: 1.1.2(eslint-plugin-import@2.31.0(@typescript-eslint/parser@7.18.0(eslint@8.57.1)(typescript@5.6.3))(eslint-import-resolver-typescript@3.6.3)(eslint@8.57.1))
-      eslint-import-resolver-typescript: 3.6.3(@typescript-eslint/parser@7.18.0(eslint@8.57.1)(typescript@5.6.3))(eslint-plugin-import@2.31.0)(eslint@8.57.1)
->>>>>>> 8483e385
       eslint-plugin-eslint-comments: 3.2.0(eslint@8.57.1)
-      eslint-plugin-import: 2.31.0(@typescript-eslint/parser@6.0.0(eslint@8.57.1)(typescript@5.6.3))(eslint@8.57.1)
-      eslint-plugin-jest: 27.9.0(@typescript-eslint/eslint-plugin@6.0.0(@typescript-eslint/parser@6.0.0(eslint@8.57.1)(typescript@5.6.3))(eslint@8.57.1)(typescript@5.6.3))(eslint@8.57.1)(typescript@5.6.3)
+      eslint-plugin-import: 2.31.0(@typescript-eslint/parser@7.18.0(eslint@8.57.1)(typescript@5.6.3))(eslint-import-resolver-typescript@3.6.3)(eslint@8.57.1)
+      eslint-plugin-jest: 27.9.0(@typescript-eslint/eslint-plugin@7.18.0(@typescript-eslint/parser@7.18.0(eslint@8.57.1)(typescript@5.6.3))(eslint@8.57.1)(typescript@5.6.3))(eslint@8.57.1)(typescript@5.6.3)
       eslint-plugin-jsx-a11y: 6.10.2(eslint@8.57.1)
       eslint-plugin-playwright: 1.8.3(eslint-plugin-jest@27.9.0(@typescript-eslint/eslint-plugin@7.18.0(@typescript-eslint/parser@7.18.0(eslint@8.57.1)(typescript@5.6.3))(eslint@8.57.1)(typescript@5.6.3))(eslint@8.57.1)(typescript@5.6.3))(eslint@8.57.1)
       eslint-plugin-react: 7.37.2(eslint@8.57.1)
@@ -5932,7 +5922,7 @@
       - supports-color
       - vitest
 
-  '@vercel/style-guide@6.0.0(eslint@8.57.1)(prettier@3.3.3)(typescript@5.6.3)(vitest@1.0.0)':
+  '@vercel/style-guide@6.0.0(eslint@8.57.1)(prettier@3.3.3)(typescript@5.6.3)(vitest@1.0.0(@types/node@22.10.1)(terser@5.36.0))':
     dependencies:
       '@babel/core': 7.26.0
       '@babel/eslint-parser': 7.25.9(@babel/core@7.26.0)(eslint@8.57.1)
@@ -5940,15 +5930,10 @@
       '@typescript-eslint/eslint-plugin': 7.18.0(@typescript-eslint/parser@7.18.0(eslint@8.57.1)(typescript@5.6.3))(eslint@8.57.1)(typescript@5.6.3)
       '@typescript-eslint/parser': 7.18.0(eslint@8.57.1)(typescript@5.6.3)
       eslint-config-prettier: 9.1.0(eslint@8.57.1)
-<<<<<<< HEAD
       eslint-import-resolver-alias: 1.1.2(eslint-plugin-import@2.31.0)
       eslint-import-resolver-typescript: 3.6.3(@typescript-eslint/parser@7.18.0(eslint@8.57.1)(typescript@5.6.3))(eslint-import-resolver-node@0.3.9)(eslint-plugin-import@2.31.0)(eslint@8.57.1)
-=======
-      eslint-import-resolver-alias: 1.1.2(eslint-plugin-import@2.31.0(@typescript-eslint/parser@7.18.0(eslint@8.57.1)(typescript@5.6.3))(eslint-import-resolver-typescript@3.6.3)(eslint@8.57.1))
-      eslint-import-resolver-typescript: 3.6.3(@typescript-eslint/parser@7.18.0(eslint@8.57.1)(typescript@5.6.3))(eslint-plugin-import@2.31.0)(eslint@8.57.1)
->>>>>>> 8483e385
       eslint-plugin-eslint-comments: 3.2.0(eslint@8.57.1)
-      eslint-plugin-import: 2.31.0(@typescript-eslint/parser@7.18.0(eslint@8.57.1)(typescript@5.6.3))(eslint@8.57.1)
+      eslint-plugin-import: 2.31.0(@typescript-eslint/parser@7.18.0(eslint@8.57.1)(typescript@5.6.3))(eslint-import-resolver-typescript@3.6.3)(eslint@8.57.1)
       eslint-plugin-jest: 27.9.0(@typescript-eslint/eslint-plugin@7.18.0(@typescript-eslint/parser@7.18.0(eslint@8.57.1)(typescript@5.6.3))(eslint@8.57.1)(typescript@5.6.3))(eslint@8.57.1)(typescript@5.6.3)
       eslint-plugin-jsx-a11y: 6.10.2(eslint@8.57.1)
       eslint-plugin-playwright: 1.8.3(eslint-plugin-jest@27.9.0(@typescript-eslint/eslint-plugin@7.18.0(@typescript-eslint/parser@7.18.0(eslint@8.57.1)(typescript@5.6.3))(eslint@8.57.1)(typescript@5.6.3))(eslint@8.57.1)(typescript@5.6.3))(eslint@8.57.1)
@@ -5957,7 +5942,7 @@
       eslint-plugin-testing-library: 6.5.0(eslint@8.57.1)(typescript@5.6.3)
       eslint-plugin-tsdoc: 0.2.17
       eslint-plugin-unicorn: 51.0.1(eslint@8.57.1)
-      eslint-plugin-vitest: 0.3.26(@typescript-eslint/eslint-plugin@7.18.0(@typescript-eslint/parser@7.18.0(eslint@8.57.1)(typescript@5.6.3))(eslint@8.57.1)(typescript@5.6.3))(eslint@8.57.1)(typescript@5.6.3)(vitest@1.0.0)
+      eslint-plugin-vitest: 0.3.26(@typescript-eslint/eslint-plugin@7.18.0(@typescript-eslint/parser@7.18.0(eslint@8.57.1)(typescript@5.6.3))(eslint@8.57.1)(typescript@5.6.3))(eslint@8.57.1)(typescript@5.6.3)(vitest@1.0.0(@types/node@22.10.1)(terser@5.36.0))
       prettier-plugin-packagejson: 2.5.6(prettier@3.3.3)
     optionalDependencies:
       eslint: 8.57.1
@@ -6851,7 +6836,7 @@
       eslint: 8.57.1
       eslint-import-resolver-node: 0.3.9
       eslint-import-resolver-typescript: 3.6.3(@typescript-eslint/parser@7.18.0(eslint@8.57.1)(typescript@5.6.3))(eslint-import-resolver-node@0.3.9)(eslint-plugin-import@2.31.0)(eslint@8.57.1)
-      eslint-plugin-import: 2.31.0(@typescript-eslint/parser@7.18.0(eslint@8.57.1)(typescript@5.6.3))(eslint@8.57.1)
+      eslint-plugin-import: 2.31.0(@typescript-eslint/parser@7.18.0(eslint@8.57.1)(typescript@5.6.3))(eslint-import-resolver-typescript@3.6.3)(eslint@8.57.1)
       eslint-plugin-jsx-a11y: 6.10.2(eslint@8.57.1)
       eslint-plugin-react: 7.37.2(eslint@8.57.1)
       eslint-plugin-react-hooks: 5.0.0(eslint@8.57.1)
@@ -6866,9 +6851,9 @@
     dependencies:
       eslint: 8.57.1
 
-  eslint-import-resolver-alias@1.1.2(eslint-plugin-import@2.31.0(@typescript-eslint/parser@7.18.0(eslint@8.57.1)(typescript@5.6.3))(eslint-import-resolver-typescript@3.6.3)(eslint@8.57.1)):
-    dependencies:
-      eslint-plugin-import: 2.31.0(@typescript-eslint/parser@7.18.0(eslint@8.57.1)(typescript@5.6.3))(eslint@8.57.1)
+  eslint-import-resolver-alias@1.1.2(eslint-plugin-import@2.31.0):
+    dependencies:
+      eslint-plugin-import: 2.31.0(@typescript-eslint/parser@7.18.0(eslint@8.57.1)(typescript@5.6.3))(eslint-import-resolver-typescript@3.6.3)(eslint@8.57.1)
 
   eslint-import-resolver-node@0.3.9:
     dependencies:
@@ -6884,52 +6869,20 @@
       debug: 4.3.7
       enhanced-resolve: 5.17.1
       eslint: 8.57.1
-      eslint-module-utils: 2.12.0(@typescript-eslint/parser@7.18.0(eslint@8.57.1)(typescript@5.6.3))(eslint-import-resolver-node@0.3.9)(eslint-import-resolver-typescript@3.6.3(@typescript-eslint/parser@7.18.0(eslint@8.57.1)(typescript@5.6.3))(eslint-import-resolver-node@0.3.9)(eslint-plugin-import@2.31.0)(eslint@8.57.1))(eslint@8.57.1)
+      eslint-module-utils: 2.12.0(@typescript-eslint/parser@7.18.0(eslint@8.57.1)(typescript@5.6.3))(eslint-import-resolver-node@0.3.9)(eslint-import-resolver-typescript@3.6.3)(eslint@8.57.1)
       fast-glob: 3.3.2
       get-tsconfig: 4.8.1
       is-bun-module: 1.3.0
       is-glob: 4.0.3
     optionalDependencies:
-      eslint-plugin-import: 2.31.0(@typescript-eslint/parser@7.18.0(eslint@8.57.1)(typescript@5.6.3))(eslint@8.57.1)
+      eslint-plugin-import: 2.31.0(@typescript-eslint/parser@7.18.0(eslint@8.57.1)(typescript@5.6.3))(eslint-import-resolver-typescript@3.6.3)(eslint@8.57.1)
     transitivePeerDependencies:
       - '@typescript-eslint/parser'
       - eslint-import-resolver-node
       - eslint-import-resolver-webpack
       - supports-color
 
-<<<<<<< HEAD
   eslint-module-utils@2.12.0(@typescript-eslint/parser@7.18.0(eslint@8.57.1)(typescript@5.6.3))(eslint-import-resolver-node@0.3.9)(eslint-import-resolver-typescript@3.6.3)(eslint@8.57.1):
-=======
-  eslint-import-resolver-typescript@3.6.3(@typescript-eslint/parser@7.18.0(eslint@8.57.1)(typescript@5.6.3))(eslint-plugin-import@2.31.0)(eslint@8.57.1):
-    dependencies:
-      '@nolyfill/is-core-module': 1.0.39
-      debug: 4.3.7
-      enhanced-resolve: 5.17.1
-      eslint: 8.57.1
-      eslint-module-utils: 2.12.0(@typescript-eslint/parser@7.18.0(eslint@8.57.1)(typescript@5.6.3))(eslint-import-resolver-typescript@3.6.3(@typescript-eslint/parser@7.18.0(eslint@8.57.1)(typescript@5.6.3))(eslint-plugin-import@2.31.0)(eslint@8.57.1))(eslint@8.57.1)
-      fast-glob: 3.3.2
-      get-tsconfig: 4.8.1
-      is-bun-module: 1.3.0
-      is-glob: 4.0.3
-    optionalDependencies:
-      eslint-plugin-import: 2.31.0(@typescript-eslint/parser@7.18.0(eslint@8.57.1)(typescript@5.6.3))(eslint@8.57.1)
-    transitivePeerDependencies:
-      - '@typescript-eslint/parser'
-      - eslint-import-resolver-node
-      - eslint-import-resolver-webpack
-      - supports-color
-
-  eslint-module-utils@2.12.0(@typescript-eslint/parser@6.0.0(eslint@8.57.1)(typescript@5.6.3))(eslint-import-resolver-node@0.3.9)(eslint@8.57.1):
-    dependencies:
-      debug: 3.2.7
-    optionalDependencies:
-      '@typescript-eslint/parser': 6.0.0(eslint@8.57.1)(typescript@5.6.3)
-      eslint: 8.57.1
-      eslint-import-resolver-node: 0.3.9
-    transitivePeerDependencies:
-      - supports-color
-
-  eslint-module-utils@2.12.0(@typescript-eslint/parser@7.18.0(eslint@8.57.1)(typescript@5.6.3))(eslint-import-resolver-node@0.3.9)(eslint-import-resolver-typescript@3.6.3(@typescript-eslint/parser@7.18.0(eslint@8.57.1)(typescript@5.6.3))(eslint-import-resolver-node@0.3.9)(eslint-plugin-import@2.31.0)(eslint@8.57.1))(eslint@8.57.1):
     dependencies:
       debug: 3.2.7
     optionalDependencies:
@@ -6940,35 +6893,13 @@
     transitivePeerDependencies:
       - supports-color
 
-  eslint-module-utils@2.12.0(@typescript-eslint/parser@7.18.0(eslint@8.57.1)(typescript@5.6.3))(eslint-import-resolver-node@0.3.9)(eslint-import-resolver-typescript@3.6.3(@typescript-eslint/parser@7.18.0(eslint@8.57.1)(typescript@5.6.3))(eslint-plugin-import@2.31.0)(eslint@8.57.1))(eslint@8.57.1):
->>>>>>> 8483e385
-    dependencies:
-      debug: 3.2.7
-    optionalDependencies:
-      '@typescript-eslint/parser': 7.18.0(eslint@8.57.1)(typescript@5.6.3)
-      eslint: 8.57.1
-      eslint-import-resolver-node: 0.3.9
-      eslint-import-resolver-typescript: 3.6.3(@typescript-eslint/parser@7.18.0(eslint@8.57.1)(typescript@5.6.3))(eslint-import-resolver-node@0.3.9)(eslint-plugin-import@2.31.0)(eslint@8.57.1)
-    transitivePeerDependencies:
-      - supports-color
-
-  eslint-module-utils@2.12.0(@typescript-eslint/parser@7.18.0(eslint@8.57.1)(typescript@5.6.3))(eslint-import-resolver-typescript@3.6.3(@typescript-eslint/parser@7.18.0(eslint@8.57.1)(typescript@5.6.3))(eslint-plugin-import@2.31.0)(eslint@8.57.1))(eslint@8.57.1):
-    dependencies:
-      debug: 3.2.7
-    optionalDependencies:
-      '@typescript-eslint/parser': 7.18.0(eslint@8.57.1)(typescript@5.6.3)
-      eslint: 8.57.1
-      eslint-import-resolver-typescript: 3.6.3(@typescript-eslint/parser@7.18.0(eslint@8.57.1)(typescript@5.6.3))(eslint-plugin-import@2.31.0)(eslint@8.57.1)
-    transitivePeerDependencies:
-      - supports-color
-
   eslint-plugin-eslint-comments@3.2.0(eslint@8.57.1):
     dependencies:
       escape-string-regexp: 1.0.5
       eslint: 8.57.1
       ignore: 5.3.2
 
-  eslint-plugin-import@2.31.0(@typescript-eslint/parser@6.0.0(eslint@8.57.1)(typescript@5.6.3))(eslint@8.57.1):
+  eslint-plugin-import@2.31.0(@typescript-eslint/parser@7.18.0(eslint@8.57.1)(typescript@5.6.3))(eslint-import-resolver-typescript@3.6.3)(eslint@8.57.1):
     dependencies:
       '@rtsao/scc': 1.1.0
       array-includes: 3.1.8
@@ -6979,36 +6910,7 @@
       doctrine: 2.1.0
       eslint: 8.57.1
       eslint-import-resolver-node: 0.3.9
-      eslint-module-utils: 2.12.0(@typescript-eslint/parser@6.0.0(eslint@8.57.1)(typescript@5.6.3))(eslint-import-resolver-node@0.3.9)(eslint@8.57.1)
-      hasown: 2.0.2
-      is-core-module: 2.15.1
-      is-glob: 4.0.3
-      minimatch: 3.1.2
-      object.fromentries: 2.0.8
-      object.groupby: 1.0.3
-      object.values: 1.2.0
-      semver: 6.3.1
-      string.prototype.trimend: 1.0.8
-      tsconfig-paths: 3.15.0
-    optionalDependencies:
-      '@typescript-eslint/parser': 6.0.0(eslint@8.57.1)(typescript@5.6.3)
-    transitivePeerDependencies:
-      - eslint-import-resolver-typescript
-      - eslint-import-resolver-webpack
-      - supports-color
-
-  eslint-plugin-import@2.31.0(@typescript-eslint/parser@7.18.0(eslint@8.57.1)(typescript@5.6.3))(eslint@8.57.1):
-    dependencies:
-      '@rtsao/scc': 1.1.0
-      array-includes: 3.1.8
-      array.prototype.findlastindex: 1.2.5
-      array.prototype.flat: 1.3.2
-      array.prototype.flatmap: 1.3.2
-      debug: 3.2.7
-      doctrine: 2.1.0
-      eslint: 8.57.1
-      eslint-import-resolver-node: 0.3.9
-      eslint-module-utils: 2.12.0(@typescript-eslint/parser@7.18.0(eslint@8.57.1)(typescript@5.6.3))(eslint-import-resolver-node@0.3.9)(eslint-import-resolver-typescript@3.6.3(@typescript-eslint/parser@7.18.0(eslint@8.57.1)(typescript@5.6.3))(eslint-plugin-import@2.31.0)(eslint@8.57.1))(eslint@8.57.1)
+      eslint-module-utils: 2.12.0(@typescript-eslint/parser@7.18.0(eslint@8.57.1)(typescript@5.6.3))(eslint-import-resolver-node@0.3.9)(eslint-import-resolver-typescript@3.6.3)(eslint@8.57.1)
       hasown: 2.0.2
       is-core-module: 2.15.1
       is-glob: 4.0.3
@@ -7025,16 +6927,6 @@
       - eslint-import-resolver-typescript
       - eslint-import-resolver-webpack
       - supports-color
-
-  eslint-plugin-jest@27.9.0(@typescript-eslint/eslint-plugin@6.0.0(@typescript-eslint/parser@6.0.0(eslint@8.57.1)(typescript@5.6.3))(eslint@8.57.1)(typescript@5.6.3))(eslint@8.57.1)(typescript@5.6.3):
-    dependencies:
-      '@typescript-eslint/utils': 5.62.0(eslint@8.57.1)(typescript@5.6.3)
-      eslint: 8.57.1
-    optionalDependencies:
-      '@typescript-eslint/eslint-plugin': 6.0.0(@typescript-eslint/parser@6.0.0(eslint@8.57.1)(typescript@5.6.3))(eslint@8.57.1)(typescript@5.6.3)
-    transitivePeerDependencies:
-      - supports-color
-      - typescript
 
   eslint-plugin-jest@27.9.0(@typescript-eslint/eslint-plugin@7.18.0(@typescript-eslint/parser@7.18.0(eslint@8.57.1)(typescript@5.6.3))(eslint@8.57.1)(typescript@5.6.3))(eslint@8.57.1)(typescript@5.6.3):
     dependencies:
@@ -7148,13 +7040,13 @@
       - supports-color
       - typescript
 
-  eslint-plugin-vitest@0.3.26(@typescript-eslint/eslint-plugin@7.18.0(@typescript-eslint/parser@7.18.0(eslint@8.57.1)(typescript@5.6.3))(eslint@8.57.1)(typescript@5.6.3))(eslint@8.57.1)(typescript@5.6.3)(vitest@1.0.0):
+  eslint-plugin-vitest@0.3.26(@typescript-eslint/eslint-plugin@7.18.0(@typescript-eslint/parser@7.18.0(eslint@8.57.1)(typescript@5.6.3))(eslint@8.57.1)(typescript@5.6.3))(eslint@8.57.1)(typescript@5.6.3)(vitest@1.0.0(@types/node@22.10.1)(terser@5.36.0)):
     dependencies:
       '@typescript-eslint/utils': 7.18.0(eslint@8.57.1)(typescript@5.6.3)
       eslint: 8.57.1
     optionalDependencies:
       '@typescript-eslint/eslint-plugin': 7.18.0(@typescript-eslint/parser@7.18.0(eslint@8.57.1)(typescript@5.6.3))(eslint@8.57.1)(typescript@5.6.3)
-      vitest: 1.0.0
+      vitest: 1.0.0(@types/node@22.10.1)(terser@5.36.0)
     transitivePeerDependencies:
       - supports-color
       - typescript
@@ -8148,31 +8040,6 @@
       - '@babel/core'
       - babel-plugin-macros
 
-  next@15.0.3(@babel/core@7.26.0)(react@19.0.0-rc-66855b96-20241106):
-    dependencies:
-      '@next/env': 15.0.3
-      '@swc/counter': 0.1.3
-      '@swc/helpers': 0.5.13
-      busboy: 1.6.0
-      caniuse-lite: 1.0.30001684
-      postcss: 8.4.31
-      react: 19.0.0-rc-66855b96-20241106
-      styled-jsx: 5.1.6(@babel/core@7.26.0)(react@19.0.0-rc-66855b96-20241106)
-    optionalDependencies:
-      '@next/swc-darwin-arm64': 15.0.3
-      '@next/swc-darwin-x64': 15.0.3
-      '@next/swc-linux-arm64-gnu': 15.0.3
-      '@next/swc-linux-arm64-musl': 15.0.3
-      '@next/swc-linux-x64-gnu': 15.0.3
-      '@next/swc-linux-x64-musl': 15.0.3
-      '@next/swc-win32-arm64-msvc': 15.0.3
-      '@next/swc-win32-x64-msvc': 15.0.3
-      sharp: 0.33.5
-    transitivePeerDependencies:
-      - '@babel/core'
-      - babel-plugin-macros
-    optional: true
-
   node-forge@1.3.1: {}
 
   node-notifier@10.0.1:
@@ -9386,25 +9253,6 @@
 
   value-equal@1.0.1: {}
 
-  vite-node@1.0.0:
-    dependencies:
-      cac: 6.7.14
-      debug: 4.3.7
-      pathe: 1.1.2
-      picocolors: 1.1.1
-      vite: 5.4.3
-    transitivePeerDependencies:
-      - '@types/node'
-      - less
-      - lightningcss
-      - sass
-      - sass-embedded
-      - stylus
-      - sugarss
-      - supports-color
-      - terser
-    optional: true
-
   vite-node@1.0.0(@types/node@20.17.9)(terser@5.36.0):
     dependencies:
       cac: 6.7.14
@@ -9422,6 +9270,25 @@
       - sugarss
       - supports-color
       - terser
+
+  vite-node@1.0.0(@types/node@22.10.1)(terser@5.36.0):
+    dependencies:
+      cac: 6.7.14
+      debug: 4.3.7
+      pathe: 1.1.2
+      picocolors: 1.1.1
+      vite: 5.4.3(@types/node@22.10.1)(terser@5.36.0)
+    transitivePeerDependencies:
+      - '@types/node'
+      - less
+      - lightningcss
+      - sass
+      - sass-embedded
+      - stylus
+      - sugarss
+      - supports-color
+      - terser
+    optional: true
 
   vite-plugin-inspect@0.8.7(rollup@4.28.0)(vite@5.4.3(@types/node@22.10.1)(terser@5.36.0)):
     dependencies:
@@ -9466,15 +9333,6 @@
       - terser
       - utf-8-validate
 
-  vite@5.4.3:
-    dependencies:
-      esbuild: 0.21.5
-      postcss: 8.4.49
-      rollup: 4.28.0
-    optionalDependencies:
-      fsevents: 2.3.3
-    optional: true
-
   vite@5.4.3(@types/node@20.17.9)(terser@5.36.0):
     dependencies:
       esbuild: 0.21.5
@@ -9494,40 +9352,6 @@
       '@types/node': 22.10.1
       fsevents: 2.3.3
       terser: 5.36.0
-
-  vitest@1.0.0:
-    dependencies:
-      '@vitest/expect': 1.0.0
-      '@vitest/runner': 1.0.0
-      '@vitest/snapshot': 1.0.0
-      '@vitest/spy': 1.0.0
-      '@vitest/utils': 1.0.0
-      acorn-walk: 8.3.4
-      cac: 6.7.14
-      chai: 4.5.0
-      debug: 4.3.7
-      execa: 8.0.1
-      local-pkg: 0.5.1
-      magic-string: 0.30.14
-      pathe: 1.1.2
-      picocolors: 1.1.1
-      std-env: 3.8.0
-      strip-literal: 1.3.0
-      tinybench: 2.9.0
-      tinypool: 0.8.4
-      vite: 5.4.3
-      vite-node: 1.0.0
-      why-is-node-running: 2.3.0
-    transitivePeerDependencies:
-      - less
-      - lightningcss
-      - sass
-      - sass-embedded
-      - stylus
-      - sugarss
-      - supports-color
-      - terser
-    optional: true
 
   vitest@1.0.0(@types/node@20.17.9)(terser@5.36.0):
     dependencies:
@@ -9564,6 +9388,42 @@
       - supports-color
       - terser
 
+  vitest@1.0.0(@types/node@22.10.1)(terser@5.36.0):
+    dependencies:
+      '@vitest/expect': 1.0.0
+      '@vitest/runner': 1.0.0
+      '@vitest/snapshot': 1.0.0
+      '@vitest/spy': 1.0.0
+      '@vitest/utils': 1.0.0
+      acorn-walk: 8.3.4
+      cac: 6.7.14
+      chai: 4.5.0
+      debug: 4.3.7
+      execa: 8.0.1
+      local-pkg: 0.5.1
+      magic-string: 0.30.14
+      pathe: 1.1.2
+      picocolors: 1.1.1
+      std-env: 3.8.0
+      strip-literal: 1.3.0
+      tinybench: 2.9.0
+      tinypool: 0.8.4
+      vite: 5.4.3(@types/node@22.10.1)(terser@5.36.0)
+      vite-node: 1.0.0(@types/node@22.10.1)(terser@5.36.0)
+      why-is-node-running: 2.3.0
+    optionalDependencies:
+      '@types/node': 22.10.1
+    transitivePeerDependencies:
+      - less
+      - lightningcss
+      - sass
+      - sass-embedded
+      - stylus
+      - sugarss
+      - supports-color
+      - terser
+    optional: true
+
   watchpack@2.4.1:
     dependencies:
       glob-to-regexp: 0.4.1
