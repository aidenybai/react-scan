lockfileVersion: '9.0'

settings:
  autoInstallPeers: true
  excludeLinksFromLockfile: false

importers:

  .:
    dependencies:
      '@vercel/speed-insights':
        specifier: ^1.1.0
        version: 1.1.0(next@15.0.3(@babel/core@7.26.0)(react-dom@19.0.0-rc-66855b96-20241106(react@19.0.0-rc-66855b96-20241106))(react@19.0.0-rc-66855b96-20241106))(react@19.0.0-rc-66855b96-20241106)
    devDependencies:
      '@types/node':
        specifier: ^22.10.2
        version: 22.10.2
      '@typescript-eslint/eslint-plugin':
        specifier: ^6.0.0
        version: 6.0.0(@typescript-eslint/parser@6.0.0(eslint@8.57.1)(typescript@5.4.5))(eslint@8.57.1)(typescript@5.4.5)
      '@typescript-eslint/parser':
        specifier: ^6.0.0
        version: 6.0.0(eslint@8.57.1)(typescript@5.4.5)
      '@vercel/style-guide':
        specifier: ^6.0.0
<<<<<<< HEAD
        version: 6.0.0(eslint@8.57.1)(prettier@3.3.3)(typescript@5.6.3)(vitest@1.0.0(@types/node@22.10.1)(terser@5.36.0))
=======
        version: 6.0.0(eslint@8.57.1)(prettier@3.3.3)(typescript@5.4.5)(vitest@1.0.0(@types/node@22.10.2)(terser@5.36.0))
      boxen:
        specifier: ^8.0.1
        version: 8.0.1
      chalk:
        specifier: ^5.3.0
        version: 5.3.0
>>>>>>> b0bd3ee6
      eslint:
        specifier: ^8.57.1
        version: 8.57.1
      eslint-import-resolver-typescript:
        specifier: ^3.7.0
        version: 3.7.0(eslint-plugin-import@2.31.0)(eslint@8.57.1)
      eslint-plugin-jsonc:
        specifier: ^2.18.2
        version: 2.18.2(eslint@8.57.1)
      eslint-plugin-tailwindcss:
        specifier: ^3.17.5
        version: 3.17.5(tailwindcss@3.4.16)
      prettier:
        specifier: ^3.3.3
        version: 3.3.3
      typescript:
        specifier: 5.4.5
        version: 5.4.5

  examples/sierpinski:
    dependencies:
      '@vercel/analytics':
        specifier: ^1.4.0
        version: 1.4.0(@remix-run/react@2.15.0(react-dom@19.0.0-rc.1(react@19.0.0-rc.1))(react@19.0.0-rc.1)(typescript@5.6.3))(next@15.0.3(@babel/core@7.26.0)(babel-plugin-react-compiler@19.0.0-beta-a7bf2bd-20241110)(react-dom@19.0.0-rc.1(react@19.0.0-rc.1))(react@19.0.0-rc.1))(react@19.0.0-rc.1)
      babel-plugin-react-compiler:
        specifier: 19.0.0-beta-a7bf2bd-20241110
        version: 19.0.0-beta-a7bf2bd-20241110
      react:
        specifier: 19.0.0-rc.1
        version: 19.0.0-rc.1
      react-dom:
        specifier: 19.0.0-rc.1
        version: 19.0.0-rc.1(react@19.0.0-rc.1)
      react-scan:
        specifier: workspace:*
        version: link:../../packages/scan
      sugar-high:
        specifier: ^0.7.5
        version: 0.7.5
      vite-plugin-inspect:
        specifier: ^0.8.7
        version: 0.8.7(rollup@4.28.0)(vite@5.4.3(@types/node@22.10.1)(terser@5.36.0))
    devDependencies:
      '@vitejs/plugin-react':
        specifier: ^4.3.1
        version: 4.3.1(vite@5.4.3(@types/node@22.10.1)(terser@5.36.0))
      vite:
        specifier: ^5.4.3
        version: 5.4.3(@types/node@22.10.1)(terser@5.36.0)

  packages/extension:
    dependencies:
      react:
        specifier: ^18.2.0
        version: 18.2.0
      react-dom:
        specifier: ^18.2.0
        version: 18.2.0(react@18.2.0)
      zod:
        specifier: ^3.23.8
        version: 3.23.8
    devDependencies:
      '@types/chrome':
        specifier: ^0.0.281
        version: 0.0.281
      '@types/react':
        specifier: ^18.0.26
        version: 18.3.12
      '@types/react-dom':
        specifier: ^18.0.9
        version: 18.0.9
      '@types/webextension-polyfill':
        specifier: ^0.10.0
        version: 0.10.0
      '@vitejs/plugin-react':
        specifier: ^4.2.1
        version: 4.3.1(vite@5.4.3(@types/node@22.10.2)(terser@5.36.0))
      bestzip:
        specifier: ^2.2.1
        version: 2.2.1
      cross-env:
        specifier: ^7.0.3
        version: 7.0.3
      vite:
        specifier: ^5.4.3
        version: 5.4.3(@types/node@22.10.2)(terser@5.36.0)
      vite-plugin-web-extension:
        specifier: ^4.3.1
        version: 4.3.1(@types/node@22.10.2)(terser@5.36.0)
      webextension-polyfill:
        specifier: ^0.10.0
        version: 0.10.0

  packages/kitchen-sink:
    dependencies:
      '@vercel/analytics':
        specifier: ^1.4.0
        version: 1.4.1(@remix-run/react@2.15.0(react-dom@19.0.0-rc.1(react@19.0.0-rc.1))(react@19.0.0-rc.1)(typescript@5.6.3))(next@15.0.3(@babel/core@7.26.0)(babel-plugin-react-compiler@19.0.0-beta-a7bf2bd-20241110)(react-dom@19.0.0-rc.1(react@19.0.0-rc.1))(react@19.0.0-rc.1))(react@19.0.0-rc.1)
      babel-plugin-react-compiler:
        specifier: 19.0.0-beta-a7bf2bd-20241110
        version: 19.0.0-beta-a7bf2bd-20241110
      react:
        specifier: 19.0.0-rc.1
        version: 19.0.0-rc.1
      react-dom:
        specifier: 19.0.0-rc.1
        version: 19.0.0-rc.1(react@19.0.0-rc.1)
      react-scan:
        specifier: ^0.0.34
        version: 0.0.34
      sugar-high:
        specifier: ^0.7.5
        version: 0.7.5
      vite-plugin-inspect:
        specifier: ^0.8.7
        version: 0.8.7(rollup@4.28.0)(vite@5.4.3(@types/node@22.10.2)(terser@5.36.0))
    devDependencies:
      '@vitejs/plugin-react':
        specifier: ^4.3.1
        version: 4.3.1(vite@5.4.3(@types/node@22.10.2)(terser@5.36.0))
      vite:
        specifier: ^5.4.3
        version: 5.4.3(@types/node@22.10.2)(terser@5.36.0)

  packages/scan:
    dependencies:
      '@babel/core':
        specifier: ^7.26.0
        version: 7.26.0
      '@babel/generator':
        specifier: ^7.26.2
        version: 7.26.2
      '@babel/types':
        specifier: ^7.26.0
        version: 7.26.0
      '@clack/core':
        specifier: ^0.3.5
        version: 0.3.5
      '@clack/prompts':
        specifier: ^0.8.2
        version: 0.8.2
      '@preact/signals':
        specifier: ^1.3.1
        version: 1.3.1(preact@10.25.1)
      '@rollup/pluginutils':
        specifier: ^5.1.3
        version: 5.1.3(rollup@4.28.0)
      '@types/node':
        specifier: ^20.17.9
        version: 20.17.10
      bippy:
        specifier: ^0.0.19
        version: 0.0.19
      esbuild:
        specifier: ^0.24.0
        version: 0.24.0
      estree-walker:
        specifier: ^3.0.3
        version: 3.0.3
      kleur:
        specifier: ^4.1.5
        version: 4.1.5
      mri:
        specifier: ^1.2.0
        version: 1.2.0
      playwright:
        specifier: ^1.49.0
        version: 1.49.0
      preact:
        specifier: ^10.25.1
        version: 10.25.1
      tsx:
        specifier: ^4.0.0
        version: 4.0.0
    optionalDependencies:
      unplugin:
        specifier: 2.1.0
        version: 2.1.0
    devDependencies:
      '@esbuild-plugins/tsconfig-paths':
        specifier: ^0.1.2
        version: 0.1.2(esbuild@0.24.0)(typescript@5.6.3)
      '@remix-run/react':
        specifier: '*'
        version: 2.15.0(react-dom@18.2.0(react@18.2.0))(react@18.2.0)(typescript@5.6.3)
      '@types/babel__core':
        specifier: ^7.20.5
        version: 7.20.5
      '@types/react':
        specifier: ^18.0.0
        version: 18.3.12
      '@types/react-reconciler':
        specifier: ^0.28.8
        version: 0.28.8
      '@types/react-router':
        specifier: ^5.1.0
        version: 5.1.20
      '@vercel/style-guide':
        specifier: ^6.0.0
        version: 6.0.0(eslint@8.57.1)(prettier@3.3.3)(typescript@5.6.3)(vitest@1.0.0(@types/node@20.17.10)(terser@5.36.0))
      autoprefixer:
        specifier: ^10.4.20
        version: 10.4.20(postcss@8.4.49)
      clsx:
        specifier: ^2.1.1
        version: 2.1.1
      es-module-lexer:
        specifier: ^1.5.4
        version: 1.5.4
      next:
        specifier: '*'
        version: 15.0.3(@babel/core@7.26.0)(react-dom@18.2.0(react@18.2.0))(react@18.2.0)
      npm-run-all:
        specifier: ^4.1.5
        version: 4.1.5
      postcss:
        specifier: ^8
        version: 8.4.49
      prettier:
        specifier: ^3.3.3
        version: 3.3.3
      publint:
        specifier: ^0.2.12
        version: 0.2.12
      react:
        specifier: '*'
        version: 18.2.0
      react-dom:
        specifier: '*'
        version: 18.2.0(react@18.2.0)
      react-reconciler:
        specifier: ^0.29.2
        version: 0.29.2(react@18.2.0)
      react-router:
        specifier: ^5.0.0
        version: 5.3.4(react@18.2.0)
      react-router-dom:
        specifier: ^5.0.0 || ^6.0.0 || ^7.0.0
        version: 6.28.0(react-dom@18.2.0(react@18.2.0))(react@18.2.0)
      tailwind-merge:
        specifier: ^2.5.5
        version: 2.5.5
      tailwindcss:
        specifier: ^3.4.1
        version: 3.4.16
      terser:
        specifier: ^5.36.0
        version: 5.36.0
      tsup:
        specifier: ^8.0.0
        version: 8.2.4(jiti@1.21.6)(postcss@8.4.49)(tsx@4.0.0)(typescript@5.6.3)(yaml@2.6.1)
      vitest:
        specifier: ^1.0.0
        version: 1.0.0(@types/node@20.17.10)(terser@5.36.0)

  packages/website:
    dependencies:
      '@vercel/analytics':
        specifier: ^1.4.1
        version: 1.4.1(@remix-run/react@2.15.0(react-dom@19.0.0-rc-66855b96-20241106(react@19.0.0-rc-66855b96-20241106))(react@19.0.0-rc-66855b96-20241106)(typescript@5.6.3))(next@15.0.3(@babel/core@7.26.0)(react-dom@19.0.0-rc-66855b96-20241106(react@19.0.0-rc-66855b96-20241106))(react@19.0.0-rc-66855b96-20241106))(react@19.0.0-rc-66855b96-20241106)
      '@vercel/speed-insights':
        specifier: ^1.1.0
        version: 1.1.0(next@15.0.3(@babel/core@7.26.0)(react-dom@19.0.0-rc-66855b96-20241106(react@19.0.0-rc-66855b96-20241106))(react@19.0.0-rc-66855b96-20241106))(react@19.0.0-rc-66855b96-20241106)
      next:
        specifier: 15.0.3
        version: 15.0.3(@babel/core@7.26.0)(react-dom@19.0.0-rc-66855b96-20241106(react@19.0.0-rc-66855b96-20241106))(react@19.0.0-rc-66855b96-20241106)
      react:
        specifier: 19.0.0-rc-66855b96-20241106
        version: 19.0.0-rc-66855b96-20241106
      react-dom:
        specifier: 19.0.0-rc-66855b96-20241106
        version: 19.0.0-rc-66855b96-20241106(react@19.0.0-rc-66855b96-20241106)
      react-scan:
        specifier: ^0.0.48
        version: 0.0.48(@remix-run/react@2.15.0(react-dom@19.0.0-rc-66855b96-20241106(react@19.0.0-rc-66855b96-20241106))(react@19.0.0-rc-66855b96-20241106)(typescript@5.6.3))(next@15.0.3(@babel/core@7.26.0)(react-dom@19.0.0-rc-66855b96-20241106(react@19.0.0-rc-66855b96-20241106))(react@19.0.0-rc-66855b96-20241106))(react-dom@19.0.0-rc-66855b96-20241106(react@19.0.0-rc-66855b96-20241106))(react-router-dom@6.28.0(react-dom@19.0.0-rc-66855b96-20241106(react@19.0.0-rc-66855b96-20241106))(react@19.0.0-rc-66855b96-20241106))(react-router@6.28.0(react@19.0.0-rc-66855b96-20241106))(react@19.0.0-rc-66855b96-20241106)(rollup@4.28.0)
      zod:
        specifier: ^3.23.8
        version: 3.23.8
    devDependencies:
      '@types/react':
        specifier: ^18
        version: 18.3.12
      '@types/react-dom':
        specifier: ^18
        version: 18.0.9
      eslint:
        specifier: ^8
        version: 8.57.1
      eslint-config-next:
        specifier: 15.0.3
        version: 15.0.3(eslint@8.57.1)(typescript@5.6.3)
      postcss:
        specifier: ^8
        version: 8.4.49
      tailwindcss:
        specifier: ^3.4.1
        version: 3.4.16

packages:

  '@alloc/quick-lru@5.2.0':
    resolution: {integrity: sha512-UrcABB+4bUrFABwbluTIBErXwvbsU/V7TZWfmbgJfbkwiBuziS9gxdODUyuiecfdGQ85jglMW6juS3+z5TsKLw==}
    engines: {node: '>=10'}

  '@ampproject/remapping@2.3.0':
    resolution: {integrity: sha512-30iZtAPgz+LTIYoeivqYo853f02jBYSd5uGnGpkFV0M3xOt9aN73erkgYAmZU43x4VfqcnLxW9Kpg3R5LC4YYw==}
    engines: {node: '>=6.0.0'}

  '@antfu/utils@0.7.10':
    resolution: {integrity: sha512-+562v9k4aI80m1+VuMHehNJWLOFjBnXn3tdOitzD0il5b7smkSBal4+a3oKiQTbrwMmN/TBUMDvbdoWDehgOww==}

  '@babel/code-frame@7.26.2':
    resolution: {integrity: sha512-RJlIHRueQgwWitWgF8OdFYGZX328Ax5BCemNGlqHfplnRT9ESi8JkFlvaVYbS+UubVY6dpv87Fs2u5M29iNFVQ==}
    engines: {node: '>=6.9.0'}

  '@babel/compat-data@7.26.2':
    resolution: {integrity: sha512-Z0WgzSEa+aUcdiJuCIqgujCshpMWgUpgOxXotrYPSA53hA3qopNaqcJpyr0hVb1FeWdnqFA35/fUtXgBK8srQg==}
    engines: {node: '>=6.9.0'}

  '@babel/core@7.26.0':
    resolution: {integrity: sha512-i1SLeK+DzNnQ3LL/CswPCa/E5u4lh1k6IAEphON8F+cXt0t9euTshDru0q7/IqMa1PMPz5RnHuHscF8/ZJsStg==}
    engines: {node: '>=6.9.0'}

  '@babel/eslint-parser@7.25.9':
    resolution: {integrity: sha512-5UXfgpK0j0Xr/xIdgdLEhOFxaDZ0bRPWJJchRpqOSur/3rZoPbqqki5mm0p4NE2cs28krBEiSM2MB7//afRSQQ==}
    engines: {node: ^10.13.0 || ^12.13.0 || >=14.0.0}
    peerDependencies:
      '@babel/core': ^7.11.0
      eslint: ^7.5.0 || ^8.0.0 || ^9.0.0

  '@babel/generator@7.26.2':
    resolution: {integrity: sha512-zevQbhbau95nkoxSq3f/DC/SC+EEOUZd3DYqfSkMhY2/wfSeaHV1Ew4vk8e+x8lja31IbyuUa2uQ3JONqKbysw==}
    engines: {node: '>=6.9.0'}

  '@babel/helper-compilation-targets@7.25.9':
    resolution: {integrity: sha512-j9Db8Suy6yV/VHa4qzrj9yZfZxhLWQdVnRlXxmKLYlhWUVB1sB2G5sxuWYXk/whHD9iW76PmNzxZ4UCnTQTVEQ==}
    engines: {node: '>=6.9.0'}

  '@babel/helper-module-imports@7.25.9':
    resolution: {integrity: sha512-tnUA4RsrmflIM6W6RFTLFSXITtl0wKjgpnLgXyowocVPrbYrLUXSBXDgTs8BlbmIzIdlBySRQjINYs2BAkiLtw==}
    engines: {node: '>=6.9.0'}

  '@babel/helper-module-transforms@7.26.0':
    resolution: {integrity: sha512-xO+xu6B5K2czEnQye6BHA7DolFFmS3LB7stHZFaOLb1pAwO1HWLS8fXA+eh0A2yIvltPVmx3eNNDBJA2SLHXFw==}
    engines: {node: '>=6.9.0'}
    peerDependencies:
      '@babel/core': ^7.0.0

  '@babel/helper-plugin-utils@7.25.9':
    resolution: {integrity: sha512-kSMlyUVdWe25rEsRGviIgOWnoT/nfABVWlqt9N19/dIPWViAOW2s9wznP5tURbs/IDuNk4gPy3YdYRgH3uxhBw==}
    engines: {node: '>=6.9.0'}

  '@babel/helper-string-parser@7.25.9':
    resolution: {integrity: sha512-4A/SCr/2KLd5jrtOMFzaKjVtAei3+2r/NChoBNoZ3EyP/+GlhoaEGoWOZUmFmoITP7zOJyHIMm+DYRd8o3PvHA==}
    engines: {node: '>=6.9.0'}

  '@babel/helper-validator-identifier@7.25.9':
    resolution: {integrity: sha512-Ed61U6XJc3CVRfkERJWDz4dJwKe7iLmmJsbOGu9wSloNSFttHV0I8g6UAgb7qnK5ly5bGLPd4oXZlxCdANBOWQ==}
    engines: {node: '>=6.9.0'}

  '@babel/helper-validator-option@7.25.9':
    resolution: {integrity: sha512-e/zv1co8pp55dNdEcCynfj9X7nyUKUXoUEwfXqaZt0omVOmDe9oOTdKStH4GmAw6zxMFs50ZayuMfHDKlO7Tfw==}
    engines: {node: '>=6.9.0'}

  '@babel/helpers@7.26.0':
    resolution: {integrity: sha512-tbhNuIxNcVb21pInl3ZSjksLCvgdZy9KwJ8brv993QtIVKJBBkYXz4q4ZbAv31GdnC+R90np23L5FbEBlthAEw==}
    engines: {node: '>=6.9.0'}

  '@babel/parser@7.26.2':
    resolution: {integrity: sha512-DWMCZH9WA4Maitz2q21SRKHo9QXZxkDsbNZoVD62gusNtNBBqDg9i7uOhASfTfIGNzW+O+r7+jAlM8dwphcJKQ==}
    engines: {node: '>=6.0.0'}
    hasBin: true

  '@babel/plugin-transform-react-jsx-self@7.25.9':
    resolution: {integrity: sha512-y8quW6p0WHkEhmErnfe58r7x0A70uKphQm8Sp8cV7tjNQwK56sNVK0M73LK3WuYmsuyrftut4xAkjjgU0twaMg==}
    engines: {node: '>=6.9.0'}
    peerDependencies:
      '@babel/core': ^7.0.0-0

  '@babel/plugin-transform-react-jsx-source@7.25.9':
    resolution: {integrity: sha512-+iqjT8xmXhhYv4/uiYd8FNQsraMFZIfxVSqxxVSZP0WbbSAWvBXAul0m/zu+7Vv4O/3WtApy9pmaTMiumEZgfg==}
    engines: {node: '>=6.9.0'}
    peerDependencies:
      '@babel/core': ^7.0.0-0

  '@babel/runtime@7.24.7':
    resolution: {integrity: sha512-UwgBRMjJP+xv857DCngvqXI3Iq6J4v0wXmwc6sapg+zyhbwmQX67LUEFrkK5tbyJ30jGuG3ZvWpBiB9LCy1kWw==}
    engines: {node: '>=6.9.0'}

  '@babel/template@7.25.9':
    resolution: {integrity: sha512-9DGttpmPvIxBb/2uwpVo3dqJ+O6RooAFOS+lB+xDqoE2PVCE8nfoHMdZLpfCQRLwvohzXISPZcgxt80xLfsuwg==}
    engines: {node: '>=6.9.0'}

  '@babel/traverse@7.25.9':
    resolution: {integrity: sha512-ZCuvfwOwlz/bawvAuvcj8rrithP2/N55Tzz342AkTvq4qaWbGfmCk/tKhNaV2cthijKrPAA8SRJV5WWe7IBMJw==}
    engines: {node: '>=6.9.0'}

  '@babel/types@7.26.0':
    resolution: {integrity: sha512-Z/yiTPj+lDVnF7lWeKCIJzaIkI0vYO87dMpZ4bg4TDrFe4XXLFWL1TbXU27gBP3QccxV9mZICCrnjnYlJjXHOA==}
    engines: {node: '>=6.9.0'}

  '@clack/core@0.3.5':
    resolution: {integrity: sha512-5cfhQNH+1VQ2xLQlmzXMqUoiaH0lRBq9/CLW9lTyMbuKLC3+xEK01tHVvyut++mLOn5urSHmkm6I0Lg9MaJSTQ==}

  '@clack/prompts@0.8.2':
    resolution: {integrity: sha512-6b9Ab2UiZwJYA9iMyboYyW9yJvAO9V753ZhS+DHKEjZRKAxPPOb7MXXu84lsPFG+vZt6FRFniZ8rXi+zCIw4yQ==}

  '@devicefarmer/adbkit-logcat@2.1.3':
    resolution: {integrity: sha512-yeaGFjNBc/6+svbDeul1tNHtNChw6h8pSHAt5D+JsedUrMTN7tla7B15WLDyekxsuS2XlZHRxpuC6m92wiwCNw==}
    engines: {node: '>= 4'}

  '@devicefarmer/adbkit-monkey@1.2.1':
    resolution: {integrity: sha512-ZzZY/b66W2Jd6NHbAhLyDWOEIBWC11VizGFk7Wx7M61JZRz7HR9Cq5P+65RKWUU7u6wgsE8Lmh9nE4Mz+U2eTg==}
    engines: {node: '>= 0.10.4'}

  '@devicefarmer/adbkit@3.2.6':
    resolution: {integrity: sha512-8lO1hSeTgtxcOHhp4tTWq/JaOysp5KNbbyFoxNEBnwkCDZu/Bji3ZfOaG++Riv9jN6c9bgdLBOZqJTC5VJPRKQ==}
    engines: {node: '>= 0.10.4'}
    hasBin: true

  '@emnapi/runtime@1.3.1':
    resolution: {integrity: sha512-kEBmG8KyqtxJZv+ygbEim+KCGtIq1fC22Ms3S4ziXmYKm8uyoLX0MHONVKwp+9opg390VaKRNt4a7A9NwmpNhw==}

  '@esbuild-plugins/tsconfig-paths@0.1.2':
    resolution: {integrity: sha512-TusFR26Y+Ze+Zm+NdfqZTSG4XyrXKxIaAfYCL3jASEI/gHjSdoCujATjzNWaaXs6Sk6Bv2D7NLr4Jdz1gysy/Q==}
    peerDependencies:
      esbuild: '*'
      typescript: '*'

  '@esbuild/aix-ppc64@0.21.5':
    resolution: {integrity: sha512-1SDgH6ZSPTlggy1yI6+Dbkiz8xzpHJEVAlF/AM1tHPLsf5STom9rwtjE4hKAF20FfXXNTFqEYXyJNWh1GiZedQ==}
    engines: {node: '>=12'}
    cpu: [ppc64]
    os: [aix]

  '@esbuild/aix-ppc64@0.23.1':
    resolution: {integrity: sha512-6VhYk1diRqrhBAqpJEdjASR/+WVRtfjpqKuNw11cLiaWpAT/Uu+nokB+UJnevzy/P9C/ty6AOe0dwueMrGh/iQ==}
    engines: {node: '>=18'}
    cpu: [ppc64]
    os: [aix]

  '@esbuild/aix-ppc64@0.24.0':
    resolution: {integrity: sha512-WtKdFM7ls47zkKHFVzMz8opM7LkcsIp9amDUBIAWirg70RM71WRSjdILPsY5Uv1D42ZpUfaPILDlfactHgsRkw==}
    engines: {node: '>=18'}
    cpu: [ppc64]
    os: [aix]

  '@esbuild/android-arm64@0.18.20':
    resolution: {integrity: sha512-Nz4rJcchGDtENV0eMKUNa6L12zz2zBDXuhj/Vjh18zGqB44Bi7MBMSXjgunJgjRhCmKOjnPuZp4Mb6OKqtMHLQ==}
    engines: {node: '>=12'}
    cpu: [arm64]
    os: [android]

  '@esbuild/android-arm64@0.21.5':
    resolution: {integrity: sha512-c0uX9VAUBQ7dTDCjq+wdyGLowMdtR/GoC2U5IYk/7D1H1JYC0qseD7+11iMP2mRLN9RcCMRcjC4YMclCzGwS/A==}
    engines: {node: '>=12'}
    cpu: [arm64]
    os: [android]

  '@esbuild/android-arm64@0.23.1':
    resolution: {integrity: sha512-xw50ipykXcLstLeWH7WRdQuysJqejuAGPd30vd1i5zSyKK3WE+ijzHmLKxdiCMtH1pHz78rOg0BKSYOSB/2Khw==}
    engines: {node: '>=18'}
    cpu: [arm64]
    os: [android]

  '@esbuild/android-arm64@0.24.0':
    resolution: {integrity: sha512-Vsm497xFM7tTIPYK9bNTYJyF/lsP590Qc1WxJdlB6ljCbdZKU9SY8i7+Iin4kyhV/KV5J2rOKsBQbB77Ab7L/w==}
    engines: {node: '>=18'}
    cpu: [arm64]
    os: [android]

  '@esbuild/android-arm@0.18.20':
    resolution: {integrity: sha512-fyi7TDI/ijKKNZTUJAQqiG5T7YjJXgnzkURqmGj13C6dCqckZBLdl4h7bkhHt/t0WP+zO9/zwroDvANaOqO5Sw==}
    engines: {node: '>=12'}
    cpu: [arm]
    os: [android]

  '@esbuild/android-arm@0.21.5':
    resolution: {integrity: sha512-vCPvzSjpPHEi1siZdlvAlsPxXl7WbOVUBBAowWug4rJHb68Ox8KualB+1ocNvT5fjv6wpkX6o/iEpbDrf68zcg==}
    engines: {node: '>=12'}
    cpu: [arm]
    os: [android]

  '@esbuild/android-arm@0.23.1':
    resolution: {integrity: sha512-uz6/tEy2IFm9RYOyvKl88zdzZfwEfKZmnX9Cj1BHjeSGNuGLuMD1kR8y5bteYmwqKm1tj8m4cb/aKEorr6fHWQ==}
    engines: {node: '>=18'}
    cpu: [arm]
    os: [android]

  '@esbuild/android-arm@0.24.0':
    resolution: {integrity: sha512-arAtTPo76fJ/ICkXWetLCc9EwEHKaeya4vMrReVlEIUCAUncH7M4bhMQ+M9Vf+FFOZJdTNMXNBrWwW+OXWpSew==}
    engines: {node: '>=18'}
    cpu: [arm]
    os: [android]

  '@esbuild/android-x64@0.18.20':
    resolution: {integrity: sha512-8GDdlePJA8D6zlZYJV/jnrRAi6rOiNaCC/JclcXpB+KIuvfBN4owLtgzY2bsxnx666XjJx2kDPUmnTtR8qKQUg==}
    engines: {node: '>=12'}
    cpu: [x64]
    os: [android]

  '@esbuild/android-x64@0.21.5':
    resolution: {integrity: sha512-D7aPRUUNHRBwHxzxRvp856rjUHRFW1SdQATKXH2hqA0kAZb1hKmi02OpYRacl0TxIGz/ZmXWlbZgjwWYaCakTA==}
    engines: {node: '>=12'}
    cpu: [x64]
    os: [android]

  '@esbuild/android-x64@0.23.1':
    resolution: {integrity: sha512-nlN9B69St9BwUoB+jkyU090bru8L0NA3yFvAd7k8dNsVH8bi9a8cUAUSEcEEgTp2z3dbEDGJGfP6VUnkQnlReg==}
    engines: {node: '>=18'}
    cpu: [x64]
    os: [android]

  '@esbuild/android-x64@0.24.0':
    resolution: {integrity: sha512-t8GrvnFkiIY7pa7mMgJd7p8p8qqYIz1NYiAoKc75Zyv73L3DZW++oYMSHPRarcotTKuSs6m3hTOa5CKHaS02TQ==}
    engines: {node: '>=18'}
    cpu: [x64]
    os: [android]

  '@esbuild/darwin-arm64@0.18.20':
    resolution: {integrity: sha512-bxRHW5kHU38zS2lPTPOyuyTm+S+eobPUnTNkdJEfAddYgEcll4xkT8DB9d2008DtTbl7uJag2HuE5NZAZgnNEA==}
    engines: {node: '>=12'}
    cpu: [arm64]
    os: [darwin]

  '@esbuild/darwin-arm64@0.21.5':
    resolution: {integrity: sha512-DwqXqZyuk5AiWWf3UfLiRDJ5EDd49zg6O9wclZ7kUMv2WRFr4HKjXp/5t8JZ11QbQfUS6/cRCKGwYhtNAY88kQ==}
    engines: {node: '>=12'}
    cpu: [arm64]
    os: [darwin]

  '@esbuild/darwin-arm64@0.23.1':
    resolution: {integrity: sha512-YsS2e3Wtgnw7Wq53XXBLcV6JhRsEq8hkfg91ESVadIrzr9wO6jJDMZnCQbHm1Guc5t/CdDiFSSfWP58FNuvT3Q==}
    engines: {node: '>=18'}
    cpu: [arm64]
    os: [darwin]

  '@esbuild/darwin-arm64@0.24.0':
    resolution: {integrity: sha512-CKyDpRbK1hXwv79soeTJNHb5EiG6ct3efd/FTPdzOWdbZZfGhpbcqIpiD0+vwmpu0wTIL97ZRPZu8vUt46nBSw==}
    engines: {node: '>=18'}
    cpu: [arm64]
    os: [darwin]

  '@esbuild/darwin-x64@0.18.20':
    resolution: {integrity: sha512-pc5gxlMDxzm513qPGbCbDukOdsGtKhfxD1zJKXjCCcU7ju50O7MeAZ8c4krSJcOIJGFR+qx21yMMVYwiQvyTyQ==}
    engines: {node: '>=12'}
    cpu: [x64]
    os: [darwin]

  '@esbuild/darwin-x64@0.21.5':
    resolution: {integrity: sha512-se/JjF8NlmKVG4kNIuyWMV/22ZaerB+qaSi5MdrXtd6R08kvs2qCN4C09miupktDitvh8jRFflwGFBQcxZRjbw==}
    engines: {node: '>=12'}
    cpu: [x64]
    os: [darwin]

  '@esbuild/darwin-x64@0.23.1':
    resolution: {integrity: sha512-aClqdgTDVPSEGgoCS8QDG37Gu8yc9lTHNAQlsztQ6ENetKEO//b8y31MMu2ZaPbn4kVsIABzVLXYLhCGekGDqw==}
    engines: {node: '>=18'}
    cpu: [x64]
    os: [darwin]

  '@esbuild/darwin-x64@0.24.0':
    resolution: {integrity: sha512-rgtz6flkVkh58od4PwTRqxbKH9cOjaXCMZgWD905JOzjFKW+7EiUObfd/Kav+A6Gyud6WZk9w+xu6QLytdi2OA==}
    engines: {node: '>=18'}
    cpu: [x64]
    os: [darwin]

  '@esbuild/freebsd-arm64@0.18.20':
    resolution: {integrity: sha512-yqDQHy4QHevpMAaxhhIwYPMv1NECwOvIpGCZkECn8w2WFHXjEwrBn3CeNIYsibZ/iZEUemj++M26W3cNR5h+Tw==}
    engines: {node: '>=12'}
    cpu: [arm64]
    os: [freebsd]

  '@esbuild/freebsd-arm64@0.21.5':
    resolution: {integrity: sha512-5JcRxxRDUJLX8JXp/wcBCy3pENnCgBR9bN6JsY4OmhfUtIHe3ZW0mawA7+RDAcMLrMIZaf03NlQiX9DGyB8h4g==}
    engines: {node: '>=12'}
    cpu: [arm64]
    os: [freebsd]

  '@esbuild/freebsd-arm64@0.23.1':
    resolution: {integrity: sha512-h1k6yS8/pN/NHlMl5+v4XPfikhJulk4G+tKGFIOwURBSFzE8bixw1ebjluLOjfwtLqY0kewfjLSrO6tN2MgIhA==}
    engines: {node: '>=18'}
    cpu: [arm64]
    os: [freebsd]

  '@esbuild/freebsd-arm64@0.24.0':
    resolution: {integrity: sha512-6Mtdq5nHggwfDNLAHkPlyLBpE5L6hwsuXZX8XNmHno9JuL2+bg2BX5tRkwjyfn6sKbxZTq68suOjgWqCicvPXA==}
    engines: {node: '>=18'}
    cpu: [arm64]
    os: [freebsd]

  '@esbuild/freebsd-x64@0.18.20':
    resolution: {integrity: sha512-tgWRPPuQsd3RmBZwarGVHZQvtzfEBOreNuxEMKFcd5DaDn2PbBxfwLcj4+aenoh7ctXcbXmOQIn8HI6mCSw5MQ==}
    engines: {node: '>=12'}
    cpu: [x64]
    os: [freebsd]

  '@esbuild/freebsd-x64@0.21.5':
    resolution: {integrity: sha512-J95kNBj1zkbMXtHVH29bBriQygMXqoVQOQYA+ISs0/2l3T9/kj42ow2mpqerRBxDJnmkUDCaQT/dfNXWX/ZZCQ==}
    engines: {node: '>=12'}
    cpu: [x64]
    os: [freebsd]

  '@esbuild/freebsd-x64@0.23.1':
    resolution: {integrity: sha512-lK1eJeyk1ZX8UklqFd/3A60UuZ/6UVfGT2LuGo3Wp4/z7eRTRYY+0xOu2kpClP+vMTi9wKOfXi2vjUpO1Ro76g==}
    engines: {node: '>=18'}
    cpu: [x64]
    os: [freebsd]

  '@esbuild/freebsd-x64@0.24.0':
    resolution: {integrity: sha512-D3H+xh3/zphoX8ck4S2RxKR6gHlHDXXzOf6f/9dbFt/NRBDIE33+cVa49Kil4WUjxMGW0ZIYBYtaGCa2+OsQwQ==}
    engines: {node: '>=18'}
    cpu: [x64]
    os: [freebsd]

  '@esbuild/linux-arm64@0.18.20':
    resolution: {integrity: sha512-2YbscF+UL7SQAVIpnWvYwM+3LskyDmPhe31pE7/aoTMFKKzIc9lLbyGUpmmb8a8AixOL61sQ/mFh3jEjHYFvdA==}
    engines: {node: '>=12'}
    cpu: [arm64]
    os: [linux]

  '@esbuild/linux-arm64@0.21.5':
    resolution: {integrity: sha512-ibKvmyYzKsBeX8d8I7MH/TMfWDXBF3db4qM6sy+7re0YXya+K1cem3on9XgdT2EQGMu4hQyZhan7TeQ8XkGp4Q==}
    engines: {node: '>=12'}
    cpu: [arm64]
    os: [linux]

  '@esbuild/linux-arm64@0.23.1':
    resolution: {integrity: sha512-/93bf2yxencYDnItMYV/v116zff6UyTjo4EtEQjUBeGiVpMmffDNUyD9UN2zV+V3LRV3/on4xdZ26NKzn6754g==}
    engines: {node: '>=18'}
    cpu: [arm64]
    os: [linux]

  '@esbuild/linux-arm64@0.24.0':
    resolution: {integrity: sha512-TDijPXTOeE3eaMkRYpcy3LarIg13dS9wWHRdwYRnzlwlA370rNdZqbcp0WTyyV/k2zSxfko52+C7jU5F9Tfj1g==}
    engines: {node: '>=18'}
    cpu: [arm64]
    os: [linux]

  '@esbuild/linux-arm@0.18.20':
    resolution: {integrity: sha512-/5bHkMWnq1EgKr1V+Ybz3s1hWXok7mDFUMQ4cG10AfW3wL02PSZi5kFpYKrptDsgb2WAJIvRcDm+qIvXf/apvg==}
    engines: {node: '>=12'}
    cpu: [arm]
    os: [linux]

  '@esbuild/linux-arm@0.21.5':
    resolution: {integrity: sha512-bPb5AHZtbeNGjCKVZ9UGqGwo8EUu4cLq68E95A53KlxAPRmUyYv2D6F0uUI65XisGOL1hBP5mTronbgo+0bFcA==}
    engines: {node: '>=12'}
    cpu: [arm]
    os: [linux]

  '@esbuild/linux-arm@0.23.1':
    resolution: {integrity: sha512-CXXkzgn+dXAPs3WBwE+Kvnrf4WECwBdfjfeYHpMeVxWE0EceB6vhWGShs6wi0IYEqMSIzdOF1XjQ/Mkm5d7ZdQ==}
    engines: {node: '>=18'}
    cpu: [arm]
    os: [linux]

  '@esbuild/linux-arm@0.24.0':
    resolution: {integrity: sha512-gJKIi2IjRo5G6Glxb8d3DzYXlxdEj2NlkixPsqePSZMhLudqPhtZ4BUrpIuTjJYXxvF9njql+vRjB2oaC9XpBw==}
    engines: {node: '>=18'}
    cpu: [arm]
    os: [linux]

  '@esbuild/linux-ia32@0.18.20':
    resolution: {integrity: sha512-P4etWwq6IsReT0E1KHU40bOnzMHoH73aXp96Fs8TIT6z9Hu8G6+0SHSw9i2isWrD2nbx2qo5yUqACgdfVGx7TA==}
    engines: {node: '>=12'}
    cpu: [ia32]
    os: [linux]

  '@esbuild/linux-ia32@0.21.5':
    resolution: {integrity: sha512-YvjXDqLRqPDl2dvRODYmmhz4rPeVKYvppfGYKSNGdyZkA01046pLWyRKKI3ax8fbJoK5QbxblURkwK/MWY18Tg==}
    engines: {node: '>=12'}
    cpu: [ia32]
    os: [linux]

  '@esbuild/linux-ia32@0.23.1':
    resolution: {integrity: sha512-VTN4EuOHwXEkXzX5nTvVY4s7E/Krz7COC8xkftbbKRYAl96vPiUssGkeMELQMOnLOJ8k3BY1+ZY52tttZnHcXQ==}
    engines: {node: '>=18'}
    cpu: [ia32]
    os: [linux]

  '@esbuild/linux-ia32@0.24.0':
    resolution: {integrity: sha512-K40ip1LAcA0byL05TbCQ4yJ4swvnbzHscRmUilrmP9Am7//0UjPreh4lpYzvThT2Quw66MhjG//20mrufm40mA==}
    engines: {node: '>=18'}
    cpu: [ia32]
    os: [linux]

  '@esbuild/linux-loong64@0.18.20':
    resolution: {integrity: sha512-nXW8nqBTrOpDLPgPY9uV+/1DjxoQ7DoB2N8eocyq8I9XuqJ7BiAMDMf9n1xZM9TgW0J8zrquIb/A7s3BJv7rjg==}
    engines: {node: '>=12'}
    cpu: [loong64]
    os: [linux]

  '@esbuild/linux-loong64@0.21.5':
    resolution: {integrity: sha512-uHf1BmMG8qEvzdrzAqg2SIG/02+4/DHB6a9Kbya0XDvwDEKCoC8ZRWI5JJvNdUjtciBGFQ5PuBlpEOXQj+JQSg==}
    engines: {node: '>=12'}
    cpu: [loong64]
    os: [linux]

  '@esbuild/linux-loong64@0.23.1':
    resolution: {integrity: sha512-Vx09LzEoBa5zDnieH8LSMRToj7ir/Jeq0Gu6qJ/1GcBq9GkfoEAoXvLiW1U9J1qE/Y/Oyaq33w5p2ZWrNNHNEw==}
    engines: {node: '>=18'}
    cpu: [loong64]
    os: [linux]

  '@esbuild/linux-loong64@0.24.0':
    resolution: {integrity: sha512-0mswrYP/9ai+CU0BzBfPMZ8RVm3RGAN/lmOMgW4aFUSOQBjA31UP8Mr6DDhWSuMwj7jaWOT0p0WoZ6jeHhrD7g==}
    engines: {node: '>=18'}
    cpu: [loong64]
    os: [linux]

  '@esbuild/linux-mips64el@0.18.20':
    resolution: {integrity: sha512-d5NeaXZcHp8PzYy5VnXV3VSd2D328Zb+9dEq5HE6bw6+N86JVPExrA6O68OPwobntbNJ0pzCpUFZTo3w0GyetQ==}
    engines: {node: '>=12'}
    cpu: [mips64el]
    os: [linux]

  '@esbuild/linux-mips64el@0.21.5':
    resolution: {integrity: sha512-IajOmO+KJK23bj52dFSNCMsz1QP1DqM6cwLUv3W1QwyxkyIWecfafnI555fvSGqEKwjMXVLokcV5ygHW5b3Jbg==}
    engines: {node: '>=12'}
    cpu: [mips64el]
    os: [linux]

  '@esbuild/linux-mips64el@0.23.1':
    resolution: {integrity: sha512-nrFzzMQ7W4WRLNUOU5dlWAqa6yVeI0P78WKGUo7lg2HShq/yx+UYkeNSE0SSfSure0SqgnsxPvmAUu/vu0E+3Q==}
    engines: {node: '>=18'}
    cpu: [mips64el]
    os: [linux]

  '@esbuild/linux-mips64el@0.24.0':
    resolution: {integrity: sha512-hIKvXm0/3w/5+RDtCJeXqMZGkI2s4oMUGj3/jM0QzhgIASWrGO5/RlzAzm5nNh/awHE0A19h/CvHQe6FaBNrRA==}
    engines: {node: '>=18'}
    cpu: [mips64el]
    os: [linux]

  '@esbuild/linux-ppc64@0.18.20':
    resolution: {integrity: sha512-WHPyeScRNcmANnLQkq6AfyXRFr5D6N2sKgkFo2FqguP44Nw2eyDlbTdZwd9GYk98DZG9QItIiTlFLHJHjxP3FA==}
    engines: {node: '>=12'}
    cpu: [ppc64]
    os: [linux]

  '@esbuild/linux-ppc64@0.21.5':
    resolution: {integrity: sha512-1hHV/Z4OEfMwpLO8rp7CvlhBDnjsC3CttJXIhBi+5Aj5r+MBvy4egg7wCbe//hSsT+RvDAG7s81tAvpL2XAE4w==}
    engines: {node: '>=12'}
    cpu: [ppc64]
    os: [linux]

  '@esbuild/linux-ppc64@0.23.1':
    resolution: {integrity: sha512-dKN8fgVqd0vUIjxuJI6P/9SSSe/mB9rvA98CSH2sJnlZ/OCZWO1DJvxj8jvKTfYUdGfcq2dDxoKaC6bHuTlgcw==}
    engines: {node: '>=18'}
    cpu: [ppc64]
    os: [linux]

  '@esbuild/linux-ppc64@0.24.0':
    resolution: {integrity: sha512-HcZh5BNq0aC52UoocJxaKORfFODWXZxtBaaZNuN3PUX3MoDsChsZqopzi5UupRhPHSEHotoiptqikjN/B77mYQ==}
    engines: {node: '>=18'}
    cpu: [ppc64]
    os: [linux]

  '@esbuild/linux-riscv64@0.18.20':
    resolution: {integrity: sha512-WSxo6h5ecI5XH34KC7w5veNnKkju3zBRLEQNY7mv5mtBmrP/MjNBCAlsM2u5hDBlS3NGcTQpoBvRzqBcRtpq1A==}
    engines: {node: '>=12'}
    cpu: [riscv64]
    os: [linux]

  '@esbuild/linux-riscv64@0.21.5':
    resolution: {integrity: sha512-2HdXDMd9GMgTGrPWnJzP2ALSokE/0O5HhTUvWIbD3YdjME8JwvSCnNGBnTThKGEB91OZhzrJ4qIIxk/SBmyDDA==}
    engines: {node: '>=12'}
    cpu: [riscv64]
    os: [linux]

  '@esbuild/linux-riscv64@0.23.1':
    resolution: {integrity: sha512-5AV4Pzp80fhHL83JM6LoA6pTQVWgB1HovMBsLQ9OZWLDqVY8MVobBXNSmAJi//Csh6tcY7e7Lny2Hg1tElMjIA==}
    engines: {node: '>=18'}
    cpu: [riscv64]
    os: [linux]

  '@esbuild/linux-riscv64@0.24.0':
    resolution: {integrity: sha512-bEh7dMn/h3QxeR2KTy1DUszQjUrIHPZKyO6aN1X4BCnhfYhuQqedHaa5MxSQA/06j3GpiIlFGSsy1c7Gf9padw==}
    engines: {node: '>=18'}
    cpu: [riscv64]
    os: [linux]

  '@esbuild/linux-s390x@0.18.20':
    resolution: {integrity: sha512-+8231GMs3mAEth6Ja1iK0a1sQ3ohfcpzpRLH8uuc5/KVDFneH6jtAJLFGafpzpMRO6DzJ6AvXKze9LfFMrIHVQ==}
    engines: {node: '>=12'}
    cpu: [s390x]
    os: [linux]

  '@esbuild/linux-s390x@0.21.5':
    resolution: {integrity: sha512-zus5sxzqBJD3eXxwvjN1yQkRepANgxE9lgOW2qLnmr8ikMTphkjgXu1HR01K4FJg8h1kEEDAqDcZQtbrRnB41A==}
    engines: {node: '>=12'}
    cpu: [s390x]
    os: [linux]

  '@esbuild/linux-s390x@0.23.1':
    resolution: {integrity: sha512-9ygs73tuFCe6f6m/Tb+9LtYxWR4c9yg7zjt2cYkjDbDpV/xVn+68cQxMXCjUpYwEkze2RcU/rMnfIXNRFmSoDw==}
    engines: {node: '>=18'}
    cpu: [s390x]
    os: [linux]

  '@esbuild/linux-s390x@0.24.0':
    resolution: {integrity: sha512-ZcQ6+qRkw1UcZGPyrCiHHkmBaj9SiCD8Oqd556HldP+QlpUIe2Wgn3ehQGVoPOvZvtHm8HPx+bH20c9pvbkX3g==}
    engines: {node: '>=18'}
    cpu: [s390x]
    os: [linux]

  '@esbuild/linux-x64@0.18.20':
    resolution: {integrity: sha512-UYqiqemphJcNsFEskc73jQ7B9jgwjWrSayxawS6UVFZGWrAAtkzjxSqnoclCXxWtfwLdzU+vTpcNYhpn43uP1w==}
    engines: {node: '>=12'}
    cpu: [x64]
    os: [linux]

  '@esbuild/linux-x64@0.21.5':
    resolution: {integrity: sha512-1rYdTpyv03iycF1+BhzrzQJCdOuAOtaqHTWJZCWvijKD2N5Xu0TtVC8/+1faWqcP9iBCWOmjmhoH94dH82BxPQ==}
    engines: {node: '>=12'}
    cpu: [x64]
    os: [linux]

  '@esbuild/linux-x64@0.23.1':
    resolution: {integrity: sha512-EV6+ovTsEXCPAp58g2dD68LxoP/wK5pRvgy0J/HxPGB009omFPv3Yet0HiaqvrIrgPTBuC6wCH1LTOY91EO5hQ==}
    engines: {node: '>=18'}
    cpu: [x64]
    os: [linux]

  '@esbuild/linux-x64@0.24.0':
    resolution: {integrity: sha512-vbutsFqQ+foy3wSSbmjBXXIJ6PL3scghJoM8zCL142cGaZKAdCZHyf+Bpu/MmX9zT9Q0zFBVKb36Ma5Fzfa8xA==}
    engines: {node: '>=18'}
    cpu: [x64]
    os: [linux]

  '@esbuild/netbsd-x64@0.18.20':
    resolution: {integrity: sha512-iO1c++VP6xUBUmltHZoMtCUdPlnPGdBom6IrO4gyKPFFVBKioIImVooR5I83nTew5UOYrk3gIJhbZh8X44y06A==}
    engines: {node: '>=12'}
    cpu: [x64]
    os: [netbsd]

  '@esbuild/netbsd-x64@0.21.5':
    resolution: {integrity: sha512-Woi2MXzXjMULccIwMnLciyZH4nCIMpWQAs049KEeMvOcNADVxo0UBIQPfSmxB3CWKedngg7sWZdLvLczpe0tLg==}
    engines: {node: '>=12'}
    cpu: [x64]
    os: [netbsd]

  '@esbuild/netbsd-x64@0.23.1':
    resolution: {integrity: sha512-aevEkCNu7KlPRpYLjwmdcuNz6bDFiE7Z8XC4CPqExjTvrHugh28QzUXVOZtiYghciKUacNktqxdpymplil1beA==}
    engines: {node: '>=18'}
    cpu: [x64]
    os: [netbsd]

  '@esbuild/netbsd-x64@0.24.0':
    resolution: {integrity: sha512-hjQ0R/ulkO8fCYFsG0FZoH+pWgTTDreqpqY7UnQntnaKv95uP5iW3+dChxnx7C3trQQU40S+OgWhUVwCjVFLvg==}
    engines: {node: '>=18'}
    cpu: [x64]
    os: [netbsd]

  '@esbuild/openbsd-arm64@0.23.1':
    resolution: {integrity: sha512-3x37szhLexNA4bXhLrCC/LImN/YtWis6WXr1VESlfVtVeoFJBRINPJ3f0a/6LV8zpikqoUg4hyXw0sFBt5Cr+Q==}
    engines: {node: '>=18'}
    cpu: [arm64]
    os: [openbsd]

  '@esbuild/openbsd-arm64@0.24.0':
    resolution: {integrity: sha512-MD9uzzkPQbYehwcN583yx3Tu5M8EIoTD+tUgKF982WYL9Pf5rKy9ltgD0eUgs8pvKnmizxjXZyLt0z6DC3rRXg==}
    engines: {node: '>=18'}
    cpu: [arm64]
    os: [openbsd]

  '@esbuild/openbsd-x64@0.18.20':
    resolution: {integrity: sha512-e5e4YSsuQfX4cxcygw/UCPIEP6wbIL+se3sxPdCiMbFLBWu0eiZOJ7WoD+ptCLrmjZBK1Wk7I6D/I3NglUGOxg==}
    engines: {node: '>=12'}
    cpu: [x64]
    os: [openbsd]

  '@esbuild/openbsd-x64@0.21.5':
    resolution: {integrity: sha512-HLNNw99xsvx12lFBUwoT8EVCsSvRNDVxNpjZ7bPn947b8gJPzeHWyNVhFsaerc0n3TsbOINvRP2byTZ5LKezow==}
    engines: {node: '>=12'}
    cpu: [x64]
    os: [openbsd]

  '@esbuild/openbsd-x64@0.23.1':
    resolution: {integrity: sha512-aY2gMmKmPhxfU+0EdnN+XNtGbjfQgwZj43k8G3fyrDM/UdZww6xrWxmDkuz2eCZchqVeABjV5BpildOrUbBTqA==}
    engines: {node: '>=18'}
    cpu: [x64]
    os: [openbsd]

  '@esbuild/openbsd-x64@0.24.0':
    resolution: {integrity: sha512-4ir0aY1NGUhIC1hdoCzr1+5b43mw99uNwVzhIq1OY3QcEwPDO3B7WNXBzaKY5Nsf1+N11i1eOfFcq+D/gOS15Q==}
    engines: {node: '>=18'}
    cpu: [x64]
    os: [openbsd]

  '@esbuild/sunos-x64@0.18.20':
    resolution: {integrity: sha512-kDbFRFp0YpTQVVrqUd5FTYmWo45zGaXe0X8E1G/LKFC0v8x0vWrhOWSLITcCn63lmZIxfOMXtCfti/RxN/0wnQ==}
    engines: {node: '>=12'}
    cpu: [x64]
    os: [sunos]

  '@esbuild/sunos-x64@0.21.5':
    resolution: {integrity: sha512-6+gjmFpfy0BHU5Tpptkuh8+uw3mnrvgs+dSPQXQOv3ekbordwnzTVEb4qnIvQcYXq6gzkyTnoZ9dZG+D4garKg==}
    engines: {node: '>=12'}
    cpu: [x64]
    os: [sunos]

  '@esbuild/sunos-x64@0.23.1':
    resolution: {integrity: sha512-RBRT2gqEl0IKQABT4XTj78tpk9v7ehp+mazn2HbUeZl1YMdaGAQqhapjGTCe7uw7y0frDi4gS0uHzhvpFuI1sA==}
    engines: {node: '>=18'}
    cpu: [x64]
    os: [sunos]

  '@esbuild/sunos-x64@0.24.0':
    resolution: {integrity: sha512-jVzdzsbM5xrotH+W5f1s+JtUy1UWgjU0Cf4wMvffTB8m6wP5/kx0KiaLHlbJO+dMgtxKV8RQ/JvtlFcdZ1zCPA==}
    engines: {node: '>=18'}
    cpu: [x64]
    os: [sunos]

  '@esbuild/win32-arm64@0.18.20':
    resolution: {integrity: sha512-ddYFR6ItYgoaq4v4JmQQaAI5s7npztfV4Ag6NrhiaW0RrnOXqBkgwZLofVTlq1daVTQNhtI5oieTvkRPfZrePg==}
    engines: {node: '>=12'}
    cpu: [arm64]
    os: [win32]

  '@esbuild/win32-arm64@0.21.5':
    resolution: {integrity: sha512-Z0gOTd75VvXqyq7nsl93zwahcTROgqvuAcYDUr+vOv8uHhNSKROyU961kgtCD1e95IqPKSQKH7tBTslnS3tA8A==}
    engines: {node: '>=12'}
    cpu: [arm64]
    os: [win32]

  '@esbuild/win32-arm64@0.23.1':
    resolution: {integrity: sha512-4O+gPR5rEBe2FpKOVyiJ7wNDPA8nGzDuJ6gN4okSA1gEOYZ67N8JPk58tkWtdtPeLz7lBnY6I5L3jdsr3S+A6A==}
    engines: {node: '>=18'}
    cpu: [arm64]
    os: [win32]

  '@esbuild/win32-arm64@0.24.0':
    resolution: {integrity: sha512-iKc8GAslzRpBytO2/aN3d2yb2z8XTVfNV0PjGlCxKo5SgWmNXx82I/Q3aG1tFfS+A2igVCY97TJ8tnYwpUWLCA==}
    engines: {node: '>=18'}
    cpu: [arm64]
    os: [win32]

  '@esbuild/win32-ia32@0.18.20':
    resolution: {integrity: sha512-Wv7QBi3ID/rROT08SABTS7eV4hX26sVduqDOTe1MvGMjNd3EjOz4b7zeexIR62GTIEKrfJXKL9LFxTYgkyeu7g==}
    engines: {node: '>=12'}
    cpu: [ia32]
    os: [win32]

  '@esbuild/win32-ia32@0.21.5':
    resolution: {integrity: sha512-SWXFF1CL2RVNMaVs+BBClwtfZSvDgtL//G/smwAc5oVK/UPu2Gu9tIaRgFmYFFKrmg3SyAjSrElf0TiJ1v8fYA==}
    engines: {node: '>=12'}
    cpu: [ia32]
    os: [win32]

  '@esbuild/win32-ia32@0.23.1':
    resolution: {integrity: sha512-BcaL0Vn6QwCwre3Y717nVHZbAa4UBEigzFm6VdsVdT/MbZ38xoj1X9HPkZhbmaBGUD1W8vxAfffbDe8bA6AKnQ==}
    engines: {node: '>=18'}
    cpu: [ia32]
    os: [win32]

  '@esbuild/win32-ia32@0.24.0':
    resolution: {integrity: sha512-vQW36KZolfIudCcTnaTpmLQ24Ha1RjygBo39/aLkM2kmjkWmZGEJ5Gn9l5/7tzXA42QGIoWbICfg6KLLkIw6yw==}
    engines: {node: '>=18'}
    cpu: [ia32]
    os: [win32]

  '@esbuild/win32-x64@0.18.20':
    resolution: {integrity: sha512-kTdfRcSiDfQca/y9QIkng02avJ+NCaQvrMejlsB3RRv5sE9rRoeBPISaZpKxHELzRxZyLvNts1P27W3wV+8geQ==}
    engines: {node: '>=12'}
    cpu: [x64]
    os: [win32]

  '@esbuild/win32-x64@0.21.5':
    resolution: {integrity: sha512-tQd/1efJuzPC6rCFwEvLtci/xNFcTZknmXs98FYDfGE4wP9ClFV98nyKrzJKVPMhdDnjzLhdUyMX4PsQAPjwIw==}
    engines: {node: '>=12'}
    cpu: [x64]
    os: [win32]

  '@esbuild/win32-x64@0.23.1':
    resolution: {integrity: sha512-BHpFFeslkWrXWyUPnbKm+xYYVYruCinGcftSBaa8zoF9hZO4BcSCFUvHVTtzpIY6YzUnYtuEhZ+C9iEXjxnasg==}
    engines: {node: '>=18'}
    cpu: [x64]
    os: [win32]

  '@esbuild/win32-x64@0.24.0':
    resolution: {integrity: sha512-7IAFPrjSQIJrGsK6flwg7NFmwBoSTyF3rl7If0hNUFQU4ilTsEPL6GuMuU9BfIWVVGuRnuIidkSMC+c0Otu8IA==}
    engines: {node: '>=18'}
    cpu: [x64]
    os: [win32]

  '@eslint-community/eslint-utils@4.4.1':
    resolution: {integrity: sha512-s3O3waFUrMV8P/XaF/+ZTp1X9XBZW1a4B97ZnjQF2KYWaFD2A8KyFBsrsfSjEmjn3RGWAIuvlneuZm3CUK3jbA==}
    engines: {node: ^12.22.0 || ^14.17.0 || >=16.0.0}
    peerDependencies:
      eslint: ^6.0.0 || ^7.0.0 || >=8.0.0

  '@eslint-community/regexpp@4.12.1':
    resolution: {integrity: sha512-CCZCDJuduB9OUkFkY2IgppNZMi2lBQgD2qzwXkEia16cge2pijY/aXi96CJMquDMn3nJdlPV1A5KrJEXwfLNzQ==}
    engines: {node: ^12.0.0 || ^14.0.0 || >=16.0.0}

  '@eslint/eslintrc@2.1.4':
    resolution: {integrity: sha512-269Z39MS6wVJtsoUl10L60WdkhJVdPG24Q4eZTH3nnF6lpvSShEK3wQjDX9JRWAUPvPh7COouPpU9IrqaZFvtQ==}
    engines: {node: ^12.22.0 || ^14.17.0 || >=16.0.0}

  '@eslint/js@8.57.1':
    resolution: {integrity: sha512-d9zaMRSTIKDLhctzH12MtXvJKSSUhaHcjV+2Z+GK+EEY7XKpP5yR4x+N3TAcHTcu963nIr+TMcCb4DBCYX1z6Q==}
    engines: {node: ^12.22.0 || ^14.17.0 || >=16.0.0}

  '@humanwhocodes/config-array@0.13.0':
    resolution: {integrity: sha512-DZLEEqFWQFiyK6h5YIeynKx7JlvCYWL0cImfSRXZ9l4Sg2efkFGTuFf6vzXjK1cq6IYkU+Eg/JizXw+TD2vRNw==}
    engines: {node: '>=10.10.0'}
    deprecated: Use @eslint/config-array instead

  '@humanwhocodes/module-importer@1.0.1':
    resolution: {integrity: sha512-bxveV4V8v5Yb4ncFTT3rPSgZBOpCkjfK0y4oVVVJwIuDVBRMDXrPyXRL988i5ap9m9bnyEEjWfm5WkBmtffLfA==}
    engines: {node: '>=12.22'}

  '@humanwhocodes/object-schema@2.0.3':
    resolution: {integrity: sha512-93zYdMES/c1D69yZiKDBj0V24vqNzB/koF26KPaagAfd3P/4gUlh3Dys5ogAK+Exi9QyzlD8x/08Zt7wIKcDcA==}
    deprecated: Use @eslint/object-schema instead

  '@img/sharp-darwin-arm64@0.33.5':
    resolution: {integrity: sha512-UT4p+iz/2H4twwAoLCqfA9UH5pI6DggwKEGuaPy7nCVQ8ZsiY5PIcrRvD1DzuY3qYL07NtIQcWnBSY/heikIFQ==}
    engines: {node: ^18.17.0 || ^20.3.0 || >=21.0.0}
    cpu: [arm64]
    os: [darwin]

  '@img/sharp-darwin-x64@0.33.5':
    resolution: {integrity: sha512-fyHac4jIc1ANYGRDxtiqelIbdWkIuQaI84Mv45KvGRRxSAa7o7d1ZKAOBaYbnepLC1WqxfpimdeWfvqqSGwR2Q==}
    engines: {node: ^18.17.0 || ^20.3.0 || >=21.0.0}
    cpu: [x64]
    os: [darwin]

  '@img/sharp-libvips-darwin-arm64@1.0.4':
    resolution: {integrity: sha512-XblONe153h0O2zuFfTAbQYAX2JhYmDHeWikp1LM9Hul9gVPjFY427k6dFEcOL72O01QxQsWi761svJ/ev9xEDg==}
    cpu: [arm64]
    os: [darwin]

  '@img/sharp-libvips-darwin-x64@1.0.4':
    resolution: {integrity: sha512-xnGR8YuZYfJGmWPvmlunFaWJsb9T/AO2ykoP3Fz/0X5XV2aoYBPkX6xqCQvUTKKiLddarLaxpzNe+b1hjeWHAQ==}
    cpu: [x64]
    os: [darwin]

  '@img/sharp-libvips-linux-arm64@1.0.4':
    resolution: {integrity: sha512-9B+taZ8DlyyqzZQnoeIvDVR/2F4EbMepXMc/NdVbkzsJbzkUjhXv/70GQJ7tdLA4YJgNP25zukcxpX2/SueNrA==}
    cpu: [arm64]
    os: [linux]

  '@img/sharp-libvips-linux-arm@1.0.5':
    resolution: {integrity: sha512-gvcC4ACAOPRNATg/ov8/MnbxFDJqf/pDePbBnuBDcjsI8PssmjoKMAz4LtLaVi+OnSb5FK/yIOamqDwGmXW32g==}
    cpu: [arm]
    os: [linux]

  '@img/sharp-libvips-linux-s390x@1.0.4':
    resolution: {integrity: sha512-u7Wz6ntiSSgGSGcjZ55im6uvTrOxSIS8/dgoVMoiGE9I6JAfU50yH5BoDlYA1tcuGS7g/QNtetJnxA6QEsCVTA==}
    cpu: [s390x]
    os: [linux]

  '@img/sharp-libvips-linux-x64@1.0.4':
    resolution: {integrity: sha512-MmWmQ3iPFZr0Iev+BAgVMb3ZyC4KeFc3jFxnNbEPas60e1cIfevbtuyf9nDGIzOaW9PdnDciJm+wFFaTlj5xYw==}
    cpu: [x64]
    os: [linux]

  '@img/sharp-libvips-linuxmusl-arm64@1.0.4':
    resolution: {integrity: sha512-9Ti+BbTYDcsbp4wfYib8Ctm1ilkugkA/uscUn6UXK1ldpC1JjiXbLfFZtRlBhjPZ5o1NCLiDbg8fhUPKStHoTA==}
    cpu: [arm64]
    os: [linux]

  '@img/sharp-libvips-linuxmusl-x64@1.0.4':
    resolution: {integrity: sha512-viYN1KX9m+/hGkJtvYYp+CCLgnJXwiQB39damAO7WMdKWlIhmYTfHjwSbQeUK/20vY154mwezd9HflVFM1wVSw==}
    cpu: [x64]
    os: [linux]

  '@img/sharp-linux-arm64@0.33.5':
    resolution: {integrity: sha512-JMVv+AMRyGOHtO1RFBiJy/MBsgz0x4AWrT6QoEVVTyh1E39TrCUpTRI7mx9VksGX4awWASxqCYLCV4wBZHAYxA==}
    engines: {node: ^18.17.0 || ^20.3.0 || >=21.0.0}
    cpu: [arm64]
    os: [linux]

  '@img/sharp-linux-arm@0.33.5':
    resolution: {integrity: sha512-JTS1eldqZbJxjvKaAkxhZmBqPRGmxgu+qFKSInv8moZ2AmT5Yib3EQ1c6gp493HvrvV8QgdOXdyaIBrhvFhBMQ==}
    engines: {node: ^18.17.0 || ^20.3.0 || >=21.0.0}
    cpu: [arm]
    os: [linux]

  '@img/sharp-linux-s390x@0.33.5':
    resolution: {integrity: sha512-y/5PCd+mP4CA/sPDKl2961b+C9d+vPAveS33s6Z3zfASk2j5upL6fXVPZi7ztePZ5CuH+1kW8JtvxgbuXHRa4Q==}
    engines: {node: ^18.17.0 || ^20.3.0 || >=21.0.0}
    cpu: [s390x]
    os: [linux]

  '@img/sharp-linux-x64@0.33.5':
    resolution: {integrity: sha512-opC+Ok5pRNAzuvq1AG0ar+1owsu842/Ab+4qvU879ippJBHvyY5n2mxF1izXqkPYlGuP/M556uh53jRLJmzTWA==}
    engines: {node: ^18.17.0 || ^20.3.0 || >=21.0.0}
    cpu: [x64]
    os: [linux]

  '@img/sharp-linuxmusl-arm64@0.33.5':
    resolution: {integrity: sha512-XrHMZwGQGvJg2V/oRSUfSAfjfPxO+4DkiRh6p2AFjLQztWUuY/o8Mq0eMQVIY7HJ1CDQUJlxGGZRw1a5bqmd1g==}
    engines: {node: ^18.17.0 || ^20.3.0 || >=21.0.0}
    cpu: [arm64]
    os: [linux]

  '@img/sharp-linuxmusl-x64@0.33.5':
    resolution: {integrity: sha512-WT+d/cgqKkkKySYmqoZ8y3pxx7lx9vVejxW/W4DOFMYVSkErR+w7mf2u8m/y4+xHe7yY9DAXQMWQhpnMuFfScw==}
    engines: {node: ^18.17.0 || ^20.3.0 || >=21.0.0}
    cpu: [x64]
    os: [linux]

  '@img/sharp-wasm32@0.33.5':
    resolution: {integrity: sha512-ykUW4LVGaMcU9lu9thv85CbRMAwfeadCJHRsg2GmeRa/cJxsVY9Rbd57JcMxBkKHag5U/x7TSBpScF4U8ElVzg==}
    engines: {node: ^18.17.0 || ^20.3.0 || >=21.0.0}
    cpu: [wasm32]

  '@img/sharp-win32-ia32@0.33.5':
    resolution: {integrity: sha512-T36PblLaTwuVJ/zw/LaH0PdZkRz5rd3SmMHX8GSmR7vtNSP5Z6bQkExdSK7xGWyxLw4sUknBuugTelgw2faBbQ==}
    engines: {node: ^18.17.0 || ^20.3.0 || >=21.0.0}
    cpu: [ia32]
    os: [win32]

  '@img/sharp-win32-x64@0.33.5':
    resolution: {integrity: sha512-MpY/o8/8kj+EcnxwvrP4aTJSWw/aZ7JIGR4aBeZkZw5B7/Jn+tY9/VNwtcoGmdT7GfggGIU4kygOMSbYnOrAbg==}
    engines: {node: ^18.17.0 || ^20.3.0 || >=21.0.0}
    cpu: [x64]
    os: [win32]

  '@isaacs/cliui@8.0.2':
    resolution: {integrity: sha512-O8jcjabXaleOG9DQ0+ARXWZBTfnP4WNAqzuiJK7ll44AmxGKv/J2M4TPjxjY3znBCfvBXFzucm1twdyFybFqEA==}
    engines: {node: '>=12'}

  '@jest/schemas@29.6.3':
    resolution: {integrity: sha512-mo5j5X+jIZmJQveBKeS/clAueipV7KgiX1vMgCxam1RNYiqE1w62n0/tJJnHtjW8ZHcQco5gY85jA3mi0L+nSA==}
    engines: {node: ^14.15.0 || ^16.10.0 || >=18.0.0}

  '@jridgewell/gen-mapping@0.3.5':
    resolution: {integrity: sha512-IzL8ZoEDIBRWEzlCcRhOaCupYyN5gdIK+Q6fbFdPDg6HqX6jpkItn7DFIpW9LQzXG6Df9sA7+OKnq0qlz/GaQg==}
    engines: {node: '>=6.0.0'}

  '@jridgewell/resolve-uri@3.1.2':
    resolution: {integrity: sha512-bRISgCIjP20/tbWSPWMEi54QVPRZExkuD9lJL+UIxUKtwVJA8wW1Trb1jMs1RFXo1CBTNZ/5hpC9QvmKWdopKw==}
    engines: {node: '>=6.0.0'}

  '@jridgewell/set-array@1.2.1':
    resolution: {integrity: sha512-R8gLRTZeyp03ymzP/6Lil/28tGeGEzhx1q2k703KGWRAI1VdvPIXdG70VJc2pAMw3NA6JKL5hhFu1sJX0Mnn/A==}
    engines: {node: '>=6.0.0'}

  '@jridgewell/source-map@0.3.6':
    resolution: {integrity: sha512-1ZJTZebgqllO79ue2bm3rIGud/bOe0pP5BjSRCRxxYkEZS8STV7zN84UBbiYu7jy+eCKSnVIUgoWWE/tt+shMQ==}

  '@jridgewell/sourcemap-codec@1.5.0':
    resolution: {integrity: sha512-gv3ZRaISU3fjPAgNsriBRqGWQL6quFx04YMPW/zD8XMLsU32mhCCbfbO6KZFLjvYpCZ8zyDEgqsgf+PwPaM7GQ==}

  '@jridgewell/trace-mapping@0.3.25':
    resolution: {integrity: sha512-vNk6aEwybGtawWmy/PzwnGDOjCkLWSD2wqvjGGAgOAwCGWySYXfYoxt00IJkTF+8Lb57DwOb3Aa0o9CApepiYQ==}

  '@microsoft/tsdoc-config@0.16.2':
    resolution: {integrity: sha512-OGiIzzoBLgWWR0UdRJX98oYO+XKGf7tiK4Zk6tQ/E4IJqGCe7dvkTvgDZV5cFJUzLGDOjeAXrnZoA6QkVySuxw==}

  '@microsoft/tsdoc@0.14.2':
    resolution: {integrity: sha512-9b8mPpKrfeGRuhFH5iO1iwCLeIIsV6+H1sRfxbkoGXIyQE2BTsPd9zqSqQJ+pv5sJ/hT5M1zvOFL02MnEezFug==}

  '@next/env@15.0.3':
    resolution: {integrity: sha512-t9Xy32pjNOvVn2AS+Utt6VmyrshbpfUMhIjFO60gI58deSo/KgLOp31XZ4O+kY/Is8WAGYwA5gR7kOb1eORDBA==}

  '@next/eslint-plugin-next@15.0.3':
    resolution: {integrity: sha512-3Ln/nHq2V+v8uIaxCR6YfYo7ceRgZNXfTd3yW1ukTaFbO+/I8jNakrjYWODvG9BuR2v5kgVtH/C8r0i11quOgw==}

  '@next/swc-darwin-arm64@15.0.3':
    resolution: {integrity: sha512-s3Q/NOorCsLYdCKvQlWU+a+GeAd3C8Rb3L1YnetsgwXzhc3UTWrtQpB/3eCjFOdGUj5QmXfRak12uocd1ZiiQw==}
    engines: {node: '>= 10'}
    cpu: [arm64]
    os: [darwin]

  '@next/swc-darwin-x64@15.0.3':
    resolution: {integrity: sha512-Zxl/TwyXVZPCFSf0u2BNj5sE0F2uR6iSKxWpq4Wlk/Sv9Ob6YCKByQTkV2y6BCic+fkabp9190hyrDdPA/dNrw==}
    engines: {node: '>= 10'}
    cpu: [x64]
    os: [darwin]

  '@next/swc-linux-arm64-gnu@15.0.3':
    resolution: {integrity: sha512-T5+gg2EwpsY3OoaLxUIofmMb7ohAUlcNZW0fPQ6YAutaWJaxt1Z1h+8zdl4FRIOr5ABAAhXtBcpkZNwUcKI2fw==}
    engines: {node: '>= 10'}
    cpu: [arm64]
    os: [linux]

  '@next/swc-linux-arm64-musl@15.0.3':
    resolution: {integrity: sha512-WkAk6R60mwDjH4lG/JBpb2xHl2/0Vj0ZRu1TIzWuOYfQ9tt9NFsIinI1Epma77JVgy81F32X/AeD+B2cBu/YQA==}
    engines: {node: '>= 10'}
    cpu: [arm64]
    os: [linux]

  '@next/swc-linux-x64-gnu@15.0.3':
    resolution: {integrity: sha512-gWL/Cta1aPVqIGgDb6nxkqy06DkwJ9gAnKORdHWX1QBbSZZB+biFYPFti8aKIQL7otCE1pjyPaXpFzGeG2OS2w==}
    engines: {node: '>= 10'}
    cpu: [x64]
    os: [linux]

  '@next/swc-linux-x64-musl@15.0.3':
    resolution: {integrity: sha512-QQEMwFd8r7C0GxQS62Zcdy6GKx999I/rTO2ubdXEe+MlZk9ZiinsrjwoiBL5/57tfyjikgh6GOU2WRQVUej3UA==}
    engines: {node: '>= 10'}
    cpu: [x64]
    os: [linux]

  '@next/swc-win32-arm64-msvc@15.0.3':
    resolution: {integrity: sha512-9TEp47AAd/ms9fPNgtgnT7F3M1Hf7koIYYWCMQ9neOwjbVWJsHZxrFbI3iEDJ8rf1TDGpmHbKxXf2IFpAvheIQ==}
    engines: {node: '>= 10'}
    cpu: [arm64]
    os: [win32]

  '@next/swc-win32-x64-msvc@15.0.3':
    resolution: {integrity: sha512-VNAz+HN4OGgvZs6MOoVfnn41kBzT+M+tB+OK4cww6DNyWS6wKaDpaAm/qLeOUbnMh0oVx1+mg0uoYARF69dJyA==}
    engines: {node: '>= 10'}
    cpu: [x64]
    os: [win32]

  '@nicolo-ribaudo/eslint-scope-5-internals@5.1.1-v1':
    resolution: {integrity: sha512-54/JRvkLIzzDWshCWfuhadfrfZVPiElY8Fcgmg1HroEly/EDSszzhBAsarCux+D/kOslTRquNzuyGSmUSTTHGg==}

  '@nodelib/fs.scandir@2.1.5':
    resolution: {integrity: sha512-vq24Bq3ym5HEQm2NKCr3yXDwjc7vTsEThRDnkp2DK9p1uqLR+DHurm/NOTo0KG7HYHU7eppKZj3MyqYuMBf62g==}
    engines: {node: '>= 8'}

  '@nodelib/fs.stat@2.0.5':
    resolution: {integrity: sha512-RkhPPp2zrqDAQA/2jNhnztcPAlv64XdhIp7a7454A5ovI7Bukxgt7MX7udwAu3zg1DcpPU0rz3VV1SeaqvY4+A==}
    engines: {node: '>= 8'}

  '@nodelib/fs.walk@1.2.8':
    resolution: {integrity: sha512-oGB+UxlgWcgQkgwo8GcEGwemoTFt3FIO9ababBmaGwXIoBKZ+GTy0pP185beGg7Llih/NSHSV2XAs1lnznocSg==}
    engines: {node: '>= 8'}

  '@nolyfill/is-core-module@1.0.39':
    resolution: {integrity: sha512-nn5ozdjYQpUCZlWGuxcJY/KpxkWQs4DcbMCmKojjyrYDEAGy4Ce19NN4v5MduafTwJlbKc99UA8YhSVqq9yPZA==}
    engines: {node: '>=12.4.0'}

  '@pkgjs/parseargs@0.11.0':
    resolution: {integrity: sha512-+1VkjdD0QBLPodGrJUeqarH8VAIvQODIbwh9XpP5Syisf7YoQgsJKPNFoqqLQlu+VQ/tVSshMR6loPMn8U+dPg==}
    engines: {node: '>=14'}

  '@pkgr/core@0.1.1':
    resolution: {integrity: sha512-cq8o4cWH0ibXh9VGi5P20Tu9XF/0fFXl9EUinr9QfTM7a7p0oTA4iJRCQWppXR1Pg8dSM0UCItCkPwsk9qWWYA==}
    engines: {node: ^12.20.0 || ^14.18.0 || >=16.0.0}

  '@pnpm/config.env-replace@1.1.0':
    resolution: {integrity: sha512-htyl8TWnKL7K/ESFa1oW2UB5lVDxuF5DpM7tBi6Hu2LNL3mWkIzNLG6N4zoCUP1lCKNxWy/3iu8mS8MvToGd6w==}
    engines: {node: '>=12.22.0'}

  '@pnpm/network.ca-file@1.0.2':
    resolution: {integrity: sha512-YcPQ8a0jwYU9bTdJDpXjMi7Brhkr1mXsXrUJvjqM2mQDgkRiz8jFaQGOdaLxgjtUfQgZhKy/O3cG/YwmgKaxLA==}
    engines: {node: '>=12.22.0'}

  '@pnpm/npm-conf@2.3.1':
    resolution: {integrity: sha512-c83qWb22rNRuB0UaVCI0uRPNRr8Z0FWnEIvT47jiHAmOIUHbBOg5XvV7pM5x+rKn9HRpjxquDbXYSXr3fAKFcw==}
    engines: {node: '>=12'}

  '@polka/url@1.0.0-next.28':
    resolution: {integrity: sha512-8LduaNlMZGwdZ6qWrKlfa+2M4gahzFkprZiAt2TF8uS0qQgBizKXpXURqvTJ4WtmupWxaLqjRb2UCTe72mu+Aw==}

  '@preact/signals-core@1.8.0':
    resolution: {integrity: sha512-OBvUsRZqNmjzCZXWLxkZfhcgT+Fk8DDcT/8vD6a1xhDemodyy87UJRJfASMuSD8FaAIeGgGm85ydXhm7lr4fyA==}

  '@preact/signals@1.3.1':
    resolution: {integrity: sha512-nNvSF2O7RDzxp1Rm7SkA5QhN1a2kN8pGE8J5o6UjgDof0F0Vlg6d6HUUVxxqZ1uJrN9xnH2DpL6rpII3Es0SsQ==}
    peerDependencies:
      preact: 10.x

  '@remix-run/react@2.15.0':
    resolution: {integrity: sha512-puqDbi9N/WfaUhzDnw2pACXtCB7ukrtFJ9ILwpEuhlaTBpjefifJ89igokW+tt1ePphIFMivAm/YspcbZdCQsA==}
    engines: {node: '>=18.0.0'}
    peerDependencies:
      react: ^18.0.0
      react-dom: ^18.0.0
      typescript: ^5.1.0
    peerDependenciesMeta:
      typescript:
        optional: true

  '@remix-run/router@1.21.0':
    resolution: {integrity: sha512-xfSkCAchbdG5PnbrKqFWwia4Bi61nH+wm8wLEqfHDyp7Y3dZzgqS2itV8i4gAq9pC2HsTpwyBC6Ds8VHZ96JlA==}
    engines: {node: '>=14.0.0'}

  '@remix-run/server-runtime@2.15.0':
    resolution: {integrity: sha512-FuM8vAg1sPskf4wn0ivbuj/7s9Qdh2wnKu+sVXqYz0a95gH5b73TuMzk6n3NMSkFVKKc6+UmlG1WLYre7L2LTg==}
    engines: {node: '>=18.0.0'}
    peerDependencies:
      typescript: ^5.1.0
    peerDependenciesMeta:
      typescript:
        optional: true

  '@rollup/pluginutils@5.1.3':
    resolution: {integrity: sha512-Pnsb6f32CD2W3uCaLZIzDmeFyQ2b8UWMFI7xtwUezpcGBDVDW6y9XgAWIlARiGAo6eNF5FK5aQTr0LFyNyqq5A==}
    engines: {node: '>=14.0.0'}
    peerDependencies:
      rollup: ^1.20.0||^2.0.0||^3.0.0||^4.0.0
    peerDependenciesMeta:
      rollup:
        optional: true

  '@rollup/rollup-android-arm-eabi@4.28.0':
    resolution: {integrity: sha512-wLJuPLT6grGZsy34g4N1yRfYeouklTgPhH1gWXCYspenKYD0s3cR99ZevOGw5BexMNywkbV3UkjADisozBmpPQ==}
    cpu: [arm]
    os: [android]

  '@rollup/rollup-android-arm64@4.28.0':
    resolution: {integrity: sha512-eiNkznlo0dLmVG/6wf+Ifi/v78G4d4QxRhuUl+s8EWZpDewgk7PX3ZyECUXU0Zq/Ca+8nU8cQpNC4Xgn2gFNDA==}
    cpu: [arm64]
    os: [android]

  '@rollup/rollup-darwin-arm64@4.28.0':
    resolution: {integrity: sha512-lmKx9yHsppblnLQZOGxdO66gT77bvdBtr/0P+TPOseowE7D9AJoBw8ZDULRasXRWf1Z86/gcOdpBrV6VDUY36Q==}
    cpu: [arm64]
    os: [darwin]

  '@rollup/rollup-darwin-x64@4.28.0':
    resolution: {integrity: sha512-8hxgfReVs7k9Js1uAIhS6zq3I+wKQETInnWQtgzt8JfGx51R1N6DRVy3F4o0lQwumbErRz52YqwjfvuwRxGv1w==}
    cpu: [x64]
    os: [darwin]

  '@rollup/rollup-freebsd-arm64@4.28.0':
    resolution: {integrity: sha512-lA1zZB3bFx5oxu9fYud4+g1mt+lYXCoch0M0V/xhqLoGatbzVse0wlSQ1UYOWKpuSu3gyN4qEc0Dxf/DII1bhQ==}
    cpu: [arm64]
    os: [freebsd]

  '@rollup/rollup-freebsd-x64@4.28.0':
    resolution: {integrity: sha512-aI2plavbUDjCQB/sRbeUZWX9qp12GfYkYSJOrdYTL/C5D53bsE2/nBPuoiJKoWp5SN78v2Vr8ZPnB+/VbQ2pFA==}
    cpu: [x64]
    os: [freebsd]

  '@rollup/rollup-linux-arm-gnueabihf@4.28.0':
    resolution: {integrity: sha512-WXveUPKtfqtaNvpf0iOb0M6xC64GzUX/OowbqfiCSXTdi/jLlOmH0Ba94/OkiY2yTGTwteo4/dsHRfh5bDCZ+w==}
    cpu: [arm]
    os: [linux]

  '@rollup/rollup-linux-arm-musleabihf@4.28.0':
    resolution: {integrity: sha512-yLc3O2NtOQR67lI79zsSc7lk31xjwcaocvdD1twL64PK1yNaIqCeWI9L5B4MFPAVGEVjH5k1oWSGuYX1Wutxpg==}
    cpu: [arm]
    os: [linux]

  '@rollup/rollup-linux-arm64-gnu@4.28.0':
    resolution: {integrity: sha512-+P9G9hjEpHucHRXqesY+3X9hD2wh0iNnJXX/QhS/J5vTdG6VhNYMxJ2rJkQOxRUd17u5mbMLHM7yWGZdAASfcg==}
    cpu: [arm64]
    os: [linux]

  '@rollup/rollup-linux-arm64-musl@4.28.0':
    resolution: {integrity: sha512-1xsm2rCKSTpKzi5/ypT5wfc+4bOGa/9yI/eaOLW0oMs7qpC542APWhl4A37AENGZ6St6GBMWhCCMM6tXgTIplw==}
    cpu: [arm64]
    os: [linux]

  '@rollup/rollup-linux-powerpc64le-gnu@4.28.0':
    resolution: {integrity: sha512-zgWxMq8neVQeXL+ouSf6S7DoNeo6EPgi1eeqHXVKQxqPy1B2NvTbaOUWPn/7CfMKL7xvhV0/+fq/Z/J69g1WAQ==}
    cpu: [ppc64]
    os: [linux]

  '@rollup/rollup-linux-riscv64-gnu@4.28.0':
    resolution: {integrity: sha512-VEdVYacLniRxbRJLNtzwGt5vwS0ycYshofI7cWAfj7Vg5asqj+pt+Q6x4n+AONSZW/kVm+5nklde0qs2EUwU2g==}
    cpu: [riscv64]
    os: [linux]

  '@rollup/rollup-linux-s390x-gnu@4.28.0':
    resolution: {integrity: sha512-LQlP5t2hcDJh8HV8RELD9/xlYtEzJkm/aWGsauvdO2ulfl3QYRjqrKW+mGAIWP5kdNCBheqqqYIGElSRCaXfpw==}
    cpu: [s390x]
    os: [linux]

  '@rollup/rollup-linux-x64-gnu@4.28.0':
    resolution: {integrity: sha512-Nl4KIzteVEKE9BdAvYoTkW19pa7LR/RBrT6F1dJCV/3pbjwDcaOq+edkP0LXuJ9kflW/xOK414X78r+K84+msw==}
    cpu: [x64]
    os: [linux]

  '@rollup/rollup-linux-x64-musl@4.28.0':
    resolution: {integrity: sha512-eKpJr4vBDOi4goT75MvW+0dXcNUqisK4jvibY9vDdlgLx+yekxSm55StsHbxUsRxSTt3JEQvlr3cGDkzcSP8bw==}
    cpu: [x64]
    os: [linux]

  '@rollup/rollup-win32-arm64-msvc@4.28.0':
    resolution: {integrity: sha512-Vi+WR62xWGsE/Oj+mD0FNAPY2MEox3cfyG0zLpotZdehPFXwz6lypkGs5y38Jd/NVSbOD02aVad6q6QYF7i8Bg==}
    cpu: [arm64]
    os: [win32]

  '@rollup/rollup-win32-ia32-msvc@4.28.0':
    resolution: {integrity: sha512-kN/Vpip8emMLn/eOza+4JwqDZBL6MPNpkdaEsgUtW1NYN3DZvZqSQrbKzJcTL6hd8YNmFTn7XGWMwccOcJBL0A==}
    cpu: [ia32]
    os: [win32]

  '@rollup/rollup-win32-x64-msvc@4.28.0':
    resolution: {integrity: sha512-Bvno2/aZT6usSa7lRDL2+hMjVAGjuqaymF1ApZm31JXzniR/hvr14jpU+/z4X6Gt5BPlzosscyJZGUvguXIqeQ==}
    cpu: [x64]
    os: [win32]

  '@rtsao/scc@1.1.0':
    resolution: {integrity: sha512-zt6OdqaDoOnJ1ZYsCYGt9YmWzDXl4vQdKTyJev62gFhRGKdx7mcT54V9KIjg+d2wi9EXsPvAPKe7i7WjfVWB8g==}

  '@rushstack/eslint-patch@1.10.4':
    resolution: {integrity: sha512-WJgX9nzTqknM393q1QJDJmoW28kUfEnybeTfVNcNAPnIx210RXm2DiXiHzfNPJNIUUb1tJnz/l4QGtJ30PgWmA==}

  '@sinclair/typebox@0.27.8':
    resolution: {integrity: sha512-+Fj43pSMwJs4KRrH/938Uf+uAELIgVBmQzg/q1YG10djyfA3TnrU8N8XzqCh/okZdszqBQTZf96idMfE5lnwTA==}

  '@sindresorhus/is@5.6.0':
    resolution: {integrity: sha512-TV7t8GKYaJWsn00tFDqBw8+Uqmr8A0fRU1tvTQhyZzGv0sJCGRQL3JGMI3ucuKo3XIZdUP+Lx7/gh2t3lewy7g==}
    engines: {node: '>=14.16'}

  '@swc/counter@0.1.3':
    resolution: {integrity: sha512-e2BR4lsJkkRlKZ/qCHPw9ZaSxc0MVUd7gtbtaB7aMvHeJVYe8sOB8DBZkP2DtISHGSku9sCK6T6cnY0CtXrOCQ==}

  '@swc/helpers@0.5.13':
    resolution: {integrity: sha512-UoKGxQ3r5kYI9dALKJapMmuK+1zWM/H17Z1+iwnNmzcJRnfFuevZs375TA5rW31pu4BS4NoSy1fRsexDXfWn5w==}

  '@szmarczak/http-timer@5.0.1':
    resolution: {integrity: sha512-+PmQX0PiAYPMeVYe237LJAYvOMYW1j2rH5YROyS3b4CTVJum34HfRvKvAzozHAQG0TnHNdUfY9nCeUyRAs//cw==}
    engines: {node: '>=14.16'}

  '@types/babel__core@7.20.5':
    resolution: {integrity: sha512-qoQprZvz5wQFJwMDqeseRXWv3rqMvhgpbXFfVyWhbx9X47POIA6i/+dXefEmZKoAgOaTdaIgNSMqMIU61yRyzA==}

  '@types/babel__generator@7.6.8':
    resolution: {integrity: sha512-ASsj+tpEDsEiFr1arWrlN6V3mdfjRMZt6LtK/Vp/kreFLnr5QH5+DhvD5nINYZXzwJvXeGq+05iUXcAzVrqWtw==}

  '@types/babel__template@7.4.4':
    resolution: {integrity: sha512-h/NUaSyG5EyxBIp8YRxo4RMe2/qQgvyowRwVMzhYhBCONbW8PUsg4lkFMrhgZhUe5z3L3MiLDuvyJ/CaPa2A8A==}

  '@types/babel__traverse@7.20.6':
    resolution: {integrity: sha512-r1bzfrm0tomOI8g1SzvCaQHo6Lcv6zu0EA+W2kHrt8dyrHQxGzBBL4kdkzIS+jBMV+EYcMAEAqXqYaLJq5rOZg==}

  '@types/chrome@0.0.281':
    resolution: {integrity: sha512-MH+8FFrJ1POZwKnKRBa+jZcVp+yCFxes6PYKvgFd0qLTzoQe+TdejC3dkA8gSs8UGjFKrKzu4AkZypmswv0NOg==}

  '@types/cookie@0.6.0':
    resolution: {integrity: sha512-4Kh9a6B2bQciAhf7FSuMRRkUWecJgJu9nPnx3yzpsfXX/c50REIqpHY4C82bXP90qrLtXtkDxTZosYO3UpOwlA==}

  '@types/estree@1.0.6':
    resolution: {integrity: sha512-AYnb1nQyY49te+VRAVgmzfcgjYS91mY5P0TKUDCLEM+gNnA+3T6rWITXRLYCpahpqSQbN5cE+gHpnPyXjHWxcw==}

  '@types/filesystem@0.0.36':
    resolution: {integrity: sha512-vPDXOZuannb9FZdxgHnqSwAG/jvdGM8Wq+6N4D/d80z+D4HWH+bItqsZaVRQykAn6WEVeEkLm2oQigyHtgb0RA==}

  '@types/filewriter@0.0.33':
    resolution: {integrity: sha512-xFU8ZXTw4gd358lb2jw25nxY9QAgqn2+bKKjKOYfNCzN4DKCFetK7sPtrlpg66Ywe3vWY9FNxprZawAh9wfJ3g==}

  '@types/har-format@1.2.16':
    resolution: {integrity: sha512-fluxdy7ryD3MV6h8pTfTYpy/xQzCFC7m89nOH9y94cNqJ1mDIDPut7MnRHI3F6qRmh/cT2fUjG1MLdCNb4hE9A==}

  '@types/history@4.7.11':
    resolution: {integrity: sha512-qjDJRrmvBMiTx+jyLxvLfJU7UznFuokDv4f3WRuriHKERccVpFU+8XMQUAbDzoiJCsmexxRExQeMwwCdamSKDA==}

  '@types/http-cache-semantics@4.0.4':
    resolution: {integrity: sha512-1m0bIFVc7eJWyve9S0RnuRgcQqF/Xd5QsUZAZeQFr1Q3/p9JWoQQEqmVy+DPTNpGXwhgIetAoYF8JSc33q29QA==}

  '@types/json-schema@7.0.15':
    resolution: {integrity: sha512-5+fP8P8MFNC+AyZCDxrB2pkZFPGzqQWUzpSeuuVLvm8VMcorNYavBqoFcxK8bQz4Qsbn4oUEEem4wDLfcysGHA==}

  '@types/json5@0.0.29':
    resolution: {integrity: sha512-dRLjCWHYg4oaA77cxO64oO+7JwCwnIzkZPdrrC71jQmQtlhM556pwKo5bUzqvZndkVbeFLIIi+9TC40JNF5hNQ==}

  '@types/minimatch@3.0.5':
    resolution: {integrity: sha512-Klz949h02Gz2uZCMGwDUSDS1YBlTdDDgbWHi+81l29tQALUtvz4rAYi5uoVhE5Lagoq6DeqAUlbrHvW/mXDgdQ==}

  '@types/node@20.17.10':
    resolution: {integrity: sha512-/jrvh5h6NXhEauFFexRin69nA0uHJ5gwk4iDivp/DeoEua3uwCUto6PC86IpRITBOs4+6i2I56K5x5b6WYGXHA==}

  '@types/node@22.10.2':
    resolution: {integrity: sha512-Xxr6BBRCAOQixvonOye19wnzyDiUtTeqldOOmj3CkeblonbccA12PFwlufvRdrpjXxqnmUaeiU5EOA+7s5diUQ==}

  '@types/normalize-package-data@2.4.4':
    resolution: {integrity: sha512-37i+OaWTh9qeK4LSHPsyRC7NahnGotNuZvjLSgcPzblpHB3rrCJxAOgI5gCdKm7coonsaX1Of0ILiTcnZjbfxA==}

  '@types/prop-types@15.7.13':
    resolution: {integrity: sha512-hCZTSvwbzWGvhqxp/RqVqwU999pBf2vp7hzIjiYOsl8wqOmUxkQ6ddw1cV3l8811+kdUFus/q4d1Y3E3SyEifA==}

  '@types/react-dom@18.0.9':
    resolution: {integrity: sha512-qnVvHxASt/H7i+XG1U1xMiY5t+IHcPGUK7TDMDzom08xa7e86eCeKOiLZezwCKVxJn6NEiiy2ekgX8aQssjIKg==}

  '@types/react-reconciler@0.28.8':
    resolution: {integrity: sha512-SN9c4kxXZonFhbX4hJrZy37yw9e7EIxcpHCxQv5JUS18wDE5ovkQKlqQEkufdJCCMfuI9BnjUJvhYeJ9x5Ra7g==}

  '@types/react-router@5.1.20':
    resolution: {integrity: sha512-jGjmu/ZqS7FjSH6owMcD5qpq19+1RS9DeVRqfl1FeBMxTDQAGwlMWOcs52NDoXaNKyG3d1cYQFMs9rCrb88o9Q==}

  '@types/react@18.3.12':
    resolution: {integrity: sha512-D2wOSq/d6Agt28q7rSI3jhU7G6aiuzljDGZ2hTZHIkrTLUI+AF3WMeKkEZ9nN2fkBAlcktT6vcZjDFiIhMYEQw==}

  '@types/semver@7.5.8':
    resolution: {integrity: sha512-I8EUhyrgfLrcTkzV3TSsGyl1tSuPrEDzr0yd5m90UgNxQkyDXULk3b6MlQqTCpZpNtWe1K0hzclnZkTcLBe2UQ==}

  '@types/webextension-polyfill@0.10.0':
    resolution: {integrity: sha512-If4EcaHzYTqcbNMp/FdReVdRmLL/Te42ivnJII551bYjhX19bWem5m14FERCqdJA732OloGuxCRvLBvcMGsn4A==}

  '@typescript-eslint/eslint-plugin@6.0.0':
    resolution: {integrity: sha512-xuv6ghKGoiq856Bww/yVYnXGsKa588kY3M0XK7uUW/3fJNNULKRfZfSBkMTSpqGG/8ZCXCadfh8G/z/B4aqS/A==}
    engines: {node: ^16.0.0 || >=18.0.0}
    peerDependencies:
      '@typescript-eslint/parser': ^6.0.0 || ^6.0.0-alpha
      eslint: ^7.0.0 || ^8.0.0
      typescript: '*'
    peerDependenciesMeta:
      typescript:
        optional: true

  '@typescript-eslint/eslint-plugin@7.18.0':
    resolution: {integrity: sha512-94EQTWZ40mzBc42ATNIBimBEDltSJ9RQHCC8vc/PDbxi4k8dVwUAv4o98dk50M1zB+JGFxp43FP7f8+FP8R6Sw==}
    engines: {node: ^18.18.0 || >=20.0.0}
    peerDependencies:
      '@typescript-eslint/parser': ^7.0.0
      eslint: ^8.56.0
      typescript: '*'
    peerDependenciesMeta:
      typescript:
        optional: true

  '@typescript-eslint/parser@6.0.0':
    resolution: {integrity: sha512-TNaufYSPrr1U8n+3xN+Yp9g31vQDJqhXzzPSHfQDLcaO4tU+mCfODPxCwf4H530zo7aUBE3QIdxCXamEnG04Tg==}
    engines: {node: ^16.0.0 || >=18.0.0}
    peerDependencies:
      eslint: ^7.0.0 || ^8.0.0
      typescript: '*'
    peerDependenciesMeta:
      typescript:
        optional: true

  '@typescript-eslint/parser@7.18.0':
    resolution: {integrity: sha512-4Z+L8I2OqhZV8qA132M4wNL30ypZGYOQVBfMgxDH/K5UX0PNqTu1c6za9ST5r9+tavvHiTWmBnKzpCJ/GlVFtg==}
    engines: {node: ^18.18.0 || >=20.0.0}
    peerDependencies:
      eslint: ^8.56.0
      typescript: '*'
    peerDependenciesMeta:
      typescript:
        optional: true

  '@typescript-eslint/scope-manager@5.62.0':
    resolution: {integrity: sha512-VXuvVvZeQCQb5Zgf4HAxc04q5j+WrNAtNh9OwCsCgpKqESMTu3tF/jhZ3xG6T4NZwWl65Bg8KuS2uEvhSfLl0w==}
    engines: {node: ^12.22.0 || ^14.17.0 || >=16.0.0}

  '@typescript-eslint/scope-manager@6.0.0':
    resolution: {integrity: sha512-o4q0KHlgCZTqjuaZ25nw5W57NeykZT9LiMEG4do/ovwvOcPnDO1BI5BQdCsUkjxFyrCL0cSzLjvIMfR9uo7cWg==}
    engines: {node: ^16.0.0 || >=18.0.0}

  '@typescript-eslint/scope-manager@7.18.0':
    resolution: {integrity: sha512-jjhdIE/FPF2B7Z1uzc6i3oWKbGcHb87Qw7AWj6jmEqNOfDFbJWtjt/XfwCpvNkpGWlcJaog5vTR+VV8+w9JflA==}
    engines: {node: ^18.18.0 || >=20.0.0}

  '@typescript-eslint/type-utils@6.0.0':
    resolution: {integrity: sha512-ah6LJvLgkoZ/pyJ9GAdFkzeuMZ8goV6BH7eC9FPmojrnX9yNCIsfjB+zYcnex28YO3RFvBkV6rMV6WpIqkPvoQ==}
    engines: {node: ^16.0.0 || >=18.0.0}
    peerDependencies:
      eslint: ^7.0.0 || ^8.0.0
      typescript: '*'
    peerDependenciesMeta:
      typescript:
        optional: true

  '@typescript-eslint/type-utils@7.18.0':
    resolution: {integrity: sha512-XL0FJXuCLaDuX2sYqZUUSOJ2sG5/i1AAze+axqmLnSkNEVMVYLF+cbwlB2w8D1tinFuSikHmFta+P+HOofrLeA==}
    engines: {node: ^18.18.0 || >=20.0.0}
    peerDependencies:
      eslint: ^8.56.0
      typescript: '*'
    peerDependenciesMeta:
      typescript:
        optional: true

  '@typescript-eslint/types@5.62.0':
    resolution: {integrity: sha512-87NVngcbVXUahrRTqIK27gD2t5Cu1yuCXxbLcFtCzZGlfyVWWh8mLHkoxzjsB6DDNnvdL+fW8MiwPEJyGJQDgQ==}
    engines: {node: ^12.22.0 || ^14.17.0 || >=16.0.0}

  '@typescript-eslint/types@6.0.0':
    resolution: {integrity: sha512-Zk9KDggyZM6tj0AJWYYKgF0yQyrcnievdhG0g5FqyU3Y2DRxJn4yWY21sJC0QKBckbsdKKjYDV2yVrrEvuTgxg==}
    engines: {node: ^16.0.0 || >=18.0.0}

  '@typescript-eslint/types@7.18.0':
    resolution: {integrity: sha512-iZqi+Ds1y4EDYUtlOOC+aUmxnE9xS/yCigkjA7XpTKV6nCBd3Hp/PRGGmdwnfkV2ThMyYldP1wRpm/id99spTQ==}
    engines: {node: ^18.18.0 || >=20.0.0}

  '@typescript-eslint/typescript-estree@5.62.0':
    resolution: {integrity: sha512-CmcQ6uY7b9y694lKdRB8FEel7JbU/40iSAPomu++SjLMntB+2Leay2LO6i8VnJk58MtE9/nQSFIH6jpyRWyYzA==}
    engines: {node: ^12.22.0 || ^14.17.0 || >=16.0.0}
    peerDependencies:
      typescript: '*'
    peerDependenciesMeta:
      typescript:
        optional: true

  '@typescript-eslint/typescript-estree@6.0.0':
    resolution: {integrity: sha512-2zq4O7P6YCQADfmJ5OTDQTP3ktajnXIRrYAtHM9ofto/CJZV3QfJ89GEaM2BNGeSr1KgmBuLhEkz5FBkS2RQhQ==}
    engines: {node: ^16.0.0 || >=18.0.0}
    peerDependencies:
      typescript: '*'
    peerDependenciesMeta:
      typescript:
        optional: true

  '@typescript-eslint/typescript-estree@7.18.0':
    resolution: {integrity: sha512-aP1v/BSPnnyhMHts8cf1qQ6Q1IFwwRvAQGRvBFkWlo3/lH29OXA3Pts+c10nxRxIBrDnoMqzhgdwVe5f2D6OzA==}
    engines: {node: ^18.18.0 || >=20.0.0}
    peerDependencies:
      typescript: '*'
    peerDependenciesMeta:
      typescript:
        optional: true

  '@typescript-eslint/utils@5.62.0':
    resolution: {integrity: sha512-n8oxjeb5aIbPFEtmQxQYOLI0i9n5ySBEY/ZEHHZqKQSFnxio1rv6dthascc9dLuwrL0RC5mPCxB7vnAVGAYWAQ==}
    engines: {node: ^12.22.0 || ^14.17.0 || >=16.0.0}
    peerDependencies:
      eslint: ^6.0.0 || ^7.0.0 || ^8.0.0

  '@typescript-eslint/utils@6.0.0':
    resolution: {integrity: sha512-SOr6l4NB6HE4H/ktz0JVVWNXqCJTOo/mHnvIte1ZhBQ0Cvd04x5uKZa3zT6tiodL06zf5xxdK8COiDvPnQ27JQ==}
    engines: {node: ^16.0.0 || >=18.0.0}
    peerDependencies:
      eslint: ^7.0.0 || ^8.0.0

  '@typescript-eslint/utils@7.18.0':
    resolution: {integrity: sha512-kK0/rNa2j74XuHVcoCZxdFBMF+aq/vH83CXAOHieC+2Gis4mF8jJXT5eAfyD3K0sAxtPuwxaIOIOvhwzVDt/kw==}
    engines: {node: ^18.18.0 || >=20.0.0}
    peerDependencies:
      eslint: ^8.56.0

  '@typescript-eslint/visitor-keys@5.62.0':
    resolution: {integrity: sha512-07ny+LHRzQXepkGg6w0mFY41fVUNBrL2Roj/++7V1txKugfjm/Ci/qSND03r2RhlJhJYMcTn9AhhSSqQp0Ysyw==}
    engines: {node: ^12.22.0 || ^14.17.0 || >=16.0.0}

  '@typescript-eslint/visitor-keys@6.0.0':
    resolution: {integrity: sha512-cvJ63l8c0yXdeT5POHpL0Q1cZoRcmRKFCtSjNGJxPkcP571EfZMcNbzWAc7oK3D1dRzm/V5EwtkANTZxqvuuUA==}
    engines: {node: ^16.0.0 || >=18.0.0}

  '@typescript-eslint/visitor-keys@7.18.0':
    resolution: {integrity: sha512-cDF0/Gf81QpY3xYyJKDV14Zwdmid5+uuENhjH2EqFaF0ni+yAyq/LzMaIJdhNJXZI7uLzwIlA+V7oWoyn6Curg==}
    engines: {node: ^18.18.0 || >=20.0.0}

  '@ungap/structured-clone@1.2.0':
    resolution: {integrity: sha512-zuVdFrMJiuCDQUMCzQaD6KL28MjnqqN8XnAqiEq9PNm/hCPTSGfrXCOfwj1ow4LFb/tNymJPwsNbVePc1xFqrQ==}

  '@vercel/analytics@1.4.1':
    resolution: {integrity: sha512-ekpL4ReX2TH3LnrRZTUKjHHNpNy9S1I7QmS+g/RQXoSUQ8ienzosuX7T9djZ/s8zPhBx1mpHP/Rw5875N+zQIQ==}
    peerDependencies:
      '@remix-run/react': ^2
      '@sveltejs/kit': ^1 || ^2
      next: '>= 13'
      react: ^18 || ^19 || ^19.0.0-rc
      svelte: '>= 4'
      vue: ^3
      vue-router: ^4
    peerDependenciesMeta:
      '@remix-run/react':
        optional: true
      '@sveltejs/kit':
        optional: true
      next:
        optional: true
      react:
        optional: true
      svelte:
        optional: true
      vue:
        optional: true
      vue-router:
        optional: true

  '@vercel/speed-insights@1.1.0':
    resolution: {integrity: sha512-rAXxuhhO4mlRGC9noa5F7HLMtGg8YF1zAN6Pjd1Ny4pII4cerhtwSG4vympbCl+pWkH7nBS9kVXRD4FAn54dlg==}
    peerDependencies:
      '@sveltejs/kit': ^1 || ^2
      next: '>= 13'
      react: ^18 || ^19 || ^19.0.0-rc
      svelte: '>= 4'
      vue: ^3
      vue-router: ^4
    peerDependenciesMeta:
      '@sveltejs/kit':
        optional: true
      next:
        optional: true
      react:
        optional: true
      svelte:
        optional: true
      vue:
        optional: true
      vue-router:
        optional: true

  '@vercel/style-guide@6.0.0':
    resolution: {integrity: sha512-tu0wFINGz91EPwaT5VjSqUwbvCY9pvLach7SPG4XyfJKPU9Vku2TFa6+AyzJ4oroGbo9fK+TQhIFHrnFl0nCdg==}
    engines: {node: '>=18.18'}
    peerDependencies:
      '@next/eslint-plugin-next': '>=12.3.0 <15.0.0-0'
      eslint: '>=8.48.0 <9'
      prettier: '>=3.0.0 <4'
      typescript: '>=4.8.0 <6'
    peerDependenciesMeta:
      '@next/eslint-plugin-next':
        optional: true
      eslint:
        optional: true
      prettier:
        optional: true
      typescript:
        optional: true

  '@vitejs/plugin-react@4.3.1':
    resolution: {integrity: sha512-m/V2syj5CuVnaxcUJOQRel/Wr31FFXRFlnOoq1TVtkCxsY5veGMTEmpWHndrhB2U8ScHtCQB1e+4hWYExQc6Lg==}
    engines: {node: ^14.18.0 || >=16.0.0}
    peerDependencies:
      vite: ^4.2.0 || ^5.0.0

  '@vitest/expect@1.0.0':
    resolution: {integrity: sha512-EbqHCSzQhAY8Su/uLsMCDXkC26LyqQO54kAqJy/DubBqwpRre1iMzvDMPWx+YPfNIN3w7/ydKaJWjH6qRoz0fA==}

  '@vitest/runner@1.0.0':
    resolution: {integrity: sha512-1CaYs4knCexozpGxNiT89foiIxidOdU220QpU6CKMN0qU05e3K5XNH8f4pW9KyXH37o1Zin1cLHkoLr/k7NyrQ==}

  '@vitest/snapshot@1.0.0':
    resolution: {integrity: sha512-kAcQJGsaHMBLrY0QC6kMe7S+JgiMielX2qHqgWFxlUir5IVekJGokJcYTzoOp+MRN1Gue3Q6H5fZD4aC0XHloA==}

  '@vitest/spy@1.0.0':
    resolution: {integrity: sha512-k2gZwSi7nkwcYMj1RNgb45jNUDV/opAGlsVvcmYrRXu2QljMSlyAa0Yut+n3S39XoEKp0I4ggVLABj0xVInynw==}

  '@vitest/utils@1.0.0':
    resolution: {integrity: sha512-r9JhgaP2bUYSnKE9w0aNblCIK8SKpDhXfJgE4TzjDNq3G40Abo5WXJBEKYAteq5p+OWedSFUg6GirNOlH7pN7Q==}

  '@web3-storage/multipart-parser@1.0.0':
    resolution: {integrity: sha512-BEO6al7BYqcnfX15W2cnGR+Q566ACXAT9UQykORCWW80lmkpWsnEob6zJS1ZVBKsSJC8+7vJkHwlp+lXG1UCdw==}

  acorn-jsx@5.3.2:
    resolution: {integrity: sha512-rq9s+JNhf0IChjtDXxllJ7g41oZk5SlXtp0LHwyA5cejwn7vKmKp4pPri6YEePv2PU65sAsegbXtIinmDFDXgQ==}
    peerDependencies:
      acorn: ^6.0.0 || ^7.0.0 || ^8.0.0

  acorn-walk@8.3.4:
    resolution: {integrity: sha512-ueEepnujpqee2o5aIYnvHU6C0A42MNdsIDeqy5BydrkuC5R1ZuUFnm27EeFJGoEHJQgn3uleRvmTXaJgfXbt4g==}
    engines: {node: '>=0.4.0'}

  acorn@8.14.0:
    resolution: {integrity: sha512-cl669nCJTZBsL97OF4kUQm5g5hC2uihk0NxY3WENAC0TYdILVkAyHymAntgxGkl7K+t0cXIrH5siy5S4XkFycA==}
    engines: {node: '>=0.4.0'}
    hasBin: true

  adm-zip@0.5.16:
    resolution: {integrity: sha512-TGw5yVi4saajsSEgz25grObGHEUaDrniwvA2qwSC060KfqGPdglhvPMA2lPIoxs3PQIItj2iag35fONcQqgUaQ==}
    engines: {node: '>=12.0'}

  ajv@6.12.6:
    resolution: {integrity: sha512-j3fVLgvTo527anyYyJOGTYJbG+vnnQYvE0m5mmkc1TK+nxAppkCLMIL0aZ4dblVCNoGShhm+kzE4ZUykBoMg4g==}

  ajv@8.17.1:
    resolution: {integrity: sha512-B/gBuNg5SiMTrPkC+A2+cW0RszwxYmn6VYxB/inlBStS5nx6xHIt/ehKRhIMhqusl7a8LjQoZnjCs5vhwxOQ1g==}

  ansi-align@3.0.1:
    resolution: {integrity: sha512-IOfwwBF5iczOjp/WeY4YxyjqAFMQoZufdQWDd19SEExbVLNXqvpzSJ/M7Za4/sCPmQ0+GRquoA7bGcINcxew6w==}

  ansi-regex@5.0.1:
    resolution: {integrity: sha512-quJQXlTSUGL2LH9SUXo8VwsY4soanhgo6LNSm84E1LBcE8s3O0wpdiRzyR9z/ZZJMlMWv37qOOb9pdJlMUEKFQ==}
    engines: {node: '>=8'}

  ansi-regex@6.1.0:
    resolution: {integrity: sha512-7HSX4QQb4CspciLpVFwyRe79O3xsIZDDLER21kERQ71oaPodF8jL725AgJMFAYbooIqolJoRLuM81SpeUkpkvA==}
    engines: {node: '>=12'}

  ansi-styles@3.2.1:
    resolution: {integrity: sha512-VT0ZI6kZRdTh8YyJw3SMbYm/u+NqfsAxEpWO0Pf9sq8/e94WxxOpPKx9FR1FlyCtOVDNOQ+8ntlqFxiRc+r5qA==}
    engines: {node: '>=4'}

  ansi-styles@4.3.0:
    resolution: {integrity: sha512-zbB9rCJAT1rbjiVDb2hqKFHNYLxgtk8NURxZ3IZwD3F6NtxbXZQCnnSi1Lkx+IDohdPlFp222wVALIheZJQSEg==}
    engines: {node: '>=8'}

  ansi-styles@5.2.0:
    resolution: {integrity: sha512-Cxwpt2SfTzTtXcfOlzGEee8O+c+MmUgGrNiBcXnuWxuFJHe6a5Hz7qwhwe5OgaSYI0IJvkLqWX1ASG+cJOkEiA==}
    engines: {node: '>=10'}

  ansi-styles@6.2.1:
    resolution: {integrity: sha512-bN798gFfQX+viw3R7yrGWRqnrN2oRkEkUjjl4JNn4E8GxxbjtG3FbrEIIY3l8/hrwUwIeCZvi4QuOTP4MErVug==}
    engines: {node: '>=12'}

  any-promise@1.3.0:
    resolution: {integrity: sha512-7UvmKalWRt1wgjL1RrGxoSJW/0QZFIegpeGvZG9kjp8vrRu55XTHbwnqq2GpXm9uLbcuhxm3IqX9OB4MZR1b2A==}

  anymatch@3.1.3:
    resolution: {integrity: sha512-KMReFUr0B4t+D+OBkjR3KYqvocp2XaSzO55UcB6mgQMd3KbcE+mWTyvVV7D/zsdEbNnV6acZUutkiHQXvTr1Rw==}
    engines: {node: '>= 8'}

  archiver-utils@2.1.0:
    resolution: {integrity: sha512-bEL/yUb/fNNiNTuUz979Z0Yg5L+LzLxGJz8x79lYmR54fmTIb6ob/hNQgkQnIUDWIFjZVQwl9Xs356I6BAMHfw==}
    engines: {node: '>= 6'}

  archiver-utils@3.0.4:
    resolution: {integrity: sha512-KVgf4XQVrTjhyWmx6cte4RxonPLR9onExufI1jhvw/MQ4BB6IsZD5gT8Lq+u/+pRkWna/6JoHpiQioaqFP5Rzw==}
    engines: {node: '>= 10'}

  archiver@5.3.2:
    resolution: {integrity: sha512-+25nxyyznAXF7Nef3y0EbBeqmGZgeN/BxHX29Rs39djAfaFalmQ89SE6CWyDCHzGL0yt/ycBtNOmGTW0FyGWNw==}
    engines: {node: '>= 10'}

  arg@5.0.2:
    resolution: {integrity: sha512-PYjyFOLKQ9y57JvQ6QLo8dAgNqswh8M1RMJYdQduT6xbWSgK36P/Z/v+p888pM69jMMfS8Xd8F6I1kQ/I9HUGg==}

  argparse@2.0.1:
    resolution: {integrity: sha512-8+9WqebbFzpX9OR+Wa6O29asIogeRMzcGtAINdpMHHyAg10f05aSFVBbcEqGf/PXw1EjAZ+q2/bEBg3DvurK3Q==}

  aria-query@5.3.2:
    resolution: {integrity: sha512-COROpnaoap1E2F000S62r6A60uHZnmlvomhfyT2DlTcrY1OrBKn2UhH7qn5wTC9zMvD0AY7csdPSNwKP+7WiQw==}
    engines: {node: '>= 0.4'}

  array-buffer-byte-length@1.0.1:
    resolution: {integrity: sha512-ahC5W1xgou+KTXix4sAO8Ki12Q+jf4i0+tmk3sC+zgcynshkHxzpXdImBehiUYKKKDwvfFiJl1tZt6ewscS1Mg==}
    engines: {node: '>= 0.4'}

  array-differ@4.0.0:
    resolution: {integrity: sha512-Q6VPTLMsmXZ47ENG3V+wQyZS1ZxXMxFyYzA+Z/GMrJ6yIutAIEf9wTyroTzmGjNfox9/h3GdGBCVh43GVFx4Uw==}
    engines: {node: ^12.20.0 || ^14.13.1 || >=16.0.0}

  array-includes@3.1.8:
    resolution: {integrity: sha512-itaWrbYbqpGXkGhZPGUulwnhVf5Hpy1xiCFsGqyIGglbBxmG5vSjxQen3/WGOjPpNEv1RtBLKxbmVXm8HpJStQ==}
    engines: {node: '>= 0.4'}

  array-union@2.1.0:
    resolution: {integrity: sha512-HGyxoOTYUyCM6stUe6EJgnd4EoewAI7zMdfqO+kGjnlZmBDz/cR5pf8r/cR4Wq60sL/p0IkcjUEEPwS3GFrIyw==}
    engines: {node: '>=8'}

  array-union@3.0.1:
    resolution: {integrity: sha512-1OvF9IbWwaeiM9VhzYXVQacMibxpXOMYVNIvMtKRyX9SImBXpKcFr8XvFDeEslCyuH/t6KRt7HEO94AlP8Iatw==}
    engines: {node: '>=12'}

  array.prototype.findlast@1.2.5:
    resolution: {integrity: sha512-CVvd6FHg1Z3POpBLxO6E6zr+rSKEQ9L6rZHAaY7lLfhKsWYUBBOuMs0e9o24oopj6H+geRCX0YJ+TJLBK2eHyQ==}
    engines: {node: '>= 0.4'}

  array.prototype.findlastindex@1.2.5:
    resolution: {integrity: sha512-zfETvRFA8o7EiNn++N5f/kaCw221hrpGsDmcpndVupkPzEc1Wuf3VgC0qby1BbHs7f5DVYjgtEU2LLh5bqeGfQ==}
    engines: {node: '>= 0.4'}

  array.prototype.flat@1.3.2:
    resolution: {integrity: sha512-djYB+Zx2vLewY8RWlNCUdHjDXs2XOgm602S9E7P/UpHgfeHL00cRiIF+IN/G/aUJ7kGPb6yO/ErDI5V2s8iycA==}
    engines: {node: '>= 0.4'}

  array.prototype.flatmap@1.3.2:
    resolution: {integrity: sha512-Ewyx0c9PmpcsByhSW4r+9zDU7sGjFc86qf/kKtuSCRdhfbk0SNLLkaT5qvcHnRGgc5NP/ly/y+qkXkqONX54CQ==}
    engines: {node: '>= 0.4'}

  array.prototype.tosorted@1.1.4:
    resolution: {integrity: sha512-p6Fx8B7b7ZhL/gmUsAy0D15WhvDccw3mnGNbZpi3pmeJdxtWsj2jEaI4Y6oo3XiHfzuSgPwKc04MYt6KgvC/wA==}
    engines: {node: '>= 0.4'}

  arraybuffer.prototype.slice@1.0.3:
    resolution: {integrity: sha512-bMxMKAjg13EBSVscxTaYA4mRc5t1UAXa2kXiGTNfZ079HIWXEkKmkgFrh/nJqamaLSrXO5H4WFFkPEaLJWbs3A==}
    engines: {node: '>= 0.4'}

  assertion-error@1.1.0:
    resolution: {integrity: sha512-jgsaNduz+ndvGyFt3uSuWqvy4lCnIJiovtouQN5JZHOKCS2QuhEdbcQHFhVksz2N2U9hXJo8odG7ETyWlEeuDw==}

  ast-types-flow@0.0.8:
    resolution: {integrity: sha512-OH/2E5Fg20h2aPrbe+QL8JZQFko0YZaF+j4mnQ7BGhfavO7OpSLa8a0y9sBwomHdSbkhTS8TQNayBfnW5DwbvQ==}

  async-lock@1.4.1:
    resolution: {integrity: sha512-Az2ZTpuytrtqENulXwO3GGv1Bztugx6TT37NIo7imr/Qo0gsYiGtSdBa2B6fsXhTpVZDNfu1Qn3pk531e3q+nQ==}

  async@3.2.6:
    resolution: {integrity: sha512-htCUDlxyyCLMgaM3xXg0C0LW2xqfuQ6p05pCEIsXuyQ+a1koYKTuBMzRNwmybfLgvJDMd0r1LTn4+E0Ti6C2AA==}

  at-least-node@1.0.0:
    resolution: {integrity: sha512-+q/t7Ekv1EDY2l6Gda6LLiX14rU9TV20Wa3ofeQmwPFZbOMo9DXrLbOjFaaclkXKWidIaopwAObQDqwWtGUjqg==}
    engines: {node: '>= 4.0.0'}

  autoprefixer@10.4.20:
    resolution: {integrity: sha512-XY25y5xSv/wEoqzDyXXME4AFfkZI0P23z6Fs3YgymDnKJkCGOnkL0iTxCa85UTqaSgfcqyf3UA6+c7wUvx/16g==}
    engines: {node: ^10 || ^12 || >=14}
    hasBin: true
    peerDependencies:
      postcss: ^8.1.0

  available-typed-arrays@1.0.7:
    resolution: {integrity: sha512-wvUjBtSGN7+7SjNpq/9M2Tg350UZD3q62IFZLbRAR1bSMlCo1ZaeW+BJ+D090e4hIIZLBcTDWe4Mh4jvUDajzQ==}
    engines: {node: '>= 0.4'}

  axe-core@4.10.2:
    resolution: {integrity: sha512-RE3mdQ7P3FRSe7eqCWoeQ/Z9QXrtniSjp1wUjt5nRC3WIpz5rSCve6o3fsZ2aCpJtrZjSZgjwXAoTO5k4tEI0w==}
    engines: {node: '>=4'}

  axobject-query@4.1.0:
    resolution: {integrity: sha512-qIj0G9wZbMGNLjLmg1PT6v2mE9AH2zlnADJD/2tC6E00hgmhUOfEB6greHPAfLRSufHqROIUTkw6E+M3lH0PTQ==}
    engines: {node: '>= 0.4'}

  babel-plugin-react-compiler@19.0.0-beta-a7bf2bd-20241110:
    resolution: {integrity: sha512-WdxXtLxsV4gh/GlEK4fuFDGkcED0Wb9UJEBB6Uc1SFqRFEmJNFKboW+Z4NUS5gYrPImqrjh4IwHAmgS6ZBg4Cg==}

  balanced-match@1.0.2:
    resolution: {integrity: sha512-3oSeUO0TMV67hN1AmbXsK4yaqU7tjiHlbxRDZOpH0KW9+CeX4bRAaX0Anxt0tx2MrpRpWwQaPwIlISEJhYU5Pw==}

  base64-js@1.5.1:
    resolution: {integrity: sha512-AKpaYlHn8t4SVbOHCy+b5+KKgvR4vrsD8vbvrbiQJps7fKDTkjkDry6ji0rUJjC0kzbNePLwzxq8iypo41qeWA==}

  bestzip@2.2.1:
    resolution: {integrity: sha512-XdAb87RXqOqF7C6UgQG9IqpEHJvS6IOUo0bXWEAebjSSdhDjsbcqFKdHpn5Q7QHz2pGr3Zmw4wgG3LlzdyDz7w==}
    engines: {node: '>=10'}
    hasBin: true

  binary-extensions@2.3.0:
    resolution: {integrity: sha512-Ceh+7ox5qe7LJuLHoY0feh3pHuUDHAcRUeyL2VYghZwfpkNIy/+8Ocg0a3UuSoYzavmylwuLWQOf3hl0jjMMIw==}
    engines: {node: '>=8'}

  bippy@0.0.19:
    resolution: {integrity: sha512-xZ9JKYOkgtLjOVPo/wi7oU8JlDi9zIHwatG2zfuTMSCES3m+tf8XiCSBYUdQk2oIdn0AA2xsVtiIfI6z32TZ5g==}

  bl@4.1.0:
    resolution: {integrity: sha512-1W07cM9gS6DcLperZfFSj+bWLtaPGSOHWhPiGzXmvVJbRLdG82sH/Kn8EtW1VqWVA54AKf2h5k5BbnIbwF3h6w==}

  bluebird@3.7.2:
    resolution: {integrity: sha512-XpNj6GDQzdfW+r2Wnn7xiSAd7TM3jzkxGXBGTtWKuSXv1xUV+azxAm8jdWZN06QTQk+2N2XB9jRDkvbmQmcRtg==}

  boolbase@1.0.0:
    resolution: {integrity: sha512-JZOSA7Mo9sNGB8+UjSgzdLtokWAky1zbztM3WRLCbZ70/3cTANmQmOdR7y2g+J0e2WXywy1yS468tY+IruqEww==}

  boxen@7.1.1:
    resolution: {integrity: sha512-2hCgjEmP8YLWQ130n2FerGv7rYpfBmnmp9Uy2Le1vge6X3gZIfSmEzP5QTDElFxcvVcXlEn8Aq6MU/PZygIOog==}
    engines: {node: '>=14.16'}

  boxen@8.0.1:
    resolution: {integrity: sha512-F3PH5k5juxom4xktynS7MoFY+NUWH5LC4CnH11YB8NPew+HLpmBLCybSAEyb2F+4pRXhuhWqFesoQd6DAyc2hw==}
    engines: {node: '>=18'}

  brace-expansion@1.1.11:
    resolution: {integrity: sha512-iCuPHDFgrHX7H2vEI/5xpz07zSHB00TpugqhmYtVmMO6518mCuRMoOYFldEBl0g187ufozdaHgWKcYFb61qGiA==}

  brace-expansion@2.0.1:
    resolution: {integrity: sha512-XnAIvQ8eM+kC6aULx6wuQiwVsnzsi9d3WxzV3FpWTGA19F621kwdbsAcFKXgKUHZWsy+mY6iL1sHTxWEFCytDA==}

  braces@3.0.3:
    resolution: {integrity: sha512-yQbXgO/OSZVD2IsiLlro+7Hf6Q18EJrKSEsdoMzKePKXct3gvD8oLcOQdIzGupr5Fj+EDe8gO/lxc1BzfMpxvA==}
    engines: {node: '>=8'}

  browserslist@4.24.2:
    resolution: {integrity: sha512-ZIc+Q62revdMcqC6aChtW4jz3My3klmCO1fEmINZY/8J3EpBg5/A/D0AKmBveUh6pgoeycoMkVMko84tuYS+Gg==}
    engines: {node: ^6 || ^7 || ^8 || ^9 || ^10 || ^11 || ^12 || >=13.7}
    hasBin: true

  buffer-crc32@0.2.13:
    resolution: {integrity: sha512-VO9Ht/+p3SN7SKWqcrgEzjGbRSJYTx+Q1pTQC0wrWqHx0vpJraQ6GtHx8tvcg1rlK1byhU5gccxgOgj7B0TDkQ==}

  buffer-from@1.1.2:
    resolution: {integrity: sha512-E+XQCRwSbaaiChtv6k6Dwgc+bx+Bs6vuKJHHl5kox/BaKbhiXzqQOwK4cO22yElGp2OCmjwVhT3HmxgyPGnJfQ==}

  buffer@5.7.1:
    resolution: {integrity: sha512-EHcyIPBQ4BSGlvjB16k5KgAJ27CIsHY/2JBmCRReo48y9rQ3MaUzWX3KVlBa4U7MyX02HdVj0K7C3WaB3ju7FQ==}

  builtin-modules@3.3.0:
    resolution: {integrity: sha512-zhaCDicdLuWN5UbN5IMnFqNMhNfo919sH85y2/ea+5Yg9TsTkeZxpL+JLbp6cgYFS4sRLp3YV4S6yDuqVWHYOw==}
    engines: {node: '>=6'}

  bundle-name@4.1.0:
    resolution: {integrity: sha512-tjwM5exMg6BGRI+kNmTntNsvdZS1X8BFYS6tnJ2hdH0kVxM6/eVZ2xy+FqStSWvYmtfFMDLIxurorHwDKfDz5Q==}
    engines: {node: '>=18'}

  bundle-require@5.0.0:
    resolution: {integrity: sha512-GuziW3fSSmopcx4KRymQEJVbZUfqlCqcq7dvs6TYwKRZiegK/2buMxQTPs6MGlNv50wms1699qYO54R8XfRX4w==}
    engines: {node: ^12.20.0 || ^14.13.1 || >=16.0.0}
    peerDependencies:
      esbuild: '>=0.18'

  bunyan@1.8.15:
    resolution: {integrity: sha512-0tECWShh6wUysgucJcBAoYegf3JJoZWibxdqhTm7OHPeT42qdjkZ29QCMcKwbgU1kiH+auSIasNRXMLWXafXig==}
    engines: {'0': node >=0.10.0}
    hasBin: true

  busboy@1.6.0:
    resolution: {integrity: sha512-8SFQbg/0hQ9xy3UNTB0YEnsNBbWfhf7RtnzpL7TkBiTBRfrQ9Fxcnz7VJsleJpyp6rVLvXiuORqjlHi5q+PYuA==}
    engines: {node: '>=10.16.0'}

  cac@6.7.14:
    resolution: {integrity: sha512-b6Ilus+c3RrdDk+JhLKUAQfzzgLEPy6wcXqS7f/xe1EETvsDP6GORG7SFuOs6cID5YkqchW/LXZbX5bc8j7ZcQ==}
    engines: {node: '>=8'}

  cacheable-lookup@7.0.0:
    resolution: {integrity: sha512-+qJyx4xiKra8mZrcwhjMRMUhD5NR1R8esPkzIYxX96JiecFoxAXFuz/GpR3+ev4PE1WamHip78wV0vcmPQtp8w==}
    engines: {node: '>=14.16'}

  cacheable-request@10.2.14:
    resolution: {integrity: sha512-zkDT5WAF4hSSoUgyfg5tFIxz8XQK+25W/TLVojJTMKBaxevLBBtLxgqguAuVQB8PVW79FVjHcU+GJ9tVbDZ9mQ==}
    engines: {node: '>=14.16'}

  call-bind@1.0.7:
    resolution: {integrity: sha512-GHTSNSYICQ7scH7sZ+M2rFopRoLh8t2bLSW6BbgrtLsahOIB5iyAVJf9GjWK3cYTDaMj4XdBpM1cA6pIS0Kv2w==}
    engines: {node: '>= 0.4'}

  callsites@3.1.0:
    resolution: {integrity: sha512-P8BjAsXvZS+VIDUI11hHCQEv74YT67YUi5JJFNWIqL235sBmjX4+qx9Muvls5ivyNENctx46xQLQ3aTuE7ssaQ==}
    engines: {node: '>=6'}

  camelcase-css@2.0.1:
    resolution: {integrity: sha512-QOSvevhslijgYwRx6Rv7zKdMF8lbRmx+uQGx2+vDc+KI/eBnsy9kit5aj23AgGu3pa4t9AgwbnXWqS+iOY+2aA==}
    engines: {node: '>= 6'}

  camelcase@7.0.1:
    resolution: {integrity: sha512-xlx1yCK2Oc1APsPXDL2LdlNP6+uu8OCDdhOBSVT279M/S+y75O30C2VuD8T2ogdePBBl7PfPF4504tnLgX3zfw==}
    engines: {node: '>=14.16'}

  camelcase@8.0.0:
    resolution: {integrity: sha512-8WB3Jcas3swSvjIeA2yvCJ+Miyz5l1ZmB6HFb9R1317dt9LCQoswg/BGrmAmkWVEszSrrg4RwmO46qIm2OEnSA==}
    engines: {node: '>=16'}

  caniuse-lite@1.0.30001684:
    resolution: {integrity: sha512-G1LRwLIQjBQoyq0ZJGqGIJUXzJ8irpbjHLpVRXDvBEScFJ9b17sgK6vlx0GAJFE21okD7zXl08rRRUfq6HdoEQ==}

  chai@4.5.0:
    resolution: {integrity: sha512-RITGBfijLkBddZvnn8jdqoTypxvqbOLYQkGGxXzeFjVHvudaPw0HNFD9x928/eUwYWd2dPCugVqspGALTZZQKw==}
    engines: {node: '>=4'}

  chalk@2.4.2:
    resolution: {integrity: sha512-Mti+f9lpJNcwF4tWV8/OrTTtF1gZi+f8FqlyAdouralcFWFQWF2+NgCHShjkCb+IFBLq9buZwE1xckQU4peSuQ==}
    engines: {node: '>=4'}

  chalk@4.1.2:
    resolution: {integrity: sha512-oKnbhFyRIXpUuez8iBMmyEa4nbj4IOQyuhc/wy9kY7/WVPcwIO9VA668Pu8RkO7+0G76SLROeyw9CpQ061i4mA==}
    engines: {node: '>=10'}

  chalk@5.3.0:
    resolution: {integrity: sha512-dLitG79d+GV1Nb/VYcCDFivJeK1hiukt9QjRNVOsUtTy1rR1YJsmpGGTZ3qJos+uw7WmWF4wUwBd9jxjocFC2w==}
    engines: {node: ^12.17.0 || ^14.13 || >=16.0.0}

  charenc@0.0.2:
    resolution: {integrity: sha512-yrLQ/yVUFXkzg7EDQsPieE/53+0RlaWTs+wBrvW36cyilJ2SaDWfl4Yj7MtLTXleV9uEKefbAGUPv2/iWSooRA==}

  check-error@1.0.3:
    resolution: {integrity: sha512-iKEoDYaRmd1mxM90a2OEfWhjsjPpYPuQ+lMYsoxB126+t8fw7ySEO48nmDg5COTjxDI65/Y2OWpeEHk3ZOe8zg==}

  chokidar@3.6.0:
    resolution: {integrity: sha512-7VT13fmjotKpGipCW9JEQAusEPE+Ei8nl6/g4FBAmIm0GOOLMua9NDDo/DWp0ZAxCr3cPq5ZpBqmPAQgDda2Pw==}
    engines: {node: '>= 8.10.0'}

  chrome-launcher@1.1.0:
    resolution: {integrity: sha512-rJYWeEAERwWIr3c3mEVXwNiODPEdMRlRxHc47B1qHPOolHZnkj7rMv1QSUfPoG6MgatWj5AxSpnKKR4QEwEQIQ==}
    engines: {node: '>=12.13.0'}
    hasBin: true

  ci-info@3.9.0:
    resolution: {integrity: sha512-NIxF55hv4nSqQswkAeiOi1r83xy8JldOFDTWiug55KBu9Jnblncd2U6ViHmYgHf01TPZS77NJBhBMKdWj9HQMQ==}
    engines: {node: '>=8'}

  ci-info@4.1.0:
    resolution: {integrity: sha512-HutrvTNsF48wnxkzERIXOe5/mlcfFcbfCmwcg6CJnizbSue78AbDt+1cgl26zwn61WFxhcPykPfZrbqjGmBb4A==}
    engines: {node: '>=8'}

  clean-regexp@1.0.0:
    resolution: {integrity: sha512-GfisEZEJvzKrmGWkvfhgzcz/BllN1USeqD2V6tg14OAOgaCD2Z/PUEuxnAZ/nPvmaHRG7a8y77p1T/IRQ4D1Hw==}
    engines: {node: '>=4'}

  cli-boxes@3.0.0:
    resolution: {integrity: sha512-/lzGpEWL/8PfI0BmBOPRwp0c/wFNX1RdUML3jK/RcSBA9T8mZDdQpqYBKtCFTOfQbwPqWEOpjqW+Fnayc0969g==}
    engines: {node: '>=10'}

  client-only@0.0.1:
    resolution: {integrity: sha512-IV3Ou0jSMzZrd3pZ48nLkT9DA7Ag1pnPzaiQhpW7c3RbcqqzvzzVu+L8gfqMp/8IM2MQtSiqaCxrrcfu8I8rMA==}

  cliui@7.0.4:
    resolution: {integrity: sha512-OcRE68cOsVMXp1Yvonl/fzkQOyjLSu/8bhPDfQt0e0/Eb283TKP20Fs2MqoPsr9SwA595rRCA+QMzYc9nBP+JQ==}

  clsx@2.1.1:
    resolution: {integrity: sha512-eYm0QWBtUrBWZWG0d386OGAw16Z995PiOVo2B7bjWSbHedGl5e0ZWaq65kOGgUSNesEIDkB9ISbTg/JK9dhCZA==}
    engines: {node: '>=6'}

  color-convert@1.9.3:
    resolution: {integrity: sha512-QfAUtd+vFdAtFQcC8CCyYt1fYWxSqAiK2cSD6zDB8N3cpsEBAvRxp9zOGg6G/SHHJYAT88/az/IuDGALsNVbGg==}

  color-convert@2.0.1:
    resolution: {integrity: sha512-RRECPsj7iu/xb5oKYcsFHSppFNnsj/52OVTRKb4zP5onXwVF3zVmmToNcOfGC+CRDpfK/U584fMg38ZHCaElKQ==}
    engines: {node: '>=7.0.0'}

  color-name@1.1.3:
    resolution: {integrity: sha512-72fSenhMw2HZMTVHeCA9KCmpEIbzWiQsjN+BHcBbS9vr1mtt+vJjPdksIBNUmKAW8TFUDPJK5SUU3QhE9NEXDw==}

  color-name@1.1.4:
    resolution: {integrity: sha512-dOy+3AuW3a2wNbZHIuMZpTcgjGuLU/uBL/ubcZF9OXbDo8ff4O8yVp5Bf0efS8uEoYo5q4Fx7dY9OgQGXgAsQA==}

  color-string@1.9.1:
    resolution: {integrity: sha512-shrVawQFojnZv6xM40anx4CkoDP+fZsw/ZerEMsW/pyzsRbElpsL/DBVW7q3ExxwusdNXI3lXpuhEZkzs8p5Eg==}

  color@4.2.3:
    resolution: {integrity: sha512-1rXeuUUiGGrykh+CeBdu5Ie7OJwinCgQY0bc7GCRxy5xVHy+moaqkpL/jqQq0MtQOeYcrqEz4abc5f0KtU7W4A==}
    engines: {node: '>=12.5.0'}

  commander@2.20.3:
    resolution: {integrity: sha512-GpVkmM8vF2vQUkj2LvZmD35JxeJOLCwJ9cUkugyk2nuhbv3+mJvpLYYt+0+USMxE+oj+ey/lJEnhZw75x/OMcQ==}

  commander@2.9.0:
    resolution: {integrity: sha512-bmkUukX8wAOjHdN26xj5c4ctEV22TQ7dQYhSmuckKhToXrkUn0iIaolHdIxYYqD55nhpSPA9zPQ1yP57GdXP2A==}
    engines: {node: '>= 0.6.x'}

  commander@4.1.1:
    resolution: {integrity: sha512-NOKm8xhkzAjzFx8B2v5OAHT+u5pRQc2UCa2Vq9jYL/31o2wi9mxBA7LIFs3sV5VSC49z6pEhfbMULvShKj26WA==}
    engines: {node: '>= 6'}

  commander@9.5.0:
    resolution: {integrity: sha512-KRs7WVDKg86PWiuAqhDrAQnTXZKraVcCc6vFdL14qrZ/DcWwuRo7VoiYXalXO7S5GKpqYiVEwCbgFDfxNHKJBQ==}
    engines: {node: ^12.20.0 || >=14}

  compress-commons@4.1.2:
    resolution: {integrity: sha512-D3uMHtGc/fcO1Gt1/L7i1e33VOvD4A9hfQLP+6ewd+BvG/gQ84Yh4oftEhAdjSMgBgwGL+jsppT7JYNpo6MHHg==}
    engines: {node: '>= 10'}

  concat-map@0.0.1:
    resolution: {integrity: sha512-/Srv4dswyQNBfohGpz9o6Yb3Gz3SrUDqBH5rTuhGR7ahtlbYKnVxw2bCFMRljaA7EXHaXZ8wsHdodFvbkhKmqg==}

  concat-stream@1.6.2:
    resolution: {integrity: sha512-27HBghJxjiZtIk3Ycvn/4kbJk/1uZuJFfuPEns6LaEvpvG1f0hTea8lilrouyo9mVc2GWdcEZ8OLoGmSADlrCw==}
    engines: {'0': node >= 0.8}

  confbox@0.1.8:
    resolution: {integrity: sha512-RMtmw0iFkeR4YV+fUOSucriAQNb9g8zFR52MWCtl+cCZOFRNL6zeB395vPzFhEjjn4fMxXudmELnl/KF/WrK6w==}

  config-chain@1.1.13:
    resolution: {integrity: sha512-qj+f8APARXHrM0hraqXYb2/bOVSV4PvJQlNZ/DVj0QrmNM2q2euizkeuVckQ57J+W0mRH6Hvi+k50M4Jul2VRQ==}

  configstore@6.0.0:
    resolution: {integrity: sha512-cD31W1v3GqUlQvbBCGcXmd2Nj9SvLDOP1oQ0YFuLETufzSPaKp11rYBsSOm7rCsW3OnIRAFM3OxRhceaXNYHkA==}
    engines: {node: '>=12'}

  consola@3.2.3:
    resolution: {integrity: sha512-I5qxpzLv+sJhTVEoLYNcTW+bThDCPsit0vLNKShZx6rLtpilNpmmeTPaeqJb9ZE9dV3DGaeby6Vuhrw38WjeyQ==}
    engines: {node: ^14.18.0 || >=16.10.0}

  convert-source-map@2.0.0:
    resolution: {integrity: sha512-Kvp459HrV2FEJ1CAsi1Ku+MY3kasH19TFykTz2xWmMeq6bk2NU3XXvfJ+Q61m0xktWwt+1HSYf3JZsTms3aRJg==}

  cookie@0.6.0:
    resolution: {integrity: sha512-U71cyTamuh1CRNCfpGY6to28lxvNwPG4Guz/EVjgf3Jmzv0vlDp1atT9eS5dDjMYHucpHbWns6Lwf3BKz6svdw==}
    engines: {node: '>= 0.6'}

  core-js-compat@3.39.0:
    resolution: {integrity: sha512-VgEUx3VwlExr5no0tXlBt+silBvhTryPwCXRI2Id1PN8WTKu7MreethvddqOubrYxkFdv/RnYrqlv1sFNAUelw==}

  core-util-is@1.0.3:
    resolution: {integrity: sha512-ZQBvi1DcpJ4GDqanjucZ2Hj3wEO5pZDS89BWbkcrvdxksJorwUDDZamX9ldFkp9aw2lmBDLgkObEA4DWNJ9FYQ==}

  crc-32@1.2.2:
    resolution: {integrity: sha512-ROmzCKrTnOwybPcJApAA6WBWij23HVfGVNKqqrZpuyZOHqK2CwHSvpGuyt/UNNvaIjEd8X5IFGp4Mh+Ie1IHJQ==}
    engines: {node: '>=0.8'}
    hasBin: true

  crc32-stream@4.0.3:
    resolution: {integrity: sha512-NT7w2JVU7DFroFdYkeq8cywxrgjPHWkdX1wjpRQXPX5Asews3tA+Ght6lddQO5Mkumffp3X7GEqku3epj2toIw==}
    engines: {node: '>= 10'}

  cross-env@7.0.3:
    resolution: {integrity: sha512-+/HKd6EgcQCJGh2PSjZuUitQBQynKor4wrFbRg4DtAgS1aWO+gU52xpH7M9ScGgXSYmAVS9bIJ8EzuaGw0oNAw==}
    engines: {node: '>=10.14', npm: '>=6', yarn: '>=1'}
    hasBin: true

  cross-spawn@6.0.6:
    resolution: {integrity: sha512-VqCUuhcd1iB+dsv8gxPttb5iZh/D0iubSP21g36KXdEuf6I5JiioesUVjpCdHV9MZRUfVFlvwtIUyPfxo5trtw==}
    engines: {node: '>=4.8'}

  cross-spawn@7.0.6:
    resolution: {integrity: sha512-uV2QOWP2nWzsy2aMp8aRibhi9dlzF5Hgh5SHaB9OiTGEyDTiJJyx0uy51QXdyWbtAHNua4XJzUKca3OzKUd3vA==}
    engines: {node: '>= 8'}

  crypt@0.0.2:
    resolution: {integrity: sha512-mCxBlsHFYh9C+HVpiEacem8FEBnMXgU9gy4zmNC+SXAZNB/1idgp/aulFJ4FgCi7GPEVbfyng092GqL2k2rmow==}

  crypto-random-string@4.0.0:
    resolution: {integrity: sha512-x8dy3RnvYdlUcPOjkEHqozhiwzKNSq7GcPuXFbnyMOCHxX8V3OgIg/pYuabl2sbUPfIJaeAQB7PMOK8DFIdoRA==}
    engines: {node: '>=12'}

  css-select@5.1.0:
    resolution: {integrity: sha512-nwoRF1rvRRnnCqqY7updORDsuqKzqYJ28+oSMaJMMgOauh3fvwHqMS7EZpIPqK8GL+g9mKxF1vP/ZjSeNjEVHg==}

  css-what@6.1.0:
    resolution: {integrity: sha512-HTUrgRJ7r4dsZKU6GjmpfRK1O76h97Z8MfS1G0FozR+oF2kG6Vfe8JE6zwrkbxigziPHinCJ+gCPjA9EaBDtRw==}
    engines: {node: '>= 6'}

  cssesc@3.0.0:
    resolution: {integrity: sha512-/Tb/JcjK111nNScGob5MNtsntNM1aCNUDipB/TkwZFhyDrrE47SOx/18wF2bbjgc3ZzCSKW1T5nt5EbFoAz/Vg==}
    engines: {node: '>=4'}
    hasBin: true

  cssom@0.5.0:
    resolution: {integrity: sha512-iKuQcq+NdHqlAcwUY0o/HL69XQrUaQdMjmStJ8JFmUaiiQErlhrmuigkg/CU4E2J0IyUKUrMAgl36TvN67MqTw==}

  csstype@3.1.3:
    resolution: {integrity: sha512-M1uQkMl8rQK/szD0LNhtqxIPLpimGm8sOBwU7lLnCpSbTyY3yeU1Vc7l4KT5zT4s/yOxHH5O7tIuuLOCnLADRw==}

  damerau-levenshtein@1.0.8:
    resolution: {integrity: sha512-sdQSFB7+llfUcQHUQO3+B8ERRj0Oa4w9POWMI/puGtuf7gFywGmkaLCElnudfTiKZV+NvHqL0ifzdrI8Ro7ESA==}

  data-view-buffer@1.0.1:
    resolution: {integrity: sha512-0lht7OugA5x3iJLOWFhWK/5ehONdprk0ISXqVFn/NFrDu+cuc8iADFrGQz5BnRK7LLU3JmkbXSxaqX+/mXYtUA==}
    engines: {node: '>= 0.4'}

  data-view-byte-length@1.0.1:
    resolution: {integrity: sha512-4J7wRJD3ABAzr8wP+OcIcqq2dlUKp4DVflx++hs5h5ZKydWMI6/D/fAot+yh6g2tHh8fLFTvNOaVN357NvSrOQ==}
    engines: {node: '>= 0.4'}

  data-view-byte-offset@1.0.0:
    resolution: {integrity: sha512-t/Ygsytq+R995EJ5PZlD4Cu56sWa8InXySaViRzw9apusqsOO2bQP+SbYzAhR0pFKoB+43lYy8rWban9JSuXnA==}
    engines: {node: '>= 0.4'}

  debounce@1.2.1:
    resolution: {integrity: sha512-XRRe6Glud4rd/ZGQfiV1ruXSfbvfJedlV9Y6zOlP+2K04vBYiJEte6stfFkCP03aMnY5tsipamumUjL14fofug==}

  debug@2.6.9:
    resolution: {integrity: sha512-bC7ElrdJaJnPbAP+1EotYvqZsb3ecl5wi6Bfi6BJTUcNowp6cvspg0jXznRTKDjm/E7AdgFBVeAPVMNcKGsHMA==}
    peerDependencies:
      supports-color: '*'
    peerDependenciesMeta:
      supports-color:
        optional: true

  debug@3.2.7:
    resolution: {integrity: sha512-CFjzYYAi4ThfiQvizrFQevTTXHtnCqWfe7x1AhgEscTz6ZbLbfoLRLPugTQyBth6f8ZERVUSyWHFD/7Wu4t1XQ==}
    peerDependencies:
      supports-color: '*'
    peerDependenciesMeta:
      supports-color:
        optional: true

  debug@4.3.7:
    resolution: {integrity: sha512-Er2nc/H7RrMXZBFCEim6TCmMk02Z8vLC2Rbi1KEBggpo0fS6l0S1nnapwmIi3yW/+GOJap1Krg4w0Hg80oCqgQ==}
    engines: {node: '>=6.0'}
    peerDependencies:
      supports-color: '*'
    peerDependenciesMeta:
      supports-color:
        optional: true

  decompress-response@6.0.0:
    resolution: {integrity: sha512-aW35yZM6Bb/4oJlZncMH2LCoZtJXTRxES17vE3hoRiowU2kWHaJKFkSBDnDR+cm9J+9QhXmREyIfv0pji9ejCQ==}
    engines: {node: '>=10'}

  deep-eql@4.1.4:
    resolution: {integrity: sha512-SUwdGfqdKOwxCPeVYjwSyRpJ7Z+fhpwIAtmCUdZIWZ/YP5R9WAsyuSgpLVDi9bjWoN2LXHNss/dk3urXtdQxGg==}
    engines: {node: '>=6'}

  deep-extend@0.6.0:
    resolution: {integrity: sha512-LOHxIOaPYdHlJRtCQfDIVZtfw/ufM8+rVj649RIHzcm/vGwQRXFt6OPqIFWsm2XEMrNIEtWR64sY1LEKD2vAOA==}
    engines: {node: '>=4.0.0'}

  deep-is@0.1.4:
    resolution: {integrity: sha512-oIPzksmTg4/MriiaYGO+okXDT7ztn/w3Eptv/+gSIdMdKsJo0u4CfYNFJPy+4SKMuCqGw2wxnA+URMg3t8a/bQ==}

  default-browser-id@5.0.0:
    resolution: {integrity: sha512-A6p/pu/6fyBcA1TRz/GqWYPViplrftcW2gZC9q79ngNCKAeR/X3gcEdXQHl4KNXV+3wgIJ1CPkJQ3IHM6lcsyA==}
    engines: {node: '>=18'}

  default-browser@5.2.1:
    resolution: {integrity: sha512-WY/3TUME0x3KPYdRRxEJJvXRHV4PyPoUsxtZa78lwItwRQRHhd2U9xOscaT/YTf8uCXIAjeJOFBVEh/7FtD8Xg==}
    engines: {node: '>=18'}

  defer-to-connect@2.0.1:
    resolution: {integrity: sha512-4tvttepXG1VaYGrRibk5EwJd1t4udunSOVMdLSAL6mId1ix438oPwPZMALY41FCijukO1L0twNcGsdzS7dHgDg==}
    engines: {node: '>=10'}

  define-data-property@1.1.4:
    resolution: {integrity: sha512-rBMvIzlpA8v6E+SJZoo++HAYqsLrkg7MSfIinMPFhmkorw7X+dOXVJQs+QT69zGkzMyfDnIMN2Wid1+NbL3T+A==}
    engines: {node: '>= 0.4'}

  define-lazy-prop@3.0.0:
    resolution: {integrity: sha512-N+MeXYoqr3pOgn8xfyRPREN7gHakLYjhsHhWGT3fWAiL4IkAt0iDw14QiiEm2bE30c5XX5q0FtAA3CK5f9/BUg==}
    engines: {node: '>=12'}

  define-properties@1.2.1:
    resolution: {integrity: sha512-8QmQKqEASLd5nx0U1B1okLElbUuuttJ/AnYmRXbbbGDWh6uS208EjD4Xqq/I9wK7u0v6O08XhTWnt5XtEbR6Dg==}
    engines: {node: '>= 0.4'}

  detect-indent@7.0.1:
    resolution: {integrity: sha512-Mc7QhQ8s+cLrnUfU/Ji94vG/r8M26m8f++vyres4ZoojaRDpZ1eSIh/EpzLNwlWuvzSZ3UbDFspjFvTDXe6e/g==}
    engines: {node: '>=12.20'}

  detect-libc@2.0.3:
    resolution: {integrity: sha512-bwy0MGW55bG41VqxxypOsdSdGqLwXPI/focwgTYCFMbdUiBAxLg9CFzG08sz2aqzknwiX7Hkl0bQENjg8iLByw==}
    engines: {node: '>=8'}

  detect-newline@4.0.1:
    resolution: {integrity: sha512-qE3Veg1YXzGHQhlA6jzebZN2qVf6NX+A7m7qlhCGG30dJixrAQhYOsJjsnBjJkCSmuOPpCk30145fr8FV0bzog==}
    engines: {node: ^12.20.0 || ^14.13.1 || >=16.0.0}

  didyoumean@1.2.2:
    resolution: {integrity: sha512-gxtyfqMg7GKyhQmb056K7M3xszy/myH8w+B4RT+QXBQsvAOdc3XymqDDPHx1BgPgsdAA5SIifona89YtRATDzw==}

  diff-sequences@29.6.3:
    resolution: {integrity: sha512-EjePK1srD3P08o2j4f0ExnylqRs5B9tJjcp9t1krH2qRi8CCdsYfwe9JgSLurFBWwq4uOlipzfk5fHNvwFKr8Q==}
    engines: {node: ^14.15.0 || ^16.10.0 || >=18.0.0}

  dir-glob@3.0.1:
    resolution: {integrity: sha512-WkrWp9GR4KXfKGYzOLmTuGVi1UWFfws377n9cc55/tb6DuqyF6pcQ5AbiHEshaDpY9v6oaSr2XCDidGmMwdzIA==}
    engines: {node: '>=8'}

  dlv@1.1.3:
    resolution: {integrity: sha512-+HlytyjlPKnIG8XuRG8WvmBP8xs8P71y+SKKS6ZXWoEgLuePxtDoUEiH7WkdePWrQ5JBpE6aoVqfZfJUQkjXwA==}

  doctrine@2.1.0:
    resolution: {integrity: sha512-35mSku4ZXK0vfCuHEDAwt55dg2jNajHZ1odvF+8SSr82EsZY4QmXfuWso8oEd8zRhVObSN18aM0CjSdoBX7zIw==}
    engines: {node: '>=0.10.0'}

  doctrine@3.0.0:
    resolution: {integrity: sha512-yS+Q5i3hBf7GBkd4KG8a7eBNNWNGLTaEwwYWUijIYM7zrlYDM0BFXHjjPWlWZ1Rg7UaddZeIDmi9jF3HmqiQ2w==}
    engines: {node: '>=6.0.0'}

  dom-serializer@2.0.0:
    resolution: {integrity: sha512-wIkAryiqt/nV5EQKqQpo3SToSOV9J0DnbJqwK7Wv/Trc92zIAYZ4FlMu+JPFW1DfGFt81ZTCGgDEabffXeLyJg==}

  domelementtype@2.3.0:
    resolution: {integrity: sha512-OLETBj6w0OsagBwdXnPdN0cnMfF9opN69co+7ZrbfPGrdpPVNBUj02spi6B1N7wChLQiPn4CSH/zJvXw56gmHw==}

  domhandler@5.0.3:
    resolution: {integrity: sha512-cgwlv/1iFQiFnU96XXgROh8xTeetsnJiDsTc7TYCLFd9+/WNkIqPTxiM/8pSd8VIrhXGTf1Ny1q1hquVqDJB5w==}
    engines: {node: '>= 4'}

  domutils@3.1.0:
    resolution: {integrity: sha512-H78uMmQtI2AhgDJjWeQmHwJJ2bLPD3GMmO7Zja/ZZh84wkm+4ut+IUnUdRa8uCGX88DiVx1j6FRe1XfxEgjEZA==}

  dot-prop@6.0.1:
    resolution: {integrity: sha512-tE7ztYzXHIeyvc7N+hR3oi7FIbf/NIjVP9hmAt3yMXzrQ072/fpjGLx2GxNxGxUl5V73MEqYzioOMoVhGMJ5cA==}
    engines: {node: '>=10'}

  dtrace-provider@0.8.8:
    resolution: {integrity: sha512-b7Z7cNtHPhH9EJhNNbbeqTcXB8LGFFZhq1PGgEvpeHlzd36bhbdTWoE/Ba/YguqpBSlAPKnARWhVlhunCMwfxg==}
    engines: {node: '>=0.10'}

  eastasianwidth@0.2.0:
    resolution: {integrity: sha512-I88TYZWc9XiYHRQ4/3c5rjjfgkjhLyW2luGIheGERbNQ6OY7yTybanSpDXZa8y7VUP9YmDcYa+eyq4ca7iLqWA==}

  electron-to-chromium@1.5.67:
    resolution: {integrity: sha512-nz88NNBsD7kQSAGGJyp8hS6xSPtWwqNogA0mjtc2nUYeEf3nURK9qpV18TuBdDmEDgVWotS8Wkzf+V52dSQ/LQ==}

  emoji-regex@10.4.0:
    resolution: {integrity: sha512-EC+0oUMY1Rqm4O6LLrgjtYDvcVYTy7chDnM4Q7030tP4Kwj3u/pR6gP9ygnp2CJMK5Gq+9Q2oqmrFJAz01DXjw==}

  emoji-regex@8.0.0:
    resolution: {integrity: sha512-MSjYzcWNOA0ewAHpz0MxpYFvwg6yjy1NG3xteoqz644VCo/RPgnr1/GGt+ic3iJTzQ8Eu3TdM14SawnVUmGE6A==}

  emoji-regex@9.2.2:
    resolution: {integrity: sha512-L18DaJsXSUk2+42pv8mLs5jJT2hqFkFE4j21wOmgbUqsZ2hL72NsUU785g9RXgo3s0ZNgVl42TiHp3ZtOv/Vyg==}

  end-of-stream@1.4.4:
    resolution: {integrity: sha512-+uw1inIHVPQoaVuHzRyXd21icM+cnt4CzD5rW+NC1wjOUSTOs+Te7FOv7AhN7vS9x/oIyhLP5PR1H+phQAHu5Q==}

  enhanced-resolve@5.17.1:
    resolution: {integrity: sha512-LMHl3dXhTcfv8gM4kEzIUeTQ+7fpdA0l2tUf34BddXPkz2A5xJ5L/Pchd5BL6rdccM9QGvu0sWZzK1Z1t4wwyg==}
    engines: {node: '>=10.13.0'}

  entities@4.5.0:
    resolution: {integrity: sha512-V0hjH4dGPh9Ao5p0MoRY6BVqtwCjhz6vI5LT8AJ55H+4g9/4vbHx1I54fS0XuclLhDHArPQCiMjDxjaL8fPxhw==}
    engines: {node: '>=0.12'}

  error-ex@1.3.2:
    resolution: {integrity: sha512-7dFHNmqeFSEt2ZBsCriorKnn3Z2pj+fd9kmI6QoWw4//DL+icEBfc0U7qJCisqrTsKTjw4fNFy2pW9OqStD84g==}

  error-stack-parser-es@0.1.5:
    resolution: {integrity: sha512-xHku1X40RO+fO8yJ8Wh2f2rZWVjqyhb1zgq1yZ8aZRQkv6OOKhKWRUaht3eSCUbAOBaKIgM+ykwFLE+QUxgGeg==}

  es-abstract@1.23.5:
    resolution: {integrity: sha512-vlmniQ0WNPwXqA0BnmwV3Ng7HxiGlh6r5U6JcTMNx8OilcAGqVJBHJcPjqOMaczU9fRuRK5Px2BdVyPRnKMMVQ==}
    engines: {node: '>= 0.4'}

  es-define-property@1.0.0:
    resolution: {integrity: sha512-jxayLKShrEqqzJ0eumQbVhTYQM27CfT1T35+gCgDFoL82JLsXqTJ76zv6A0YLOgEnLUMvLzsDsGIrl8NFpT2gQ==}
    engines: {node: '>= 0.4'}

  es-errors@1.3.0:
    resolution: {integrity: sha512-Zf5H2Kxt2xjTvbJvP2ZWLEICxA6j+hAmMzIlypy4xcBg1vKVnx89Wy0GbS+kf5cwCVFFzdCFh2XSCFNULS6csw==}
    engines: {node: '>= 0.4'}

  es-iterator-helpers@1.2.0:
    resolution: {integrity: sha512-tpxqxncxnpw3c93u8n3VOzACmRFoVmWJqbWXvX/JfKbkhBw1oslgPrUfeSt2psuqyEJFD6N/9lg5i7bsKpoq+Q==}
    engines: {node: '>= 0.4'}

  es-module-lexer@1.5.4:
    resolution: {integrity: sha512-MVNK56NiMrOwitFB7cqDwq0CQutbw+0BvLshJSse0MUNU+y1FC3bUS/AQg7oUng+/wKrrki7JfmwtVHkVfPLlw==}

  es-object-atoms@1.0.0:
    resolution: {integrity: sha512-MZ4iQ6JwHOBQjahnjwaC1ZtIBH+2ohjamzAO3oaHcXYup7qxjF2fixyH+Q71voWHeOkI2q/TnJao/KfXYIZWbw==}
    engines: {node: '>= 0.4'}

  es-set-tostringtag@2.0.3:
    resolution: {integrity: sha512-3T8uNMC3OQTHkFUsFq8r/BwAXLHvU/9O9mE0fBc/MY5iq/8H7ncvO947LmYA6ldWw9Uh8Yhf25zu6n7nML5QWQ==}
    engines: {node: '>= 0.4'}

  es-shim-unscopables@1.0.2:
    resolution: {integrity: sha512-J3yBRXCzDu4ULnQwxyToo/OjdMx6akgVC7K6few0a7F/0wLtmKKN7I73AH5T2836UuXRqN7Qg+IIUw/+YJksRw==}

  es-to-primitive@1.3.0:
    resolution: {integrity: sha512-w+5mJ3GuFL+NjVtJlvydShqE1eN3h3PbI7/5LAsYJP/2qtuMXjfL2LpHSRqo4b4eSF5K/DH1JXKUAHSB2UW50g==}
    engines: {node: '>= 0.4'}

  es6-error@4.1.1:
    resolution: {integrity: sha512-Um/+FxMr9CISWh0bi5Zv0iOD+4cFh5qLeks1qhAopKVAJw3drgKbKySikp7wGhDL0HPeaja0P5ULZrxLkniUVg==}

  esbuild@0.18.20:
    resolution: {integrity: sha512-ceqxoedUrcayh7Y7ZX6NdbbDzGROiyVBgC4PriJThBKSVPWnnFHZAkfI1lJT8QFkOwH4qOS2SJkS4wvpGl8BpA==}
    engines: {node: '>=12'}
    hasBin: true

  esbuild@0.21.5:
    resolution: {integrity: sha512-mg3OPMV4hXywwpoDxu3Qda5xCKQi+vCTZq8S9J/EpkhB2HzKXq4SNFZE3+NK93JYxc8VMSep+lOUSC/RVKaBqw==}
    engines: {node: '>=12'}
    hasBin: true

  esbuild@0.23.1:
    resolution: {integrity: sha512-VVNz/9Sa0bs5SELtn3f7qhJCDPCF5oMEl5cO9/SSinpE9hbPVvxbd572HH5AKiP7WD8INO53GgfDDhRjkylHEg==}
    engines: {node: '>=18'}
    hasBin: true

  esbuild@0.24.0:
    resolution: {integrity: sha512-FuLPevChGDshgSicjisSooU0cemp/sGXR841D5LHMB7mTVOmsEHcAxaH3irL53+8YDIeVNQEySh4DaYU/iuPqQ==}
    engines: {node: '>=18'}
    hasBin: true

  escalade@3.2.0:
    resolution: {integrity: sha512-WUj2qlxaQtO4g6Pq5c29GTcWGDyd8itL8zTlipgECz3JesAiiOKotd8JU6otB3PACgG6xkJUyVhboMS+bje/jA==}
    engines: {node: '>=6'}

  escape-goat@4.0.0:
    resolution: {integrity: sha512-2Sd4ShcWxbx6OY1IHyla/CVNwvg7XwZVoXZHcSu9w9SReNP1EzzD5T8NWKIR38fIqEns9kDWKUQTXXAmlDrdPg==}
    engines: {node: '>=12'}

  escape-string-regexp@1.0.5:
    resolution: {integrity: sha512-vbRorB5FUQWvla16U8R/qgaFIya2qGzwDrNmCZuYKrbdSUMG6I1ZCGQRefkRVhuOkIGVne7BQ35DSfo1qvJqFg==}
    engines: {node: '>=0.8.0'}

  escape-string-regexp@4.0.0:
    resolution: {integrity: sha512-TtpcNJ3XAzx3Gq8sWRzJaVajRs0uVxA2YAkdb1jm2YkPz4G6egUFAyA3n5vtEIZefPk5Wa4UXbKuS5fKkJWdgA==}
    engines: {node: '>=10'}

  eslint-compat-utils@0.6.4:
    resolution: {integrity: sha512-/u+GQt8NMfXO8w17QendT4gvO5acfxQsAKirAt0LVxDnr2N8YLCVbregaNc/Yhp7NM128DwCaRvr8PLDfeNkQw==}
    engines: {node: '>=12'}
    peerDependencies:
      eslint: '>=6.0.0'

  eslint-config-next@15.0.3:
    resolution: {integrity: sha512-IGP2DdQQrgjcr4mwFPve4DrCqo7CVVez1WoYY47XwKSrYO4hC0Dlb+iJA60i0YfICOzgNADIb8r28BpQ5Zs0wg==}
    peerDependencies:
      eslint: ^7.23.0 || ^8.0.0 || ^9.0.0
      typescript: '>=3.3.1'
    peerDependenciesMeta:
      typescript:
        optional: true

  eslint-config-prettier@9.1.0:
    resolution: {integrity: sha512-NSWl5BFQWEPi1j4TjVNItzYV7dZXZ+wP6I6ZhrBGpChQhZRUaElihE9uRRkcbRnNb76UMKDF3r+WTmNcGPKsqw==}
    hasBin: true
    peerDependencies:
      eslint: '>=7.0.0'

  eslint-import-resolver-alias@1.1.2:
    resolution: {integrity: sha512-WdviM1Eu834zsfjHtcGHtGfcu+F30Od3V7I9Fi57uhBEwPkjDcii7/yW8jAT+gOhn4P/vOxxNAXbFAKsrrc15w==}
    engines: {node: '>= 4'}
    peerDependencies:
      eslint-plugin-import: '>=1.4.0'

  eslint-import-resolver-node@0.3.9:
    resolution: {integrity: sha512-WFj2isz22JahUv+B788TlO3N6zL3nNJGU8CcZbPZvVEkBPaJdCV4vy5wyghty5ROFbCRnm132v8BScu5/1BQ8g==}

  eslint-import-resolver-typescript@3.6.3:
    resolution: {integrity: sha512-ud9aw4szY9cCT1EWWdGv1L1XR6hh2PaRWif0j2QjQ0pgTY/69iw+W0Z4qZv5wHahOl8isEr+k/JnyAqNQkLkIA==}
    engines: {node: ^14.18.0 || >=16.0.0}
    peerDependencies:
      eslint: '*'
      eslint-plugin-import: '*'
      eslint-plugin-import-x: '*'
    peerDependenciesMeta:
      eslint-plugin-import:
        optional: true
      eslint-plugin-import-x:
        optional: true

  eslint-import-resolver-typescript@3.7.0:
    resolution: {integrity: sha512-Vrwyi8HHxY97K5ebydMtffsWAn1SCR9eol49eCd5fJS4O1WV7PaAjbcjmbfJJSMz/t4Mal212Uz/fQZrOB8mow==}
    engines: {node: ^14.18.0 || >=16.0.0}
    peerDependencies:
      eslint: '*'
      eslint-plugin-import: '*'
      eslint-plugin-import-x: '*'
    peerDependenciesMeta:
      eslint-plugin-import:
        optional: true
      eslint-plugin-import-x:
        optional: true

  eslint-json-compat-utils@0.2.1:
    resolution: {integrity: sha512-YzEodbDyW8DX8bImKhAcCeu/L31Dd/70Bidx2Qex9OFUtgzXLqtfWL4Hr5fM/aCCB8QUZLuJur0S9k6UfgFkfg==}
    engines: {node: '>=12'}
    peerDependencies:
      '@eslint/json': '*'
      eslint: '*'
      jsonc-eslint-parser: ^2.4.0
    peerDependenciesMeta:
      '@eslint/json':
        optional: true

  eslint-module-utils@2.12.0:
    resolution: {integrity: sha512-wALZ0HFoytlyh/1+4wuZ9FJCD/leWHQzzrxJ8+rebyReSLk7LApMyd3WJaLVoN+D5+WIdJyDK1c6JnE65V4Zyg==}
    engines: {node: '>=4'}
    peerDependencies:
      '@typescript-eslint/parser': '*'
      eslint: '*'
      eslint-import-resolver-node: '*'
      eslint-import-resolver-typescript: '*'
      eslint-import-resolver-webpack: '*'
    peerDependenciesMeta:
      '@typescript-eslint/parser':
        optional: true
      eslint:
        optional: true
      eslint-import-resolver-node:
        optional: true
      eslint-import-resolver-typescript:
        optional: true
      eslint-import-resolver-webpack:
        optional: true

  eslint-plugin-eslint-comments@3.2.0:
    resolution: {integrity: sha512-0jkOl0hfojIHHmEHgmNdqv4fmh7300NdpA9FFpF7zaoLvB/QeXOGNLIo86oAveJFrfB1p05kC8hpEMHM8DwWVQ==}
    engines: {node: '>=6.5.0'}
    peerDependencies:
      eslint: '>=4.19.1'

  eslint-plugin-import@2.31.0:
    resolution: {integrity: sha512-ixmkI62Rbc2/w8Vfxyh1jQRTdRTF52VxwRVHl/ykPAmqG+Nb7/kNn+byLP0LxPgI7zWA16Jt82SybJInmMia3A==}
    engines: {node: '>=4'}
    peerDependencies:
      '@typescript-eslint/parser': '*'
      eslint: ^2 || ^3 || ^4 || ^5 || ^6 || ^7.2.0 || ^8 || ^9
    peerDependenciesMeta:
      '@typescript-eslint/parser':
        optional: true

  eslint-plugin-jest@27.9.0:
    resolution: {integrity: sha512-QIT7FH7fNmd9n4se7FFKHbsLKGQiw885Ds6Y/sxKgCZ6natwCsXdgPOADnYVxN2QrRweF0FZWbJ6S7Rsn7llug==}
    engines: {node: ^14.15.0 || ^16.10.0 || >=18.0.0}
    peerDependencies:
      '@typescript-eslint/eslint-plugin': ^5.0.0 || ^6.0.0 || ^7.0.0
      eslint: ^7.0.0 || ^8.0.0
      jest: '*'
    peerDependenciesMeta:
      '@typescript-eslint/eslint-plugin':
        optional: true
      jest:
        optional: true

  eslint-plugin-jsonc@2.18.2:
    resolution: {integrity: sha512-SDhJiSsWt3nItl/UuIv+ti4g3m4gpGkmnUJS9UWR3TrpyNsIcnJoBRD7Kof6cM4Rk3L0wrmY5Tm3z7ZPjR2uGg==}
    engines: {node: ^12.22.0 || ^14.17.0 || >=16.0.0}
    peerDependencies:
      eslint: '>=6.0.0'

  eslint-plugin-jsx-a11y@6.10.2:
    resolution: {integrity: sha512-scB3nz4WmG75pV8+3eRUQOHZlNSUhFNq37xnpgRkCCELU3XMvXAxLk1eqWWyE22Ki4Q01Fnsw9BA3cJHDPgn2Q==}
    engines: {node: '>=4.0'}
    peerDependencies:
      eslint: ^3 || ^4 || ^5 || ^6 || ^7 || ^8 || ^9

  eslint-plugin-playwright@1.8.3:
    resolution: {integrity: sha512-h87JPFHkz8a6oPhn8GRGGhSQoAJjx0AkOv1jME6NoMk2FpEsfvfJJNaQDxLSqSALkCr0IJXPGTnp6SIRVu5Nqg==}
    engines: {node: '>=16.6.0'}
    peerDependencies:
      eslint: '>=8.40.0'
      eslint-plugin-jest: '>=25'
    peerDependenciesMeta:
      eslint-plugin-jest:
        optional: true

  eslint-plugin-react-hooks@4.6.2:
    resolution: {integrity: sha512-QzliNJq4GinDBcD8gPB5v0wh6g8q3SUi6EFF0x8N/BL9PoVs0atuGc47ozMRyOWAKdwaZ5OnbOEa3WR+dSGKuQ==}
    engines: {node: '>=10'}
    peerDependencies:
      eslint: ^3.0.0 || ^4.0.0 || ^5.0.0 || ^6.0.0 || ^7.0.0 || ^8.0.0-0

  eslint-plugin-react-hooks@5.0.0:
    resolution: {integrity: sha512-hIOwI+5hYGpJEc4uPRmz2ulCjAGD/N13Lukkh8cLV0i2IRk/bdZDYjgLVHj+U9Z704kLIdIO6iueGvxNur0sgw==}
    engines: {node: '>=10'}
    peerDependencies:
      eslint: ^3.0.0 || ^4.0.0 || ^5.0.0 || ^6.0.0 || ^7.0.0 || ^8.0.0-0 || ^9.0.0

  eslint-plugin-react@7.37.2:
    resolution: {integrity: sha512-EsTAnj9fLVr/GZleBLFbj/sSuXeWmp1eXIN60ceYnZveqEaUCyW4X+Vh4WTdUhCkW4xutXYqTXCUSyqD4rB75w==}
    engines: {node: '>=4'}
    peerDependencies:
      eslint: ^3 || ^4 || ^5 || ^6 || ^7 || ^8 || ^9.7

  eslint-plugin-tailwindcss@3.17.5:
    resolution: {integrity: sha512-8Mi7p7dm+mO1dHgRHHFdPu4RDTBk69Cn4P0B40vRQR+MrguUpwmKwhZy1kqYe3Km8/4nb+cyrCF+5SodOEmaow==}
    engines: {node: '>=18.12.0'}
    peerDependencies:
      tailwindcss: ^3.4.0

  eslint-plugin-testing-library@6.5.0:
    resolution: {integrity: sha512-Ls5TUfLm5/snocMAOlofSOJxNN0aKqwTlco7CrNtMjkTdQlkpSMaeTCDHCuXfzrI97xcx2rSCNeKeJjtpkNC1w==}
    engines: {node: ^12.22.0 || ^14.17.0 || >=16.0.0, npm: '>=6'}
    peerDependencies:
      eslint: ^7.5.0 || ^8.0.0 || ^9.0.0

  eslint-plugin-tsdoc@0.2.17:
    resolution: {integrity: sha512-xRmVi7Zx44lOBuYqG8vzTXuL6IdGOeF9nHX17bjJ8+VE6fsxpdGem0/SBTmAwgYMKYB1WBkqRJVQ+n8GK041pA==}

  eslint-plugin-unicorn@51.0.1:
    resolution: {integrity: sha512-MuR/+9VuB0fydoI0nIn2RDA5WISRn4AsJyNSaNKLVwie9/ONvQhxOBbkfSICBPnzKrB77Fh6CZZXjgTt/4Latw==}
    engines: {node: '>=16'}
    peerDependencies:
      eslint: '>=8.56.0'

  eslint-plugin-vitest@0.3.26:
    resolution: {integrity: sha512-oxe5JSPgRjco8caVLTh7Ti8PxpwJdhSV0hTQAmkFcNcmy/9DnqLB/oNVRA11RmVRP//2+jIIT6JuBEcpW3obYg==}
    engines: {node: ^18.0.0 || >= 20.0.0}
    peerDependencies:
      '@typescript-eslint/eslint-plugin': '*'
      eslint: '>=8.0.0'
      vitest: '*'
    peerDependenciesMeta:
      '@typescript-eslint/eslint-plugin':
        optional: true
      vitest:
        optional: true

  eslint-scope@5.1.1:
    resolution: {integrity: sha512-2NxwbF/hZ0KpepYN0cNbo+FN6XoK7GaHlQhgx/hIZl6Va0bF45RQOOwhLIy8lQDbuCiadSLCBnH2CFYquit5bw==}
    engines: {node: '>=8.0.0'}

  eslint-scope@7.2.2:
    resolution: {integrity: sha512-dOt21O7lTMhDM+X9mB4GX+DZrZtCUJPL/wlcTqxyrx5IvO0IYtILdtrQGQp+8n5S0gwSVmOf9NQrjMOgfQZlIg==}
    engines: {node: ^12.22.0 || ^14.17.0 || >=16.0.0}

  eslint-visitor-keys@2.1.0:
    resolution: {integrity: sha512-0rSmRBzXgDzIsD6mGdJgevzgezI534Cer5L/vyMX0kHzT/jiB43jRhd9YUlMGYLQy2zprNmoT8qasCGtY+QaKw==}
    engines: {node: '>=10'}

  eslint-visitor-keys@3.4.3:
    resolution: {integrity: sha512-wpc+LXeiyiisxPlEkUzU6svyS1frIO3Mgxj1fdy7Pm8Ygzguax2N3Fa/D/ag1WqbOprdI+uY6wMUl8/a2G+iag==}
    engines: {node: ^12.22.0 || ^14.17.0 || >=16.0.0}

  eslint@8.57.1:
    resolution: {integrity: sha512-ypowyDxpVSYpkXr9WPv2PAZCtNip1Mv5KTW0SCurXv/9iOpcrH9PaqUElksqEB6pChqHGDRCFTyrZlGhnLNGiA==}
    engines: {node: ^12.22.0 || ^14.17.0 || >=16.0.0}
    deprecated: This version is no longer supported. Please see https://eslint.org/version-support for other options.
    hasBin: true

  espree@9.6.1:
    resolution: {integrity: sha512-oruZaFkjorTpF32kDSI5/75ViwGeZginGGy2NoOSg3Q9bnwlnmDm4HLnkl0RE3n+njDXR037aY1+x58Z/zFdwQ==}
    engines: {node: ^12.22.0 || ^14.17.0 || >=16.0.0}

  esquery@1.6.0:
    resolution: {integrity: sha512-ca9pw9fomFcKPvFLXhBKUK90ZvGibiGOvRJNbjljY7s7uq/5YO4BOzcYtJqExdx99rF6aAcnRxHmcUHcz6sQsg==}
    engines: {node: '>=0.10'}

  esrecurse@4.3.0:
    resolution: {integrity: sha512-KmfKL3b6G+RXvP8N1vr3Tq1kL/oCFgn2NYXEtqP8/L3pKapUA4G8cFVaoF3SU323CD4XypR/ffioHmkti6/Tag==}
    engines: {node: '>=4.0'}

  estraverse@4.3.0:
    resolution: {integrity: sha512-39nnKffWz8xN1BU/2c79n9nB9HDzo0niYUqx6xyqUnyoAnQyyWpOTdZEeiCch8BBu515t4wp9ZmgVfVhn9EBpw==}
    engines: {node: '>=4.0'}

  estraverse@5.3.0:
    resolution: {integrity: sha512-MMdARuVEQziNTeJD8DgMqmhwR11BRQ/cBP+pLtYdSTnf3MIO8fFeiINEbX36ZdNlfU/7A9f3gUw49B3oQsvwBA==}
    engines: {node: '>=4.0'}

  estree-walker@2.0.2:
    resolution: {integrity: sha512-Rfkk/Mp/DL7JVje3u18FxFujQlTNR2q6QfMSMB7AvCBx91NGj/ba3kCfza0f6dVDbw7YlRf/nDrn7pQrCCyQ/w==}

  estree-walker@3.0.3:
    resolution: {integrity: sha512-7RUKfXgSMMkzt6ZuXmqapOurLGPPfgj6l9uRZ7lRGolvk0y2yocc35LdcxKC5PQZdn2DMqioAQ2NoWcrTKmm6g==}

  esutils@2.0.3:
    resolution: {integrity: sha512-kVscqXk4OCp68SZ0dkgEKVi6/8ij300KBWTJq32P/dYeWTSwK41WyTxalN1eRmA5Z9UU/LX9D7FWSmV9SAYx6g==}
    engines: {node: '>=0.10.0'}

  execa@5.1.1:
    resolution: {integrity: sha512-8uSpZZocAZRBAPIEINJj3Lo9HyGitllczc27Eh5YYojjMFMn8yHMDMaUHE2Jqfq05D/wucwI4JGURyXt1vchyg==}
    engines: {node: '>=10'}

  execa@8.0.1:
    resolution: {integrity: sha512-VyhnebXciFV2DESc+p6B+y0LjSm0krU4OgJN44qFAhBY0TJ+1V61tYD2+wHusZ6F9n5K+vl8k0sTy7PEfV4qpg==}
    engines: {node: '>=16.17'}

  fast-deep-equal@3.1.3:
    resolution: {integrity: sha512-f3qQ9oQy9j2AhBe/H9VC91wLmKBCCU/gDOnKNAYG5hswO7BLKj09Hc5HYNz9cGI++xlpDCIgDaitVs03ATR84Q==}

  fast-glob@3.3.1:
    resolution: {integrity: sha512-kNFPyjhh5cKjrUltxs+wFx+ZkbRaxxmZ+X0ZU31SOsxCEtP9VPgtq2teZw1DebupL5GmDaNQ6yKMMVcM41iqDg==}
    engines: {node: '>=8.6.0'}

  fast-glob@3.3.2:
    resolution: {integrity: sha512-oX2ruAFQwf/Orj8m737Y5adxDQO0LAB7/S5MnxCdTNDd4p6BsyIVsv9JQsATbTSq8KHRpLwIHbVlUNatxd+1Ow==}
    engines: {node: '>=8.6.0'}

  fast-json-stable-stringify@2.1.0:
    resolution: {integrity: sha512-lhd/wF+Lk98HZoTCtlVraHtfh5XYijIjalXck7saUtuanSDyLMxnHhSXEDJqHxD7msR8D0uCmqlkwjCV8xvwHw==}

  fast-levenshtein@2.0.6:
    resolution: {integrity: sha512-DCXu6Ifhqcks7TZKY3Hxp3y6qphY5SJZmrWMDrKcERSOXWQdMhU9Ig/PYrzyw/ul9jOIyh0N4M0tbC5hodg8dw==}

  fast-uri@3.0.3:
    resolution: {integrity: sha512-aLrHthzCjH5He4Z2H9YZ+v6Ujb9ocRuW6ZzkJQOrTxleEijANq4v1TsaPaVG1PZcuurEzrLcWRyYBYXD5cEiaw==}

  fastq@1.17.1:
    resolution: {integrity: sha512-sRVD3lWVIXWg6By68ZN7vho9a1pQcN/WBFaAAsDDFzlJjvoGx0P8z7V1t72grFJfJhu3YPZBuu25f7Kaw2jN1w==}

  fdir@6.4.2:
    resolution: {integrity: sha512-KnhMXsKSPZlAhp7+IjUkRZKPb4fUyccpDrdFXbi4QL1qkmFh9kVY09Yox+n4MaOb3lHZ1Tv829C3oaaXoMYPDQ==}
    peerDependencies:
      picomatch: ^3 || ^4
    peerDependenciesMeta:
      picomatch:
        optional: true

  file-entry-cache@6.0.1:
    resolution: {integrity: sha512-7Gps/XWymbLk2QLYK4NzpMOrYjMhdIxXuIvy2QBsLE6ljuodKvdkWs/cpyJJ3CVIVpH0Oi1Hvg1ovbMzLdFBBg==}
    engines: {node: ^10.12.0 || >=12.0.0}

  fill-range@7.1.1:
    resolution: {integrity: sha512-YsGpe3WHLK8ZYi4tWDg2Jy3ebRz2rXowDxnld4bkQB00cc/1Zw9AWnC0i9ztDJitivtQvaI9KaLyKrc+hBW0yg==}
    engines: {node: '>=8'}

  find-up@4.1.0:
    resolution: {integrity: sha512-PpOwAdQ/YlXQ2vj8a3h8IipDuYRi3wceVQQGYWxNINccq40Anw7BlsEXCMbt1Zt+OLA6Fq9suIpIWD0OsnISlw==}
    engines: {node: '>=8'}

  find-up@5.0.0:
    resolution: {integrity: sha512-78/PXT1wlLLDgTzDs7sjq9hzz0vXD+zn+7wypEe4fXQxCmdmqfGsEPQxmiCSQI3ajFV91bVSsvNtrJRiW6nGng==}
    engines: {node: '>=10'}

  firefox-profile@4.6.0:
    resolution: {integrity: sha512-I9rAm1w8U3CdhgO4EzTJsCvgcbvynZn9lOySkZf78wUdUIQH2w9QOKf3pAX+THt2XMSSR3kJSuM8P7bYux9j8g==}
    hasBin: true

  flat-cache@3.2.0:
    resolution: {integrity: sha512-CYcENa+FtcUKLmhhqyctpclsq7QF38pKjZHsGNiSQF5r4FtoKDWabFDl3hzaEQMvT1LHEysw5twgLvpYYb4vbw==}
    engines: {node: ^10.12.0 || >=12.0.0}

  flatted@3.3.2:
    resolution: {integrity: sha512-AiwGJM8YcNOaobumgtng+6NHuOqC3A7MixFeDafM3X9cIUM+xUXoS5Vfgf+OihAYe20fxqNM9yPBXJzRtZ/4eA==}

  for-each@0.3.3:
    resolution: {integrity: sha512-jqYfLp7mo9vIyQf8ykW2v7A+2N4QjeCeI5+Dz9XraiO1ign81wjiH7Fb9vSOWvQfNtmSa4H2RoQTrrXivdUZmw==}

  foreground-child@3.3.0:
    resolution: {integrity: sha512-Ld2g8rrAyMYFXBhEqMz8ZAHBi4J4uS1i/CxGMDnjyFWddMXLVcDp051DZfu+t7+ab7Wv6SMqpWmyFIj5UbfFvg==}
    engines: {node: '>=14'}

  form-data-encoder@2.1.4:
    resolution: {integrity: sha512-yDYSgNMraqvnxiEXO4hi88+YZxaHC6QKzb5N84iRCTDeRO7ZALpir/lVmf/uXUhnwUr2O4HU8s/n6x+yNjQkHw==}
    engines: {node: '>= 14.17'}

  fraction.js@4.3.7:
    resolution: {integrity: sha512-ZsDfxO51wGAXREY55a7la9LScWpwv9RxIrYABrlvOFBlH/ShPnrtsXeuUIfXKKOVicNxQ+o8JTbJvjS4M89yew==}

  fs-constants@1.0.0:
    resolution: {integrity: sha512-y6OAwoSIf7FyjMIv94u+b5rdheZEjzR63GTyZJm5qh4Bi+2YgwLCcI/fPFZkL5PSixOt6ZNKm+w+Hfp/Bciwow==}

  fs-extra@10.1.0:
    resolution: {integrity: sha512-oRXApq54ETRj4eMiFzGnHWGy+zo5raudjuxN0b8H7s/RU2oW0Wvsx9O0ACRN/kRq9E8Vu/ReskGB5o3ji+FzHQ==}
    engines: {node: '>=12'}

  fs-extra@11.2.0:
    resolution: {integrity: sha512-PmDi3uwK5nFuXh7XDTlVnS17xJS7vW36is2+w3xcv8SVxiB4NyATf4ctkVY5bkSjX0Y4nbvZCq1/EjtEyr9ktw==}
    engines: {node: '>=14.14'}

  fs-extra@9.0.1:
    resolution: {integrity: sha512-h2iAoN838FqAFJY2/qVpzFXy+EBxfVE220PalAqQLDVsFOHLJrZvut5puAbCdNv6WJk+B8ihI+k0c7JK5erwqQ==}
    engines: {node: '>=10'}

  fs.realpath@1.0.0:
    resolution: {integrity: sha512-OO0pH2lK6a0hZnAdau5ItzHPI6pUlvI7jMVnxUQRtw4owF2wk8lOSabtGDCTP4Ggrg2MbGnWO9X8K1t4+fGMDw==}

  fsevents@2.3.2:
    resolution: {integrity: sha512-xiqMQR4xAeHTuB9uWm+fFRcIOgKBMiOBP+eXiyT7jsgVCq1bkVygt00oASowB7EdtpOHaaPgKt812P9ab+DDKA==}
    engines: {node: ^8.16.0 || ^10.6.0 || >=11.0.0}
    os: [darwin]

  fsevents@2.3.3:
    resolution: {integrity: sha512-5xoDfX+fL7faATnagmWPpbFtwh/R77WmMMqqHGS65C3vvB0YHrgF+B1YmZ3441tMj5n63k0212XNoJwzlhffQw==}
    engines: {node: ^8.16.0 || ^10.6.0 || >=11.0.0}
    os: [darwin]

  function-bind@1.1.2:
    resolution: {integrity: sha512-7XHNxH7qX9xG5mIwxkhumTox/MIRNcOgDrxWsMt2pAr23WHp6MrRlN7FBSFpCpr+oVO0F744iUgR82nJMfG2SA==}

  function.prototype.name@1.1.6:
    resolution: {integrity: sha512-Z5kx79swU5P27WEayXM1tBi5Ze/lbIyiNgU3qyXUOf9b2rgXYyF9Dy9Cx+IQv/Lc8WCG6L82zwUPpSS9hGehIg==}
    engines: {node: '>= 0.4'}

  functions-have-names@1.2.3:
    resolution: {integrity: sha512-xckBUXyTIqT97tq2x2AMb+g163b5JFysYk0x4qxNFwbfQkmNZoiRHb6sPzI9/QV33WeuvVYBUIiD4NzNIyqaRQ==}

  fx-runner@1.4.0:
    resolution: {integrity: sha512-rci1g6U0rdTg6bAaBboP7XdRu01dzTAaKXxFf+PUqGuCv6Xu7o8NZdY1D5MvKGIjb6EdS1g3VlXOgksir1uGkg==}
    hasBin: true

  gensync@1.0.0-beta.2:
    resolution: {integrity: sha512-3hN7NaskYvMDLQY55gnW3NQ+mesEAepTqlg+VEbj7zzqEMBVNhzcGYYeqFo/TlYz6eQiFcp1HcsCZO+nGgS8zg==}
    engines: {node: '>=6.9.0'}

  get-caller-file@2.0.5:
    resolution: {integrity: sha512-DyFP3BM/3YHTQOCUL/w0OZHR0lpKeGrxotcHWcqNEdnltqFwXVfhEBQ94eIo34AfQpo0rGki4cyIiftY06h2Fg==}
    engines: {node: 6.* || 8.* || >= 10.*}

  get-east-asian-width@1.3.0:
    resolution: {integrity: sha512-vpeMIQKxczTD/0s2CdEWHcb0eeJe6TFjxb+J5xgX7hScxqrGuyjmv4c1D4A/gelKfyox0gJJwIHF+fLjeaM8kQ==}
    engines: {node: '>=18'}

  get-func-name@2.0.2:
    resolution: {integrity: sha512-8vXOvuE167CtIc3OyItco7N/dpRtBbYOsPsXCz7X/PMnlGjYjSGuZJgM1Y7mmew7BKf9BqvLX2tnOVy1BBUsxQ==}

  get-intrinsic@1.2.4:
    resolution: {integrity: sha512-5uYhsJH8VJBTv7oslg4BznJYhDoRI6waYCxMmCdnTrcCrHA/fCFKoTFz2JKKE0HdDFUF7/oQuhzumXJK7paBRQ==}
    engines: {node: '>= 0.4'}

  get-stdin@9.0.0:
    resolution: {integrity: sha512-dVKBjfWisLAicarI2Sf+JuBE/DghV4UzNAVe9yhEJuzeREd3JhOTE9cUaJTeSa77fsbQUK3pcOpJfM59+VKZaA==}
    engines: {node: '>=12'}

  get-stream@6.0.1:
    resolution: {integrity: sha512-ts6Wi+2j3jQjqi70w5AlN8DFnkSwC+MqmxEzdEALB2qXZYV3X/b1CTfgPLGJNMeAWxdPfU8FO1ms3NUfaHCPYg==}
    engines: {node: '>=10'}

  get-stream@8.0.1:
    resolution: {integrity: sha512-VaUJspBffn/LMCJVoMvSAdmscJyS1auj5Zulnn5UoYcY531UWmdwhRWkcGKnGU93m5HSXP9LP2usOryrBtQowA==}
    engines: {node: '>=16'}

  get-symbol-description@1.0.2:
    resolution: {integrity: sha512-g0QYk1dZBxGwk+Ngc+ltRH2IBp2f7zBkBMBJZCDerh6EhlhSR6+9irMCuT/09zD6qkarHUSn529sK/yL4S27mg==}
    engines: {node: '>= 0.4'}

  get-tsconfig@4.8.1:
    resolution: {integrity: sha512-k9PN+cFBmaLWtVz29SkUoqU5O0slLuHJXt/2P+tMVFT+phsSGXGkp9t3rQIqdz0e+06EHNGs3oM6ZX1s2zHxRg==}

  git-hooks-list@3.1.0:
    resolution: {integrity: sha512-LF8VeHeR7v+wAbXqfgRlTSX/1BJR9Q1vEMR8JAz1cEg6GX07+zyj3sAdDvYjj/xnlIfVuGgj4qBei1K3hKH+PA==}

  glob-parent@5.1.2:
    resolution: {integrity: sha512-AOIgSQCepiJYwP3ARnGx+5VnTu2HBYdzbGP45eLw1vr3zB3vZLeyed1sC9hnbcOc9/SrMyM5RPQrkGz4aS9Zow==}
    engines: {node: '>= 6'}

  glob-parent@6.0.2:
    resolution: {integrity: sha512-XxwI8EOhVQgWp6iDL+3b0r86f4d6AX6zSU55HfB4ydCEuXLXc5FcYeOu+nnGftS4TEju/11rt4KJPTMgbfmv4A==}
    engines: {node: '>=10.13.0'}

  glob-to-regexp@0.4.1:
    resolution: {integrity: sha512-lkX1HJXwyMcprw/5YUZc2s7DrpAiHB21/V+E1rHUrVNokkvB6bqMzT0VfV6/86ZNabt1k14YOIaT7nDvOX3Iiw==}

  glob@10.4.5:
    resolution: {integrity: sha512-7Bv8RF0k6xjo7d4A/PxYLbUCfb6c+Vpd2/mB2yRDlew7Jb5hEXiCD9ibfO7wpk8i4sevK6DFny9h7EYbM3/sHg==}
    hasBin: true

  glob@6.0.4:
    resolution: {integrity: sha512-MKZeRNyYZAVVVG1oZeLaWie1uweH40m9AZwIwxyPbTSX4hHrVYSzLg0Ro5Z5R7XKkIX+Cc6oD1rqeDJnwsB8/A==}
    deprecated: Glob versions prior to v9 are no longer supported

  glob@7.2.3:
    resolution: {integrity: sha512-nFR0zLpU2YCaRxwoCJvL6UvCH2JFyFVIvwTLsIf21AuHlMskA1hhTdk+LlYJtOlYt9v6dvszD2BGRqBL+iQK9Q==}
    deprecated: Glob versions prior to v9 are no longer supported

  glob@8.1.0:
    resolution: {integrity: sha512-r8hpEjiQEYlF2QU0df3dS+nxxSIreXQS1qRhMJM0Q5NDdR386C7jb7Hwwod8Fgiuex+k0GFjgft18yvxm5XoCQ==}
    engines: {node: '>=12'}
    deprecated: Glob versions prior to v9 are no longer supported

  global-dirs@3.0.1:
    resolution: {integrity: sha512-NBcGGFbBA9s1VzD41QXDG+3++t9Mn5t1FpLdhESY6oKY4gYTFpX4wO3sqGUa0Srjtbfj3szX0RnemmrVRUdULA==}
    engines: {node: '>=10'}

  globals@11.12.0:
    resolution: {integrity: sha512-WOBp/EEGUiIsJSp7wcv/y6MO+lV9UoncWqxuFfm8eBwzWNgyfBd6Gz+IeKQ9jCmyhoH99g15M3T+QaVHFjizVA==}
    engines: {node: '>=4'}

  globals@13.24.0:
    resolution: {integrity: sha512-AhO5QUcj8llrbG09iWhPU2B204J1xnPeL8kQmVorSsy+Sjj1sk8gIyh6cUocGmH4L0UuhAJy+hJMRA4mgA4mFQ==}
    engines: {node: '>=8'}

  globalthis@1.0.4:
    resolution: {integrity: sha512-DpLKbNU4WylpxJykQujfCcwYWiV/Jhm50Goo0wrVILAv5jOr9d+H+UR3PhSCD2rCCEIg0uc+G+muBTwD54JhDQ==}
    engines: {node: '>= 0.4'}

  globby@11.1.0:
    resolution: {integrity: sha512-jhIXaOzy1sb8IyocaruWSn1TjmnBVs8Ayhcy83rmxNJ8q2uWKCAj3CnJY+KpGSXCueAPc0i05kVvVKtP1t9S3g==}
    engines: {node: '>=10'}

  gopd@1.1.0:
    resolution: {integrity: sha512-FQoVQnqcdk4hVM4JN1eromaun4iuS34oStkdlLENLdpULsuQcTyXj8w7ayhuUfPwEYZ1ZOooOTT6fdA9Vmx/RA==}
    engines: {node: '>= 0.4'}

  got@12.6.1:
    resolution: {integrity: sha512-mThBblvlAF1d4O5oqyvN+ZxLAYwIJK7bpMxgYqPD9okW0C3qm5FFn7k811QrcuEBwaogR3ngOFoCfs6mRv7teQ==}
    engines: {node: '>=14.16'}

  graceful-fs@4.2.10:
    resolution: {integrity: sha512-9ByhssR2fPVsNZj478qUUbKfmL0+t5BDVyjShtyZZLiK7ZDAArFFfopyOTj0M05wE2tJPisA4iTnnXl2YoPvOA==}

  graceful-fs@4.2.11:
    resolution: {integrity: sha512-RbJ5/jmFcNNCcDV5o9eTnBLJ/HszWV0P73bc+Ff4nS/rJj+YaS6IGyiOL0VoBYX+l1Wrl3k63h/KrH+nhJ0XvQ==}

  graceful-readlink@1.0.1:
    resolution: {integrity: sha512-8tLu60LgxF6XpdbK8OW3FA+IfTNBn1ZHGHKF4KQbEeSkajYw5PlYJcKluntgegDPTg8UkHjpet1T82vk6TQ68w==}

  grapheme-splitter@1.0.4:
    resolution: {integrity: sha512-bzh50DW9kTPM00T8y4o8vQg89Di9oLJVLW/KaOGIXJWP/iqCN6WKYkbNOF04vFLJhwcpYUh9ydh/+5vpOqV4YQ==}

  graphemer@1.4.0:
    resolution: {integrity: sha512-EtKwoO6kxCL9WO5xipiHTZlSzBm7WLT627TqC/uVRd0HKmq8NXyebnNYxDoBi7wt8eTWrUrKXCOVaFq9x1kgag==}

  growly@1.3.0:
    resolution: {integrity: sha512-+xGQY0YyAWCnqy7Cd++hc2JqMYzlm0dG30Jd0beaA64sROr8C4nt8Yc9V5Ro3avlSUDTN0ulqP/VBKi1/lLygw==}

  has-bigints@1.0.2:
    resolution: {integrity: sha512-tSvCKtBr9lkF0Ex0aQiP9N+OpV4zi2r/Nee5VkRDbaqv35RLYMzbwQfFSZZH0kR+Rd6302UJZ2p/bJCEoR3VoQ==}

  has-flag@3.0.0:
    resolution: {integrity: sha512-sKJf1+ceQBr4SMkvQnBDNDtf4TXpVhVGateu0t918bl30FnbE2m4vNLX+VWe/dpjlb+HugGYzW7uQXH98HPEYw==}
    engines: {node: '>=4'}

  has-flag@4.0.0:
    resolution: {integrity: sha512-EykJT/Q1KjTWctppgIAgfSO0tKVuZUjhgMr17kqTumMl6Afv3EISleU7qZUzoXDFTAHTDC4NOoG/ZxU3EvlMPQ==}
    engines: {node: '>=8'}

  has-property-descriptors@1.0.2:
    resolution: {integrity: sha512-55JNKuIW+vq4Ke1BjOTjM2YctQIvCT7GFzHwmfZPGo5wnrgkid0YQtnAleFSqumZm4az3n2BS+erby5ipJdgrg==}

  has-proto@1.1.0:
    resolution: {integrity: sha512-QLdzI9IIO1Jg7f9GT1gXpPpXArAn6cS31R1eEZqz08Gc+uQ8/XiqHWt17Fiw+2p6oTTIq5GXEpQkAlA88YRl/Q==}
    engines: {node: '>= 0.4'}

  has-symbols@1.0.3:
    resolution: {integrity: sha512-l3LCuF6MgDNwTDKkdYGEihYjt5pRPbEg46rtlmnSPlUbgmB8LOIrKJbYYFBSbnPaJexMKtiPO8hmeRjRz2Td+A==}
    engines: {node: '>= 0.4'}

  has-tostringtag@1.0.2:
    resolution: {integrity: sha512-NqADB8VjPFLM2V0VvHUewwwsw0ZWBaIdgo+ieHtK3hasLz4qeCRjYcqfB6AQrBggRKppKF8L52/VqdVsO47Dlw==}
    engines: {node: '>= 0.4'}

  has-yarn@3.0.0:
    resolution: {integrity: sha512-IrsVwUHhEULx3R8f/aA8AHuEzAorplsab/v8HBzEiIukwq5i/EC+xmOW+HfP1OaDP+2JkgT1yILHN2O3UFIbcA==}
    engines: {node: ^12.20.0 || ^14.13.1 || >=16.0.0}

  hasown@2.0.2:
    resolution: {integrity: sha512-0hJU9SCPvmMzIBdZFqNPXWa6dqh7WdH0cII9y+CyS8rG3nL48Bclra9HmKhVVUHyPWNH5Y7xDwAB7bfgSjkUMQ==}
    engines: {node: '>= 0.4'}

  history@4.10.1:
    resolution: {integrity: sha512-36nwAD620w12kuzPAsyINPWJqlNbij+hpK1k9XRloDtym8mxzGYl2c17LnV6IAGB2Dmg4tEa7G7DlawS0+qjew==}

  hoist-non-react-statics@3.3.2:
    resolution: {integrity: sha512-/gGivxi8JPKWNm/W0jSmzcMPpfpPLc3dY/6GxhX2hQ9iGj3aDfklV4ET7NjKpSinLpJ5vafa9iiGIEZg10SfBw==}

  hosted-git-info@2.8.9:
    resolution: {integrity: sha512-mxIDAb9Lsm6DoOJ7xH+5+X4y1LU/4Hi50L9C5sIswK3JzULS4bwk1FvjdBgvYR4bzT4tuUQiC15FE2f5HbLvYw==}

  html-escaper@3.0.3:
    resolution: {integrity: sha512-RuMffC89BOWQoY0WKGpIhn5gX3iI54O6nRA0yC124NYVtzjmFWBIiFd8M0x+ZdX0P9R4lADg1mgP8C7PxGOWuQ==}

  htmlparser2@8.0.2:
    resolution: {integrity: sha512-GYdjWKDkbRLkZ5geuHs5NY1puJ+PXwP7+fHPRz06Eirsb9ugf6d8kkXav6ADhcODhFFPMIXyxkxSuMf3D6NCFA==}

  http-cache-semantics@4.1.1:
    resolution: {integrity: sha512-er295DKPVsV82j5kw1Gjt+ADA/XYHsajl82cGNQG2eyoPkvgUhX+nDIyelzhIWbbsXP39EHcI6l5tYs2FYqYXQ==}

  http2-wrapper@2.2.1:
    resolution: {integrity: sha512-V5nVw1PAOgfI3Lmeaj2Exmeg7fenjhRUgz1lPSezy1CuhPYbgQtbQj4jZfEAEMlaL+vupsvhjqCyjzob0yxsmQ==}
    engines: {node: '>=10.19.0'}

  human-signals@2.1.0:
    resolution: {integrity: sha512-B4FFZ6q/T2jhhksgkbEW3HBvWIfDW85snkQgawt07S7J5QXTk6BkNV+0yAeZrM5QpMAdYlocGoljn0sJ/WQkFw==}
    engines: {node: '>=10.17.0'}

  human-signals@5.0.0:
    resolution: {integrity: sha512-AXcZb6vzzrFAUE61HnN4mpLqd/cSIwNQjtNWR0euPm6y0iqx3G4gOXaIDdtdDwZmhwe82LA6+zinmW4UBWVePQ==}
    engines: {node: '>=16.17.0'}

  ieee754@1.2.1:
    resolution: {integrity: sha512-dcyqhDvX1C46lXZcVqCpK+FtMRQVdIMN6/Df5js2zouUsqG7I6sFxitIC+7KYK29KdXOLHdu9zL4sFnoVQnqaA==}

  ignore-walk@5.0.1:
    resolution: {integrity: sha512-yemi4pMf51WKT7khInJqAvsIGzoqYXblnsz0ql8tM+yi1EKYTY1evX4NAbJrLL/Aanr2HyZeluqU+Oi7MGHokw==}
    engines: {node: ^12.13.0 || ^14.15.0 || >=16.0.0}

  ignore@5.3.2:
    resolution: {integrity: sha512-hsBTNUqQTDwkWtcdYI2i06Y/nUBEsNEDJKjWdigLvegy8kDuJAS8uRlpkkcQpyEXL0Z/pjDy5HBmMjRCJ2gq+g==}
    engines: {node: '>= 4'}

  immediate@3.0.6:
    resolution: {integrity: sha512-XXOFtyqDjNDAQxVfYxuF7g9Il/IbWmmlQg2MYKOH8ExIT1qg6xc4zyS3HaEEATgs1btfzxq15ciUiY7gjSXRGQ==}

  import-fresh@3.3.0:
    resolution: {integrity: sha512-veYYhQa+D1QBKznvhUHxb8faxlrwUnxseDAbAp457E0wLNio2bOSKnjYDhMj+YiAq61xrMGhQk9iXVk5FzgQMw==}
    engines: {node: '>=6'}

  import-lazy@4.0.0:
    resolution: {integrity: sha512-rKtvo6a868b5Hu3heneU+L4yEQ4jYKLtjpnPeUdK7h0yzXGmyBTypknlkCvHFBqfX9YlorEiMM6Dnq/5atfHkw==}
    engines: {node: '>=8'}

  imurmurhash@0.1.4:
    resolution: {integrity: sha512-JmXMZ6wuvDmLiHEml9ykzqO6lwFbof0GG4IkcGaENdCRDDmMVnny7s5HsIgHCbaq0w2MyPhDqkhTUgS2LU2PHA==}
    engines: {node: '>=0.8.19'}

  indent-string@4.0.0:
    resolution: {integrity: sha512-EdDDZu4A2OyIK7Lr/2zG+w5jmbuk1DVBnEwREQvBzspBJkCEbRa8GxU1lghYcaGJCnRWibjDXlq779X1/y5xwg==}
    engines: {node: '>=8'}

  inflight@1.0.6:
    resolution: {integrity: sha512-k92I/b08q4wvFscXCLvqfsHCrjrF7yiXsQuIVvVE7N82W3+aqpzuUdBbfhWcy/FZR3/4IgflMgKLOsvPDrGCJA==}
    deprecated: This module is not supported, and leaks memory. Do not use it. Check out lru-cache if you want a good and tested way to coalesce async requests by a key value, which is much more comprehensive and powerful.

  inherits@2.0.4:
    resolution: {integrity: sha512-k/vGaX4/Yla3WzyMCvTQOXYeIHvqOKtnqBduzTHpzpQZzAskKMhZ2K+EnBiSM9zGSoIFeMpXKxa4dYeZIQqewQ==}

  ini@1.3.8:
    resolution: {integrity: sha512-JV/yugV2uzW5iMRSiZAyDtQd+nxtUnjeLt0acNdw98kKLrvuRVyB80tsREOE7yvGVgalhZ6RNXCmEHkUKBKxew==}

  ini@2.0.0:
    resolution: {integrity: sha512-7PnF4oN3CvZF23ADhA5wRaYEQpJ8qygSkbtTXWBeXWXmEVRXK+1ITciHWwHhsjv1TmW0MgacIv6hEi5pX5NQdA==}
    engines: {node: '>=10'}

  internal-slot@1.0.7:
    resolution: {integrity: sha512-NGnrKwXzSms2qUUih/ILZ5JBqNTSa1+ZmP6flaIp6KmSElgE9qdndzS3cqjrDovwFdmwsGsLdeFgB6suw+1e9g==}
    engines: {node: '>= 0.4'}

  is-absolute@0.1.7:
    resolution: {integrity: sha512-Xi9/ZSn4NFapG8RP98iNPMOeaV3mXPisxKxzKtHVqr3g56j/fBn+yZmnxSVAA8lmZbl2J9b/a4kJvfU3hqQYgA==}
    engines: {node: '>=0.10.0'}

  is-array-buffer@3.0.4:
    resolution: {integrity: sha512-wcjaerHw0ydZwfhiKbXJWLDY8A7yV7KhjQOpb83hGgGfId/aQa4TOvwyzn2PuswW2gPCYEL/nEAiSVpdOj1lXw==}
    engines: {node: '>= 0.4'}

  is-arrayish@0.2.1:
    resolution: {integrity: sha512-zz06S8t0ozoDXMG+ube26zeCTNXcKIPJZJi8hBrF4idCLms4CG9QtK7qBl1boi5ODzFpjswb5JPmHCbMpjaYzg==}

  is-arrayish@0.3.2:
    resolution: {integrity: sha512-eVRqCvVlZbuw3GrM63ovNSNAeA1K16kaR/LRY/92w0zxQ5/1YzwblUX652i4Xs9RwAGjW9d9y6X88t8OaAJfWQ==}

  is-async-function@2.0.0:
    resolution: {integrity: sha512-Y1JXKrfykRJGdlDwdKlLpLyMIiWqWvuSd17TvZk68PLAOGOoF4Xyav1z0Xhoi+gCYjZVeC5SI+hYFOfvXmGRCA==}
    engines: {node: '>= 0.4'}

  is-bigint@1.0.4:
    resolution: {integrity: sha512-zB9CruMamjym81i2JZ3UMn54PKGsQzsJeo6xvN3HJJ4CAsQNB6iRutp2To77OfCNuoxspsIhzaPoO1zyCEhFOg==}

  is-binary-path@2.1.0:
    resolution: {integrity: sha512-ZMERYes6pDydyuGidse7OsHxtbI7WVeUEozgR/g7rd0xUimYNlvZRE/K2MgZTjWy725IfelLeVcEM97mmtRGXw==}
    engines: {node: '>=8'}

  is-boolean-object@1.1.2:
    resolution: {integrity: sha512-gDYaKHJmnj4aWxyj6YHyXVpdQawtVLHU5cb+eztPGczf6cjuTdwve5ZIEfgXqH4e57An1D1AKf8CZ3kYrQRqYA==}
    engines: {node: '>= 0.4'}

  is-buffer@1.1.6:
    resolution: {integrity: sha512-NcdALwpXkTm5Zvvbk7owOUSvVvBKDgKP5/ewfXEznmQFfs4ZRmanOeKBTjRVjka3QFoN6XJ+9F3USqfHqTaU5w==}

  is-builtin-module@3.2.1:
    resolution: {integrity: sha512-BSLE3HnV2syZ0FK0iMA/yUGplUeMmNz4AW5fnTunbCIqZi4vG3WjJT9FHMy5D69xmAYBHXQhJdALdpwVxV501A==}
    engines: {node: '>=6'}

  is-bun-module@1.3.0:
    resolution: {integrity: sha512-DgXeu5UWI0IsMQundYb5UAOzm6G2eVnarJ0byP6Tm55iZNKceD59LNPA2L4VvsScTtHcw0yEkVwSf7PC+QoLSA==}

  is-callable@1.2.7:
    resolution: {integrity: sha512-1BC0BVFhS/p0qtw6enp8e+8OD0UrK0oFLztSjNzhcKA3WDuJxxAPXzPuPtKkjEY9UUoEWlX/8fgKeu2S8i9JTA==}
    engines: {node: '>= 0.4'}

  is-ci@3.0.1:
    resolution: {integrity: sha512-ZYvCgrefwqoQ6yTyYUbQu64HsITZ3NfKX1lzaEYdkTDcfKzzCI/wthRRYKkdjHKFVgNiXKAKm65Zo1pk2as/QQ==}
    hasBin: true

  is-core-module@2.15.1:
    resolution: {integrity: sha512-z0vtXSwucUJtANQWldhbtbt7BnL0vxiFjIdDLAatwhDYty2bad6s+rijD6Ri4YuYJubLzIJLUidCh09e1djEVQ==}
    engines: {node: '>= 0.4'}

  is-data-view@1.0.1:
    resolution: {integrity: sha512-AHkaJrsUVW6wq6JS8y3JnM/GJF/9cf+k20+iDzlSaJrinEo5+7vRiteOSwBhHRiAyQATN1AmY4hwzxJKPmYf+w==}
    engines: {node: '>= 0.4'}

  is-date-object@1.0.5:
    resolution: {integrity: sha512-9YQaSxsAiSwcvS33MBk3wTCVnWK+HhF8VZR2jRxehM16QcVOdHqPn4VPHmRK4lSr38n9JriurInLcP90xsYNfQ==}
    engines: {node: '>= 0.4'}

  is-docker@2.2.1:
    resolution: {integrity: sha512-F+i2BKsFrH66iaUFc0woD8sLy8getkwTwtOBjvs56Cx4CgJDeKQeqfz8wAYiSb8JOprWhHH5p77PbmYCvvUuXQ==}
    engines: {node: '>=8'}
    hasBin: true

  is-docker@3.0.0:
    resolution: {integrity: sha512-eljcgEDlEns/7AXFosB5K/2nCM4P7FQPkGc/DWLy5rmFEWvZayGrik1d9/QIY5nJ4f9YsVvBkA6kJpHn9rISdQ==}
    engines: {node: ^12.20.0 || ^14.13.1 || >=16.0.0}
    hasBin: true

  is-extglob@2.1.1:
    resolution: {integrity: sha512-SbKbANkN603Vi4jEZv49LeVJMn4yGwsbzZworEoyEiutsN3nJYdbO36zfhGJ6QEDpOZIFkDtnq5JRxmvl3jsoQ==}
    engines: {node: '>=0.10.0'}

  is-finalizationregistry@1.1.0:
    resolution: {integrity: sha512-qfMdqbAQEwBw78ZyReKnlA8ezmPdb9BemzIIip/JkjaZUhitfXDkkr+3QTboW0JrSXT1QWyYShpvnNHGZ4c4yA==}
    engines: {node: '>= 0.4'}

  is-fullwidth-code-point@3.0.0:
    resolution: {integrity: sha512-zymm5+u+sCsSWyD9qNaejV3DFvhCKclKdizYaJUuHA83RLjb7nSuGnddCHGv0hk+KY7BMAlsWeK4Ueg6EV6XQg==}
    engines: {node: '>=8'}

  is-generator-function@1.0.10:
    resolution: {integrity: sha512-jsEjy9l3yiXEQ+PsXdmBwEPcOxaXWLspKdplFUVI9vq1iZgIekeC0L167qeu86czQaxed3q/Uzuw0swL0irL8A==}
    engines: {node: '>= 0.4'}

  is-glob@4.0.3:
    resolution: {integrity: sha512-xelSayHH36ZgE7ZWhli7pW34hNbNl8Ojv5KVmkJD4hBdD3th8Tfk9vYasLM+mXWOZhFkgZfxhLSnrwRr4elSSg==}
    engines: {node: '>=0.10.0'}

  is-inside-container@1.0.0:
    resolution: {integrity: sha512-KIYLCCJghfHZxqjYBE7rEy0OBuTd5xCHS7tHVgvCLkx7StIoaxwNW3hCALgEUjFfeRk+MG/Qxmp/vtETEF3tRA==}
    engines: {node: '>=14.16'}
    hasBin: true

  is-installed-globally@0.4.0:
    resolution: {integrity: sha512-iwGqO3J21aaSkC7jWnHP/difazwS7SFeIqxv6wEtLU8Y5KlzFTjyqcSIT0d8s4+dDhKytsk9PJZ2BkS5eZwQRQ==}
    engines: {node: '>=10'}

  is-map@2.0.3:
    resolution: {integrity: sha512-1Qed0/Hr2m+YqxnM09CjA2d/i6YZNfF6R2oRAOj36eUdS6qIV/huPJNSEpKbupewFs+ZsJlxsjjPbc0/afW6Lw==}
    engines: {node: '>= 0.4'}

  is-negative-zero@2.0.3:
    resolution: {integrity: sha512-5KoIu2Ngpyek75jXodFvnafB6DJgr3u8uuK0LEZJjrU19DrMD3EVERaR8sjz8CCGgpZvxPl9SuE1GMVPFHx1mw==}
    engines: {node: '>= 0.4'}

  is-npm@6.0.0:
    resolution: {integrity: sha512-JEjxbSmtPSt1c8XTkVrlujcXdKV1/tvuQ7GwKcAlyiVLeYFQ2VHat8xfrDJsIkhCdF/tZ7CiIR3sy141c6+gPQ==}
    engines: {node: ^12.20.0 || ^14.13.1 || >=16.0.0}

  is-number-object@1.0.7:
    resolution: {integrity: sha512-k1U0IRzLMo7ZlYIfzRu23Oh6MiIFasgpb9X76eqfFZAqwH44UI4KTBvBYIZ1dSL9ZzChTB9ShHfLkR4pdW5krQ==}
    engines: {node: '>= 0.4'}

  is-number@7.0.0:
    resolution: {integrity: sha512-41Cifkg6e8TylSpdtTpeLVMqvSBEVzTttHvERD741+pnZ8ANv0004MRL43QKPDlK9cGvNp6NZWZUBlbGXYxxng==}
    engines: {node: '>=0.12.0'}

  is-obj@2.0.0:
    resolution: {integrity: sha512-drqDG3cbczxxEJRoOXcOjtdp1J/lyp1mNn0xaznRs8+muBhgQcrnbspox5X5fOw0HnMnbfDzvnEMEtqDEJEo8w==}
    engines: {node: '>=8'}

  is-path-inside@3.0.3:
    resolution: {integrity: sha512-Fd4gABb+ycGAmKou8eMftCupSir5lRxqf4aD/vd0cD2qc4HL07OjCeuHMr8Ro4CoMaeCKDB0/ECBOVWjTwUvPQ==}
    engines: {node: '>=8'}

  is-plain-obj@4.1.0:
    resolution: {integrity: sha512-+Pgi+vMuUNkJyExiMBt5IlFoMyKnr5zhJ4Uspz58WOhBF5QoIZkFyNHIbBAtHwzVAgk5RtndVNsDRN61/mmDqg==}
    engines: {node: '>=12'}

  is-plain-object@2.0.4:
    resolution: {integrity: sha512-h5PpgXkWitc38BBMYawTYMWJHFZJVnBquFE57xFpjB8pJFiF6gZ+bU+WyI/yqXiFR5mdLsgYNaPe8uao6Uv9Og==}
    engines: {node: '>=0.10.0'}

  is-primitive@3.0.1:
    resolution: {integrity: sha512-GljRxhWvlCNRfZyORiH77FwdFwGcMO620o37EOYC0ORWdq+WYNVqW0w2Juzew4M+L81l6/QS3t5gkkihyRqv9w==}
    engines: {node: '>=0.10.0'}

  is-regex@1.2.0:
    resolution: {integrity: sha512-B6ohK4ZmoftlUe+uvenXSbPJFo6U37BH7oO1B3nQH8f/7h27N56s85MhUtbFJAziz5dcmuR3i8ovUl35zp8pFA==}
    engines: {node: '>= 0.4'}

  is-relative@0.1.3:
    resolution: {integrity: sha512-wBOr+rNM4gkAZqoLRJI4myw5WzzIdQosFAAbnvfXP5z1LyzgAI3ivOKehC5KfqlQJZoihVhirgtCBj378Eg8GA==}
    engines: {node: '>=0.10.0'}

  is-set@2.0.3:
    resolution: {integrity: sha512-iPAjerrse27/ygGLxw+EBR9agv9Y6uLeYVJMu+QNCoouJ1/1ri0mGrcWpfCqFZuzzx3WjtwxG098X+n4OuRkPg==}
    engines: {node: '>= 0.4'}

  is-shared-array-buffer@1.0.3:
    resolution: {integrity: sha512-nA2hv5XIhLR3uVzDDfCIknerhx8XUKnstuOERPNNIinXG7v9u+ohXF67vxm4TPTEPU6lm61ZkwP3c9PCB97rhg==}
    engines: {node: '>= 0.4'}

  is-stream@2.0.1:
    resolution: {integrity: sha512-hFoiJiTl63nn+kstHGBtewWSKnQLpyb155KHheA1l39uvtO9nWIop1p3udqPcUd/xbF1VLMO4n7OI6p7RbngDg==}
    engines: {node: '>=8'}

  is-stream@3.0.0:
    resolution: {integrity: sha512-LnQR4bZ9IADDRSkvpqMGvt/tEJWclzklNgSw48V5EAaAeDd6qGvN8ei6k5p0tvxSR171VmGyHuTiAOfxAbr8kA==}
    engines: {node: ^12.20.0 || ^14.13.1 || >=16.0.0}

  is-string@1.0.7:
    resolution: {integrity: sha512-tE2UXzivje6ofPW7l23cjDOMa09gb7xlAqG6jG5ej6uPV32TlWP3NKPigtaGeHNu9fohccRYvIiZMfOOnOYUtg==}
    engines: {node: '>= 0.4'}

  is-symbol@1.0.4:
    resolution: {integrity: sha512-C/CPBqKWnvdcxqIARxyOh4v1UUEOCHpgDa0WYgpKDFMszcrPcffg5uhwSgPCLD2WWxmq6isisz87tzT01tuGhg==}
    engines: {node: '>= 0.4'}

  is-typed-array@1.1.13:
    resolution: {integrity: sha512-uZ25/bUAlUY5fR4OKT4rZQEBrzQWYV9ZJYGGsUmEJ6thodVJ1HX64ePQ6Z0qPWP+m+Uq6e9UugrE38jeYsDSMw==}
    engines: {node: '>= 0.4'}

  is-typedarray@1.0.0:
    resolution: {integrity: sha512-cyA56iCMHAh5CdzjJIa4aohJyeO1YbwLi3Jc35MmRU6poroFjIGZzUzupGiRPOjgHg9TLu43xbpwXk523fMxKA==}

  is-weakmap@2.0.2:
    resolution: {integrity: sha512-K5pXYOm9wqY1RgjpL3YTkF39tni1XajUIkawTLUo9EZEVUFga5gSQJF8nNS7ZwJQ02y+1YCNYcMh+HIf1ZqE+w==}
    engines: {node: '>= 0.4'}

  is-weakref@1.0.2:
    resolution: {integrity: sha512-qctsuLZmIQ0+vSSMfoVvyFe2+GSEvnmZ2ezTup1SBse9+twCCeial6EEi3Nc2KFcf6+qz2FBPnjXsk8xhKSaPQ==}

  is-weakset@2.0.3:
    resolution: {integrity: sha512-LvIm3/KWzS9oRFHugab7d+M/GcBXuXX5xZkzPmN+NxihdQlZUQ4dWuSV1xR/sq6upL1TJEDrfBgRepHFdBtSNQ==}
    engines: {node: '>= 0.4'}

  is-wsl@2.2.0:
    resolution: {integrity: sha512-fKzAra0rGJUUBwGBgNkHZuToZcn+TtXHpeCgmkMJMMYx1sQDYaCSyjJBSCa2nH1DGm7s3n1oBnohoVTBaN7Lww==}
    engines: {node: '>=8'}

  is-wsl@3.1.0:
    resolution: {integrity: sha512-UcVfVfaK4Sc4m7X3dUSoHoozQGBEFeDC+zVo06t98xe8CzHSZZBekNXH+tu0NalHolcJ/QAGqS46Hef7QXBIMw==}
    engines: {node: '>=16'}

  is-yarn-global@0.4.1:
    resolution: {integrity: sha512-/kppl+R+LO5VmhYSEWARUFjodS25D68gvj8W7z0I7OWhUla5xWu8KL6CtB2V0R6yqhnRgbcaREMr4EEM6htLPQ==}
    engines: {node: '>=12'}

  isarray@0.0.1:
    resolution: {integrity: sha512-D2S+3GLxWH+uhrNEcoh/fnmYeP8E8/zHl644d/jdA0g2uyXvy3sb0qxotE+ne0LtccHknQzWwZEzhak7oJ0COQ==}

  isarray@1.0.0:
    resolution: {integrity: sha512-VLghIWNM6ELQzo7zwmcg0NmTVyWKYjvIeM83yjp0wRDTmUnrM678fQbcKBo6n2CJEF0szoG//ytg+TKla89ALQ==}

  isarray@2.0.5:
    resolution: {integrity: sha512-xHjhDr3cNBK0BzdUJSPXZntQUx/mwMS5Rw4A7lPJ90XGAO6ISP/ePDNuo0vhqOZU+UD5JoodwCAAoZQd3FeAKw==}

  isexe@1.1.2:
    resolution: {integrity: sha512-d2eJzK691yZwPHcv1LbeAOa91yMJ9QmfTgSO1oXB65ezVhXQsxBac2vEB4bMVms9cGzaA99n6V2viHMq82VLDw==}

  isexe@2.0.0:
    resolution: {integrity: sha512-RHxMLp9lnKHGHRng9QFhRCMbYAcVpn69smSGcq3f36xjgVVWThj4qqLbTLlq7Ssj8B+fIQ1EuCEGI2lKsyQeIw==}

  isobject@3.0.1:
    resolution: {integrity: sha512-WhB9zCku7EGTj/HQQRz5aUQEUeoQZH2bWcltRErOpymJ4boYE6wL9Tbr23krRPSZ+C5zqNSrSw+Cc7sZZ4b7vg==}
    engines: {node: '>=0.10.0'}

  iterator.prototype@1.1.3:
    resolution: {integrity: sha512-FW5iMbeQ6rBGm/oKgzq2aW4KvAGpxPzYES8N4g4xNXUKpL1mclMvOe+76AcLDTvD+Ze+sOpVhgdAQEKF4L9iGQ==}
    engines: {node: '>= 0.4'}

  jackspeak@3.4.3:
    resolution: {integrity: sha512-OGlZQpz2yfahA/Rd1Y8Cd9SIEsqvXkLVoSw/cgwhnhFMDbsQFeZYoJJ7bIZBS9BcamUW96asq/npPWugM+RQBw==}

  jiti@1.21.6:
    resolution: {integrity: sha512-2yTgeWTWzMWkHu6Jp9NKgePDaYHbntiwvYuuJLbbN9vl7DC9DvXKOB2BC3ZZ92D3cvV/aflH0osDfwpHepQ53w==}
    hasBin: true

  jju@1.4.0:
    resolution: {integrity: sha512-8wb9Yw966OSxApiCt0K3yNJL8pnNeIv+OEq2YMidz4FKP6nonSRoOXc80iXY4JaN2FC11B9qsNmDsm+ZOfMROA==}

  joycon@3.1.1:
    resolution: {integrity: sha512-34wB/Y7MW7bzjKRjUKTa46I2Z7eV62Rkhva+KkopW7Qvv/OSWBqvkSY7vusOPrNuZcUG3tApvdVgNB8POj3SPw==}
    engines: {node: '>=10'}

  js-tokens@4.0.0:
    resolution: {integrity: sha512-RdJUflcE3cUzKiMqQgsCu06FPu9UdIJO0beYbPhHN4k6apgJtifcoCtT9bcxOpYBtpD2kCM6Sbzg4CausW/PKQ==}

  js-yaml@4.1.0:
    resolution: {integrity: sha512-wpxZs9NoxZaJESJGIZTyDEaYpl0FKSA+FB9aJiyemKhMwkxQg63h4T1KJgUGHpTqPDNRcmmYLugrRjJlBtWvRA==}
    hasBin: true

  jsesc@0.5.0:
    resolution: {integrity: sha512-uZz5UnB7u4T9LvwmFqXii7pZSouaRPorGs5who1Ip7VO0wxanFvBL7GkM6dTHlgX+jhBApRetaWpnDabOeTcnA==}
    hasBin: true

  jsesc@3.0.2:
    resolution: {integrity: sha512-xKqzzWXDttJuOcawBt4KnKHHIf5oQ/Cxax+0PWFG+DFDgHNAdi+TXECADI+RYiFUMmx8792xsMbbgXj4CwnP4g==}
    engines: {node: '>=6'}
    hasBin: true

  json-buffer@3.0.1:
    resolution: {integrity: sha512-4bV5BfR2mqfQTJm+V5tPPdf+ZpuhiIvTuAB5g8kcrXOZpTT/QwwVRWBywX1ozr6lEuPdbHxwaJlm9G6mI2sfSQ==}

  json-parse-better-errors@1.0.2:
    resolution: {integrity: sha512-mrqyZKfX5EhL7hvqcV6WG1yYjnjeuYDzDhhcAAUrq8Po85NBQBJP+ZDUT75qZQ98IkUoBqdkExkukOU7Ts2wrw==}

  json-parse-even-better-errors@2.3.1:
    resolution: {integrity: sha512-xyFwyhro/JEof6Ghe2iz2NcXoj2sloNsWr/XsERDK/oiPCfaNhl5ONfp+jQdAZRQQ0IJWNzH9zIZF7li91kh2w==}

  json-parse-even-better-errors@3.0.2:
    resolution: {integrity: sha512-fi0NG4bPjCHunUJffmLd0gxssIgkNmArMvis4iNah6Owg1MCJjWhEcDLmsK6iGkJq3tHwbDkTlce70/tmXN4cQ==}
    engines: {node: ^14.17.0 || ^16.13.0 || >=18.0.0}

  json-schema-traverse@0.4.1:
    resolution: {integrity: sha512-xbbCH5dCYU5T8LcEhhuh7HJ88HXuW3qsI3Y0zOZFKfZEHcpWiHU/Jxzk629Brsab/mMiHQti9wMP+845RPe3Vg==}

  json-schema-traverse@1.0.0:
    resolution: {integrity: sha512-NM8/P9n3XjXhIZn1lLhkFaACTOURQXjWhV4BA/RnOv8xvgqtqpAX9IO4mRQxSx1Rlo4tqzeqb0sOlruaOy3dug==}

  json-stable-stringify-without-jsonify@1.0.1:
    resolution: {integrity: sha512-Bdboy+l7tA3OGW6FjyFHWkP5LuByj1Tk33Ljyq0axyzdk9//JSi2u3fP1QSmd1KNwq6VOKYGlAu87CisVir6Pw==}

  json5@1.0.2:
    resolution: {integrity: sha512-g1MWMLBiz8FKi1e4w0UyVL3w+iJceWAFBAaBnnGKOpNa5f8TLktkbre1+s6oICydWAm+HRUGTmI+//xv2hvXYA==}
    hasBin: true

  json5@2.2.3:
    resolution: {integrity: sha512-XmOWe7eyHYH14cLdVPoyg+GOH3rYX++KpzrylJwSW98t3Nk+U8XOl8FWKOgwtzdb8lXGf6zYwDUzeHMWfxasyg==}
    engines: {node: '>=6'}
    hasBin: true

  jsonc-eslint-parser@2.4.0:
    resolution: {integrity: sha512-WYDyuc/uFcGp6YtM2H0uKmUwieOuzeE/5YocFJLnLfclZ4inf3mRn8ZVy1s7Hxji7Jxm6Ss8gqpexD/GlKoGgg==}
    engines: {node: ^12.22.0 || ^14.17.0 || >=16.0.0}

  jsonfile@6.1.0:
    resolution: {integrity: sha512-5dgndWOriYSm5cnYaJNhalLNDKOqFwyDB/rr1E9ZsGciGvKPs8R2xYGCacuf3z6K1YKDz182fd+fY3cn3pMqXQ==}

  jsx-ast-utils@3.3.5:
    resolution: {integrity: sha512-ZZow9HBI5O6EPgSJLUb8n2NKgmVWTwCvHGwFuJlMjvLFqlGG6pjirPhtdsseaLZjSibD8eegzmYpUZwoIlj2cQ==}
    engines: {node: '>=4.0'}

  jszip@3.10.1:
    resolution: {integrity: sha512-xXDvecyTpGLrqFrvkrUSoxxfJI5AH7U8zxxtVclpsUtMCq4JQ290LY8AW5c7Ggnr/Y/oK+bQMbqK2qmtk3pN4g==}

  keyv@4.5.4:
    resolution: {integrity: sha512-oxVHkHR/EJf2CNXnWxRLW6mg7JyCCUcG0DtEGmL2ctUo1PNTin1PUil+r/+4r5MpVgC/fn1kjsx7mjSujKqIpw==}

  kleur@4.1.5:
    resolution: {integrity: sha512-o+NO+8WrRiQEE4/7nwRJhN1HWpVmJm511pBHUxPLtp0BUISzlBplORYSmTclCnJvQq2tKu/sgl3xVpkc7ZWuQQ==}
    engines: {node: '>=6'}

  language-subtag-registry@0.3.23:
    resolution: {integrity: sha512-0K65Lea881pHotoGEa5gDlMxt3pctLi2RplBb7Ezh4rRdLEOtgi7n4EwK9lamnUCkKBqaeKRVebTq6BAxSkpXQ==}

  language-tags@1.0.9:
    resolution: {integrity: sha512-MbjN408fEndfiQXbFQ1vnd+1NoLDsnQW41410oQBXiyXDMYH5z505juWa4KUE1LqxRC7DgOgZDbKLxHIwm27hA==}
    engines: {node: '>=0.10'}

  latest-version@7.0.0:
    resolution: {integrity: sha512-KvNT4XqAMzdcL6ka6Tl3i2lYeFDgXNCuIX+xNx6ZMVR1dFq+idXd9FLKNMOIx0t9mJ9/HudyX4oZWXZQ0UJHeg==}
    engines: {node: '>=14.16'}

  lazystream@1.0.1:
    resolution: {integrity: sha512-b94GiNHQNy6JNTrt5w6zNyffMrNkXZb3KTkCZJb2V1xaEGCk093vkZ2jk3tpaeP33/OiXC+WvK9AxUebnf5nbw==}
    engines: {node: '>= 0.6.3'}

  levn@0.4.1:
    resolution: {integrity: sha512-+bT2uH4E5LGE7h/n3evcS/sQlJXCpIp6ym8OWJ5eV6+67Dsql/LaaT7qJBAt2rzfoa/5QBGBhxDix1dMt2kQKQ==}
    engines: {node: '>= 0.8.0'}

  lie@3.3.0:
    resolution: {integrity: sha512-UaiMJzeWRlEujzAuw5LokY1L5ecNQYZKfmyZ9L7wDHb/p5etKaxXhohBcrw0EYby+G/NA52vRSN4N39dxHAIwQ==}

  lighthouse-logger@2.0.1:
    resolution: {integrity: sha512-ioBrW3s2i97noEmnXxmUq7cjIcVRjT5HBpAYy8zE11CxU9HqlWHHeRxfeN1tn8F7OEMVPIC9x1f8t3Z7US9ehQ==}

  lilconfig@3.1.3:
    resolution: {integrity: sha512-/vlFKAoH5Cgt3Ie+JLhRbwOsCQePABiU3tJ1egGvyQ+33R/vcwM2Zl2QR/LzjsBeItPt3oSVXapn+m4nQDvpzw==}
    engines: {node: '>=14'}

  lines-and-columns@1.2.4:
    resolution: {integrity: sha512-7ylylesZQ/PV29jhEDl3Ufjo6ZX7gCqJr5F7PKrqc93v7fzSymt1BpwEU8nAUXs8qzzvqhbjhK5QZg6Mt/HkBg==}

  lines-and-columns@2.0.4:
    resolution: {integrity: sha512-wM1+Z03eypVAVUCE7QdSqpVIvelbOakn1M0bPDoA4SGWPx3sNDVUiMo3L6To6WWGClB7VyXnhQ4Sn7gxiJbE6A==}
    engines: {node: ^12.20.0 || ^14.13.1 || >=16.0.0}

  linkedom@0.14.26:
    resolution: {integrity: sha512-mK6TrydfFA7phrnp+1j57ycBwFI5bGSW6YXlw9acHoqF+mP/y+FooEYYyniOt5Ot57FSKB3iwmnuQ1UUyNLm5A==}

  load-json-file@4.0.0:
    resolution: {integrity: sha512-Kx8hMakjX03tiGTLAIdJ+lL0htKnXjEZN6hk/tozf/WOuYGdZBJrZ+rCJRbVCugsjB3jMLn9746NsQIf5VjBMw==}
    engines: {node: '>=4'}

  load-tsconfig@0.2.5:
    resolution: {integrity: sha512-IXO6OCs9yg8tMKzfPZ1YmheJbZCiEsnBdcB03l0OcfK9prKnJb96siuHCr5Fl37/yo9DnKU+TLpxzTUspw9shg==}
    engines: {node: ^12.20.0 || ^14.13.1 || >=16.0.0}

  local-pkg@0.5.1:
    resolution: {integrity: sha512-9rrA30MRRP3gBD3HTGnC6cDFpaE1kVDWxWgqWJUN0RvDNAo+Nz/9GxB+nHOH0ifbVFy0hSA1V6vFDvnx54lTEQ==}
    engines: {node: '>=14'}

  locate-path@5.0.0:
    resolution: {integrity: sha512-t7hw9pI+WvuwNJXwk5zVHpyhIqzg2qTlklJOf0mVxGSbe3Fp2VieZcduNYjaLDoy6p9uGpQEGWG87WpMKlNq8g==}
    engines: {node: '>=8'}

  locate-path@6.0.0:
    resolution: {integrity: sha512-iPZK6eYjbxRu3uB4/WZ3EsEIMJFMqAoopl3R+zuq0UjcAm/MO6KCweDgPfP3elTztoKP3KtnVHxTn2NHBSDVUw==}
    engines: {node: '>=10'}

  lodash.defaults@4.2.0:
    resolution: {integrity: sha512-qjxPLHd3r5DnsdGacqOMU6pb/avJzdh9tFX2ymgoZE27BmjXrNy/y4LoaiTeAb+O3gL8AfpJGtqfX/ae2leYYQ==}

  lodash.difference@4.5.0:
    resolution: {integrity: sha512-dS2j+W26TQ7taQBGN8Lbbq04ssV3emRw4NY58WErlTO29pIqS0HmoT5aJ9+TUQ1N3G+JOZSji4eugsWwGp9yPA==}

  lodash.flatten@4.4.0:
    resolution: {integrity: sha512-C5N2Z3DgnnKr0LOpv/hKCgKdb7ZZwafIrsesve6lmzvZIRZRGaZ/l6Q8+2W7NaT+ZwO3fFlSCzCzrDCFdJfZ4g==}

  lodash.isplainobject@4.0.6:
    resolution: {integrity: sha512-oSXzaWypCMHkPC3NvBEaPHf0KsA5mvPrOPgQWDsbg8n7orZ290M0BmC/jgRZ4vcJ6DTAhjrsSYgdsW/F+MFOBA==}

  lodash.merge@4.6.2:
    resolution: {integrity: sha512-0KpjqXRVvrYyCsX1swR/XTK0va6VQkQM6MNo7PqW77ByjAhoARA8EfrP1N4+KlKj8YS0ZUCtRT/YUuhyYDujIQ==}

  lodash.sortby@4.7.0:
    resolution: {integrity: sha512-HDWXG8isMntAyRF5vZ7xKuEvOhT4AhlRt/3czTSjvGUxjYCBVRQY48ViDHyfYz9VIoBkW4TMGQNapx+l3RUwdA==}

  lodash.union@4.6.0:
    resolution: {integrity: sha512-c4pB2CdGrGdjMKYLA+XiRDO7Y0PRQbm/Gzg8qMj+QH+pFVAoTp5sBpO0odL3FjoPCGjK96p6qsP+yQoiLoOBcw==}

  lodash.uniq@4.5.0:
    resolution: {integrity: sha512-xfBaXQd9ryd9dlSDvnvI0lvxfLJlYAZzXomUYzLKtUeOQvOP5piqAWuGtrhWeqaXK9hhoM/iyJc5AV+XfsX3HQ==}

  lodash.uniqby@4.7.0:
    resolution: {integrity: sha512-e/zcLx6CSbmaEgFHCA7BnoQKyCtKMxnuWrJygbwPs/AIn+IMKl66L8/s+wBUn5LRw2pZx3bUHibiV1b6aTWIww==}

  loose-envify@1.4.0:
    resolution: {integrity: sha512-lyuxPGr/Wfhrlem2CL/UcnUc1zcqKAImBDzukY7Y5F/yQiNdko6+fRLevlw1HgMySw7f611UIY408EtxRSoK3Q==}
    hasBin: true

  loupe@2.3.7:
    resolution: {integrity: sha512-zSMINGVYkdpYSOBmLi0D1Uo7JU9nVdQKrHxC8eYlV+9YKK9WePqAlL7lSlorG/U2Fw1w0hTBmaa/jrQ3UbPHtA==}

  lowercase-keys@3.0.0:
    resolution: {integrity: sha512-ozCC6gdQ+glXOQsveKD0YsDy8DSQFjDTz4zyzEHNV5+JP5D62LmfDZ6o1cycFx9ouG940M5dE8C8CTewdj2YWQ==}
    engines: {node: ^12.20.0 || ^14.13.1 || >=16.0.0}

  lru-cache@10.4.3:
    resolution: {integrity: sha512-JNAzZcXrCt42VGLuYz0zfAzDfAvJWW6AfYlDBQyDV5DClI2m5sAmK+OIO7s59XfsRsWHp02jAJrRadPRGTt6SQ==}

  lru-cache@5.1.1:
    resolution: {integrity: sha512-KpNARQA3Iwv+jTA0utUVVbrh+Jlrr1Fv0e56GGzAFOXN7dk/FviaDW8LHmK52DlcH4WP2n6gI8vN1aesBFgo9w==}

  magic-string@0.30.14:
    resolution: {integrity: sha512-5c99P1WKTed11ZC0HMJOj6CDIue6F8ySu+bJL+85q1zBEIY8IklrJ1eiKC2NDRh3Ct3FcvmJPyQHb9erXMTJNw==}

  make-error@1.3.6:
    resolution: {integrity: sha512-s8UhlNe7vPKomQhC1qFelMokr/Sc3AgNbso3n74mVPA5LTZwkB9NlXf4XPamLxJE8h0gh73rM94xvwRT2CVInw==}

  marky@1.2.5:
    resolution: {integrity: sha512-q9JtQJKjpsVxCRVgQ+WapguSbKC3SQ5HEzFGPAJMStgh3QjCawp00UKv3MTTAArTmGmmPUvllHZoNbZ3gs0I+Q==}

  md5@2.3.0:
    resolution: {integrity: sha512-T1GITYmFaKuO91vxyoQMFETst+O71VUPEU3ze5GNzDm0OWdP8v1ziTaAEPUr/3kLsY3Sftgz242A1SetQiDL7g==}

  memorystream@0.3.1:
    resolution: {integrity: sha512-S3UwM3yj5mtUSEfP41UZmt/0SCoVYUcU1rkXv+BQ5Ig8ndL4sPoJNBUJERafdPb5jjHJGuMgytgKvKIf58XNBw==}
    engines: {node: '>= 0.10.0'}

  merge-stream@2.0.0:
    resolution: {integrity: sha512-abv/qOcuPfk3URPfDzmZU1LKmuw8kT+0nIHvKrKgFrwifol/doWcdA4ZqsWQ8ENrFKkd67Mfpo/LovbIUsbt3w==}

  merge2@1.4.1:
    resolution: {integrity: sha512-8q7VEgMJW4J8tcfVPy8g09NcQwZdbwFEqhe/WZkoIzjn/3TGDwtOCYtXGxA3O8tPzpczCCDgv+P2P5y00ZJOOg==}
    engines: {node: '>= 8'}

  micromatch@4.0.8:
    resolution: {integrity: sha512-PXwfBhYu0hBCPw8Dn0E+WDYb7af3dSLVWKi3HGv84IdF4TyFoC0ysxFd0Goxw7nSv4T/PzEJQxsYsEiFCKo2BA==}
    engines: {node: '>=8.6'}

  mimic-fn@2.1.0:
    resolution: {integrity: sha512-OqbOk5oEQeAZ8WXWydlu9HJjz9WVdEIvamMCcXmuqUYjTknH/sqsWvhQ3vgwKFRR1HpjvNBKQ37nbJgYzGqGcg==}
    engines: {node: '>=6'}

  mimic-fn@4.0.0:
    resolution: {integrity: sha512-vqiC06CuhBTUdZH+RYl8sFrL096vA45Ok5ISO6sE/Mr1jRbGH4Csnhi8f3wKVl7x8mO4Au7Ir9D3Oyv1VYMFJw==}
    engines: {node: '>=12'}

  mimic-response@3.1.0:
    resolution: {integrity: sha512-z0yWI+4FDrrweS8Zmt4Ej5HdJmky15+L2e6Wgn3+iK5fWzb6T3fhNFq2+MeTRb064c6Wr4N/wv0DzQTjNzHNGQ==}
    engines: {node: '>=10'}

  mimic-response@4.0.0:
    resolution: {integrity: sha512-e5ISH9xMYU0DzrT+jl8q2ze9D6eWBto+I8CNpe+VI+K2J/F/k3PdkdTdz4wvGVH4NTpo+NRYTVIuMQEMMcsLqg==}
    engines: {node: ^12.20.0 || ^14.13.1 || >=16.0.0}

  min-indent@1.0.1:
    resolution: {integrity: sha512-I9jwMn07Sy/IwOj3zVkVik2JTvgpaykDZEigL6Rx6N9LbMywwUSMtxET+7lVoDLLd3O3IXwJwvuuns8UB/HeAg==}
    engines: {node: '>=4'}

  minimatch@3.1.2:
    resolution: {integrity: sha512-J7p63hRiAjw1NDEww1W7i37+ByIrOWO5XQQAzZ3VOcL0PNybwpfmV/N05zFAzwQ9USyEcX6t3UO+K5aqBQOIHw==}

  minimatch@5.1.6:
    resolution: {integrity: sha512-lKwV/1brpG6mBUFHtb7NUmtABCb2WZZmm2wNiOA5hAb8VdCS4B3dtMWyvcoViccwAW/COERjXLt0zP1zXUN26g==}
    engines: {node: '>=10'}

  minimatch@9.0.5:
    resolution: {integrity: sha512-G6T0ZX48xgozx7587koeX9Ys2NYy6Gmv//P89sEte9V9whIapMNF4idKxnW2QtCcLiTWlb/wfCabAtAFWhhBow==}
    engines: {node: '>=16 || 14 >=14.17'}

  minimist@1.2.8:
    resolution: {integrity: sha512-2yyAR8qBkN3YuheJanUpWC5U3bb5osDywNB8RzDVlDwDHbocAJveqqj1u8+SVD7jkWT4yvsHCpWqqWqAxb0zCA==}

  minipass@7.1.2:
    resolution: {integrity: sha512-qOOzS1cBTWYF4BH8fVePDBOO9iptMnGUEZwNc/cMWnTV2nVLZ7VoNWEPHkYczZA0pdoA7dl6e7FL659nX9S2aw==}
    engines: {node: '>=16 || 14 >=14.17'}

  mkdirp@0.5.6:
    resolution: {integrity: sha512-FP+p8RB8OWpF3YZBCrP5gtADmtXApB5AMLn+vdyA+PyxCjrCs00mjyUozssO33cwDeT3wNGdLxJ5M//YqtHAJw==}
    hasBin: true

  mkdirp@3.0.1:
    resolution: {integrity: sha512-+NsyUUAZDmo6YVHzL/stxSu3t9YS1iljliy3BSDrXJ/dkn1KYdmtZODGGjLcc9XLgVVpH4KshHB8XmZgMhaBXg==}
    engines: {node: '>=10'}
    hasBin: true

  mlly@1.7.3:
    resolution: {integrity: sha512-xUsx5n/mN0uQf4V548PKQ+YShA4/IW0KI1dZhrNrPCLG+xizETbHTkOa1f8/xut9JRPp8kQuMnz0oqwkTiLo/A==}

  moment@2.30.1:
    resolution: {integrity: sha512-uEmtNhbDOrWPFS+hdjFCBfy9f2YoyzRpwcl+DqpC6taX21FzsTLQVbMV/W7PzNSX6x/bhC1zA3c2UQ5NzH6how==}

  mri@1.2.0:
    resolution: {integrity: sha512-tzzskb3bG8LvYGFF/mDTpq3jpI6Q9wc3LEmBaghu+DdCssd1FakN7Bc0hVNmEyGq1bq3RgfkCb3cmQLpNPOroA==}
    engines: {node: '>=4'}

  mrmime@2.0.0:
    resolution: {integrity: sha512-eu38+hdgojoyq63s+yTpN4XMBdt5l8HhMhc4VKLO9KM5caLIBvUm4thi7fFaxyTmCKeNnXZ5pAlBwCUnhA09uw==}
    engines: {node: '>=10'}

  ms@2.0.0:
    resolution: {integrity: sha512-Tpp60P6IUJDTuOq/5Z8cdskzJujfwqfOTkrwIwj7IRISpnkJnT6SyJ4PCPnGMoFjC9ddhal5KVIYtAt97ix05A==}

  ms@2.1.3:
    resolution: {integrity: sha512-6FlzubTLZG3J2a/NVCAleEhjzq5oxgHyaCU9yYXvcLsvoVaHJq/s5xXI6/XXP6tz7R9xAOtHnSO/tXtF3WRTlA==}

  multimatch@6.0.0:
    resolution: {integrity: sha512-I7tSVxHGPlmPN/enE3mS1aOSo6bWBfls+3HmuEeCUBCE7gWnm3cBXCBkpurzFjVRwC6Kld8lLaZ1Iv5vOcjvcQ==}
    engines: {node: ^12.20.0 || ^14.13.1 || >=16.0.0}

  mv@2.1.1:
    resolution: {integrity: sha512-at/ZndSy3xEGJ8i0ygALh8ru9qy7gWW1cmkaqBN29JmMlIvM//MEO9y1sk/avxuwnPcfhkejkLsuPxH81BrkSg==}
    engines: {node: '>=0.8.0'}

  mz@2.7.0:
    resolution: {integrity: sha512-z81GNO7nnYMEhrGh9LeymoE4+Yr0Wn5McHIZMK5cfQCl+NDX08sCZgUc9/6MHni9IWuFLm1Z3HTCXu2z9fN62Q==}

  nan@2.22.0:
    resolution: {integrity: sha512-nbajikzWTMwsW+eSsNm3QwlOs7het9gGJU5dDZzRTQGk03vyBOauxgI4VakDzE0PtsGTmXPsXTbbjVhRwR5mpw==}

  nanoid@3.3.8:
    resolution: {integrity: sha512-WNLf5Sd8oZxOm+TzppcYk8gVOgP+l58xNy58D0nbUnOxOWRWvlcCV4kUF7ltmI6PsrLl/BgKEyS4mqsGChFN0w==}
    engines: {node: ^10 || ^12 || ^13.7 || ^14 || >=15.0.1}
    hasBin: true

  natural-compare-lite@1.4.0:
    resolution: {integrity: sha512-Tj+HTDSJJKaZnfiuw+iaF9skdPpTo2GtEly5JHnWV/hfv2Qj/9RKsGISQtLh2ox3l5EAGw487hnBee0sIJ6v2g==}

  natural-compare@1.4.0:
    resolution: {integrity: sha512-OWND8ei3VtNC9h7V60qff3SVobHr996CTwgxubgyQYEpg290h9J0buyECNNJexkFm5sOajh5G116RYA1c8ZMSw==}

  ncp@2.0.0:
    resolution: {integrity: sha512-zIdGUrPRFTUELUvr3Gmc7KZ2Sw/h1PiVM0Af/oHB6zgnV1ikqSfRk+TOufi79aHYCW3NiOXmr1BP5nWbzojLaA==}
    hasBin: true

  next@15.0.3:
    resolution: {integrity: sha512-ontCbCRKJUIoivAdGB34yCaOcPgYXr9AAkV/IwqFfWWTXEPUgLYkSkqBhIk9KK7gGmgjc64B+RdoeIDM13Irnw==}
    engines: {node: ^18.18.0 || ^19.8.0 || >= 20.0.0}
    hasBin: true
    peerDependencies:
      '@opentelemetry/api': ^1.1.0
      '@playwright/test': ^1.41.2
      babel-plugin-react-compiler: '*'
      react: ^18.2.0 || 19.0.0-rc-66855b96-20241106
      react-dom: ^18.2.0 || 19.0.0-rc-66855b96-20241106
      sass: ^1.3.0
    peerDependenciesMeta:
      '@opentelemetry/api':
        optional: true
      '@playwright/test':
        optional: true
      babel-plugin-react-compiler:
        optional: true
      sass:
        optional: true

  nice-try@1.0.5:
    resolution: {integrity: sha512-1nh45deeb5olNY7eX82BkPO7SSxR5SSYJiPTrTdFUVYwAl8CKMA5N9PjTYkHiRjisVcxcQ1HXdLhx2qxxJzLNQ==}

  node-forge@1.3.1:
    resolution: {integrity: sha512-dPEtOeMvF9VMcYV/1Wb8CPoVAXtp6MKMlcbAt4ddqmGqUJ6fQZFXkNZNkNlfevtNkGtaSoXf/vNNNSvgrdXwtA==}
    engines: {node: '>= 6.13.0'}

  node-notifier@10.0.1:
    resolution: {integrity: sha512-YX7TSyDukOZ0g+gmzjB6abKu+hTGvO8+8+gIFDsRCU2t8fLV/P2unmt+LGFaIa4y64aX98Qksa97rgz4vMNeLQ==}

  node-releases@2.0.18:
    resolution: {integrity: sha512-d9VeXT4SJ7ZeOqGX6R5EM022wpL+eWPooLI+5UpWn2jCT1aosUQEhQP214x33Wkwx3JQMvIm+tIoVOdodFS40g==}

  normalize-package-data@2.5.0:
    resolution: {integrity: sha512-/5CMN3T0R4XTj4DcGaexo+roZSdSFW/0AOOTROrjxzCG1wrWXEsGbRKevjlIL+ZDE4sZlJr5ED4YW0yqmkK+eA==}

  normalize-path@3.0.0:
    resolution: {integrity: sha512-6eZs5Ls3WtCisHWp9S2GUy8dqkpGi4BVSz3GaqiE6ezub0512ESztXUwUB6C6IKbQkY2Pnb/mD4WYojCRwcwLA==}
    engines: {node: '>=0.10.0'}

  normalize-range@0.1.2:
    resolution: {integrity: sha512-bdok/XvKII3nUpklnV6P2hxtMNrCboOjAcyBuQnWEhO665FwrSNRxU+AqpsyvO6LgGYPspN+lu5CLtw4jPRKNA==}
    engines: {node: '>=0.10.0'}

  normalize-url@8.0.1:
    resolution: {integrity: sha512-IO9QvjUMWxPQQhs60oOu10CRkWCiZzSUkzbXGGV9pviYl1fXYcvkzQ5jV9z8Y6un8ARoVRl4EtC6v6jNqbaJ/w==}
    engines: {node: '>=14.16'}

  npm-bundled@2.0.1:
    resolution: {integrity: sha512-gZLxXdjEzE/+mOstGDqR6b0EkhJ+kM6fxM6vUuckuctuVPh80Q6pw/rSZj9s4Gex9GxWtIicO1pc8DB9KZWudw==}
    engines: {node: ^12.13.0 || ^14.15.0 || >=16.0.0}

  npm-normalize-package-bin@2.0.0:
    resolution: {integrity: sha512-awzfKUO7v0FscrSpRoogyNm0sajikhBWpU0QMrW09AMi9n1PoKU6WaIqUzuJSQnpciZZmJ/jMZ2Egfmb/9LiWQ==}
    engines: {node: ^12.13.0 || ^14.15.0 || >=16.0.0}

  npm-packlist@5.1.3:
    resolution: {integrity: sha512-263/0NGrn32YFYi4J533qzrQ/krmmrWwhKkzwTuM4f/07ug51odoaNjUexxO4vxlzURHcmYMH1QjvHjsNDKLVg==}
    engines: {node: ^12.13.0 || ^14.15.0 || >=16.0.0}
    hasBin: true

  npm-run-all@4.1.5:
    resolution: {integrity: sha512-Oo82gJDAVcaMdi3nuoKFavkIHBRVqQ1qvMb+9LHk/cF4P6B2m8aP04hGf7oL6wZ9BuGwX1onlLhpuoofSyoQDQ==}
    engines: {node: '>= 4'}
    hasBin: true

  npm-run-path@4.0.1:
    resolution: {integrity: sha512-S48WzZW777zhNIrn7gxOlISNAqi9ZC/uQFnRdbeIHhZhCA6UqpkOT8T1G7BvfdgP4Er8gF4sUbaS0i7QvIfCWw==}
    engines: {node: '>=8'}

  npm-run-path@5.3.0:
    resolution: {integrity: sha512-ppwTtiJZq0O/ai0z7yfudtBpWIoxM8yE6nHi1X47eFR2EWORqfbu6CnPlNsjeN683eT0qG6H/Pyf9fCcvjnnnQ==}
    engines: {node: ^12.20.0 || ^14.13.1 || >=16.0.0}

  nth-check@2.1.1:
    resolution: {integrity: sha512-lqjrjmaOoAnWfMmBPL+XNnynZh2+swxiX3WUE0s4yEHI6m+AwrK2UZOimIRl3X/4QctVqS8AiZjFqyOGrMXb/w==}

  object-assign@4.1.1:
    resolution: {integrity: sha512-rJgTQnkUnH1sFw8yT6VSU3zD3sWmu6sZhIseY8VX+GRu3P6F7Fu+JNDoXfklElbLJSnc3FUQHVe4cU5hj+BcUg==}
    engines: {node: '>=0.10.0'}

  object-hash@3.0.0:
    resolution: {integrity: sha512-RSn9F68PjH9HqtltsSnqYC1XXoWe9Bju5+213R98cNGttag9q9yAOTzdbsqvIa7aNm5WffBZFpWYr2aWrklWAw==}
    engines: {node: '>= 6'}

  object-inspect@1.13.3:
    resolution: {integrity: sha512-kDCGIbxkDSXE3euJZZXzc6to7fCrKHNI/hSRQnRuQ+BWjFNzZwiFF8fj/6o2t2G9/jTj8PSIYTfCLelLZEeRpA==}
    engines: {node: '>= 0.4'}

  object-keys@1.1.1:
    resolution: {integrity: sha512-NuAESUOUMrlIXOfHKzD6bpPu3tYt3xvjNdRIQ+FeT0lNb4K8WR70CaDxhuNguS2XG+GjkyMwOzsN5ZktImfhLA==}
    engines: {node: '>= 0.4'}

  object.assign@4.1.5:
    resolution: {integrity: sha512-byy+U7gp+FVwmyzKPYhW2h5l3crpmGsxl7X2s8y43IgxvG4g3QZ6CffDtsNQy1WsmZpQbO+ybo0AlW7TY6DcBQ==}
    engines: {node: '>= 0.4'}

  object.entries@1.1.8:
    resolution: {integrity: sha512-cmopxi8VwRIAw/fkijJohSfpef5PdN0pMQJN6VC/ZKvn0LIknWD8KtgY6KlQdEc4tIjcQ3HxSMmnvtzIscdaYQ==}
    engines: {node: '>= 0.4'}

  object.fromentries@2.0.8:
    resolution: {integrity: sha512-k6E21FzySsSK5a21KRADBd/NGneRegFO5pLHfdQLpRDETUNJueLXs3WCzyQ3tFRDYgbq3KHGXfTbi2bs8WQ6rQ==}
    engines: {node: '>= 0.4'}

  object.groupby@1.0.3:
    resolution: {integrity: sha512-+Lhy3TQTuzXI5hevh8sBGqbmurHbbIjAi0Z4S63nthVLmLxfbj4T54a4CfZrXIrt9iP4mVAPYMo/v99taj3wjQ==}
    engines: {node: '>= 0.4'}

  object.values@1.2.0:
    resolution: {integrity: sha512-yBYjY9QX2hnRmZHAjG/f13MzmBzxzYgQhFrke06TTyKY5zSTEqkOeukBzIdVA3j3ulu8Qa3MbVFShV7T2RmGtQ==}
    engines: {node: '>= 0.4'}

  once@1.4.0:
    resolution: {integrity: sha512-lNaJgI+2Q5URQBkccEKHTQOPaXdUxnZZElQTZY0MFUAuaEqe1E+Nyvgdz/aIyNi6Z9MzO5dv1H8n58/GELp3+w==}

  onetime@5.1.2:
    resolution: {integrity: sha512-kbpaSSGJTWdAY5KPVeMOKXSrPtr8C8C7wodJbcsd51jRnmD+GZu8Y0VoU6Dm5Z4vWr0Ig/1NKuWRKf7j5aaYSg==}
    engines: {node: '>=6'}

  onetime@6.0.0:
    resolution: {integrity: sha512-1FlR+gjXK7X+AsAHso35MnyN5KqGwJRi/31ft6x0M194ht7S+rWAvd7PHss9xSKMzE0asv1pyIHaJYq+BbacAQ==}
    engines: {node: '>=12'}

  open@10.1.0:
    resolution: {integrity: sha512-mnkeQ1qP5Ue2wd+aivTD3NHd/lZ96Lu0jgf0pwktLPtx6cTZiH7tyeGRRHs0zX0rbrahXPnXlUnbeXyaBBuIaw==}
    engines: {node: '>=18'}

  optionator@0.9.4:
    resolution: {integrity: sha512-6IpQ7mKUxRcZNLIObR0hz7lxsapSSIYNZJwXPGeF0mTVqGKFIXj1DQcMoT22S3ROcLyY/rz0PWaWZ9ayWmad9g==}
    engines: {node: '>= 0.8.0'}

  os-shim@0.1.3:
    resolution: {integrity: sha512-jd0cvB8qQ5uVt0lvCIexBaROw1KyKm5sbulg2fWOHjETisuCzWyt+eTZKEMs8v6HwzoGs8xik26jg7eCM6pS+A==}
    engines: {node: '>= 0.4.0'}

  p-cancelable@3.0.0:
    resolution: {integrity: sha512-mlVgR3PGuzlo0MmTdk4cXqXWlwQDLnONTAg6sm62XkMJEiRxN3GL3SffkYvqwonbkJBcrI7Uvv5Zh9yjvn2iUw==}
    engines: {node: '>=12.20'}

  p-limit@2.3.0:
    resolution: {integrity: sha512-//88mFWSJx8lxCzwdAABTJL2MyWB12+eIY7MDL2SqLmAkeKU9qxRvWuSyTjm3FUmpBEMuFfckAIqEaVGUDxb6w==}
    engines: {node: '>=6'}

  p-limit@3.1.0:
    resolution: {integrity: sha512-TYOanM3wGwNGsZN2cVTYPArw454xnXj5qmWF1bEoAc4+cU/ol7GVh7odevjp1FNHduHc3KZMcFduxU5Xc6uJRQ==}
    engines: {node: '>=10'}

  p-limit@5.0.0:
    resolution: {integrity: sha512-/Eaoq+QyLSiXQ4lyYV23f14mZRQcXnxfHrN0vCai+ak9G0pp9iEQukIIZq5NccEvwRB8PUnZT0KsOoDCINS1qQ==}
    engines: {node: '>=18'}

  p-locate@4.1.0:
    resolution: {integrity: sha512-R79ZZ/0wAxKGu3oYMlz8jy/kbhsNrS7SKZ7PxEHBgJ5+F2mtFW2fK2cOtBh1cHYkQsbzFV7I+EoRKe6Yt0oK7A==}
    engines: {node: '>=8'}

  p-locate@5.0.0:
    resolution: {integrity: sha512-LaNjtRWUBY++zB5nE/NwcaoMylSPk+S+ZHNB1TzdbMJMny6dynpAGt7X/tl/QYq3TIeE6nxHppbo2LGymrG5Pw==}
    engines: {node: '>=10'}

  p-try@2.2.0:
    resolution: {integrity: sha512-R4nPAVTAU0B9D35/Gk3uJf/7XYbQcyohSKdvAxIRSNghFl4e71hVoGnBNQz9cWaXxO2I10KTC+3jMdvvoKw6dQ==}
    engines: {node: '>=6'}

  package-json-from-dist@1.0.1:
    resolution: {integrity: sha512-UEZIS3/by4OC8vL3P2dTXRETpebLI2NiI5vIrjaD/5UtrkFX/tNbwjTSRAGC/+7CAo2pIcBaRgWmcBBHcsaCIw==}

  package-json@8.1.1:
    resolution: {integrity: sha512-cbH9IAIJHNj9uXi196JVsRlt7cHKak6u/e6AkL/bkRelZ7rlL3X1YKxsZwa36xipOEKAsdtmaG6aAJoM1fx2zA==}
    engines: {node: '>=14.16'}

  pako@1.0.11:
    resolution: {integrity: sha512-4hLB8Py4zZce5s4yd9XzopqwVv/yGNhV1Bl8NTmCq1763HeK2+EwVTv+leGeL13Dnh2wfbqowVPXCIO0z4taYw==}

  parent-module@1.0.1:
    resolution: {integrity: sha512-GQ2EWRpQV8/o+Aw8YqtfZZPfNRWZYkbidE9k5rpl/hC3vtHHBfGm2Ifi6qWV+coDGkrUKZAxE3Lot5kcsRlh+g==}
    engines: {node: '>=6'}

  parse-json@4.0.0:
    resolution: {integrity: sha512-aOIos8bujGN93/8Ox/jPLh7RwVnPEysynVFE+fQZyg6jKELEHwzgKdLRFHUgXJL6kylijVSBC4BvN9OmsB48Rw==}
    engines: {node: '>=4'}

  parse-json@5.2.0:
    resolution: {integrity: sha512-ayCKvm/phCGxOkYRSCM82iDwct8/EonSEgCSxWxD7ve6jHggsFl4fZVQBPRNgQoKiuV/odhFrGzQXZwbifC8Rg==}
    engines: {node: '>=8'}

  parse-json@7.1.1:
    resolution: {integrity: sha512-SgOTCX/EZXtZxBE5eJ97P4yGM5n37BwRU+YMsH4vNzFqJV/oWFXXCmwFlgWUM4PrakybVOueJJ6pwHqSVhTFDw==}
    engines: {node: '>=16'}

  path-exists@4.0.0:
    resolution: {integrity: sha512-ak9Qy5Q7jYb2Wwcey5Fpvg2KoAc/ZIhLSLOSBmRmygPsGwkVVt0fZa0qrtMz+m6tJTAHfZQ8FnmB4MG4LWy7/w==}
    engines: {node: '>=8'}

  path-is-absolute@1.0.1:
    resolution: {integrity: sha512-AVbw3UJ2e9bq64vSaS9Am0fje1Pa8pbGqTTsmXfaIiMpnr5DlDhfJOuLj9Sf95ZPVDAUerDfEk88MPmPe7UCQg==}
    engines: {node: '>=0.10.0'}

  path-key@2.0.1:
    resolution: {integrity: sha512-fEHGKCSmUSDPv4uoj8AlD+joPlq3peND+HRYyxFz4KPw4z926S/b8rIuFs2FYJg3BwsxJf6A9/3eIdLaYC+9Dw==}
    engines: {node: '>=4'}

  path-key@3.1.1:
    resolution: {integrity: sha512-ojmeN0qd+y0jszEtoY48r0Peq5dwMEkIlCOu6Q5f41lfkswXuKtYrhgoTpLnyIcHm24Uhqx+5Tqm2InSwLhE6Q==}
    engines: {node: '>=8'}

  path-key@4.0.0:
    resolution: {integrity: sha512-haREypq7xkM7ErfgIyA0z+Bj4AGKlMSdlQE2jvJo6huWD1EdkKYV+G/T4nq0YEF2vgTT8kqMFKo1uHn950r4SQ==}
    engines: {node: '>=12'}

  path-parse@1.0.7:
    resolution: {integrity: sha512-LDJzPVEEEPR+y48z93A0Ed0yXb8pAByGWo/k5YYdYgpY2/2EsOsksJrq7lOHxryrVOn1ejG6oAp8ahvOIQD8sw==}

  path-scurry@1.11.1:
    resolution: {integrity: sha512-Xa4Nw17FS9ApQFJ9umLiJS4orGjm7ZzwUrwamcGQuHSzDyth9boKDaycYdDcZDuqYATXw4HFXgaqWTctW/v1HA==}
    engines: {node: '>=16 || 14 >=14.18'}

  path-to-regexp@1.9.0:
    resolution: {integrity: sha512-xIp7/apCFJuUHdDLWe8O1HIkb0kQrOMb/0u6FXQjemHn/ii5LrIzU6bdECnsiTF/GjZkMEKg1xdiZwNqDYlZ6g==}

  path-type@3.0.0:
    resolution: {integrity: sha512-T2ZUsdZFHgA3u4e5PfPbjd7HDDpxPnQb5jN0SrDsjNSuVXHJqtwTnWqG0B1jZrgmJ/7lj1EmVIByWt1gxGkWvg==}
    engines: {node: '>=4'}

  path-type@4.0.0:
    resolution: {integrity: sha512-gDKb8aZMDeD/tZWs9P6+q0J9Mwkdl6xMV8TjnGP3qJVJ06bdMgkbBlLU8IdfOsIsFz2BW1rNVT3XuNEl8zPAvw==}
    engines: {node: '>=8'}

  pathe@1.1.2:
    resolution: {integrity: sha512-whLdWMYL2TwI08hn8/ZqAbrVemu0LNaNNJZX73O6qaIdCTfXutsLhMkjdENX0qhsQ9uIimo4/aQOmXkoon2nDQ==}

  pathval@1.1.1:
    resolution: {integrity: sha512-Dp6zGqpTdETdR63lehJYPeIOqpiNBNtc7BpWSLrOje7UaIsE5aY92r/AunQA7rsXvet3lrJ3JnZX29UPTKXyKQ==}

  perfect-debounce@1.0.0:
    resolution: {integrity: sha512-xCy9V055GLEqoFaHoC1SoLIaLmWctgCUaBaWxDZ7/Zx4CTyX7cJQLJOok/orfjZAh9kEYpjJa4d0KcJmCbctZA==}

  picocolors@1.1.1:
    resolution: {integrity: sha512-xceH2snhtb5M9liqDsmEw56le376mTZkEX/jEb/RxNFyegNul7eNslCXP9FDj/Lcu0X8KEyMceP2ntpaHrDEVA==}

  picomatch@2.3.1:
    resolution: {integrity: sha512-JU3teHTNjmE2VCGFzuY8EXzCDVwEqB2a8fsIvwaStHhAWJEeVd1o1QD80CU6+ZdEXXSLbSsuLwJjkCBWqRQUVA==}
    engines: {node: '>=8.6'}

  picomatch@4.0.2:
    resolution: {integrity: sha512-M7BAV6Rlcy5u+m6oPhAPFgJTzAioX/6B0DxyvDlo9l8+T3nLKbrczg2WLUyzd45L8RqfUMyGPzekbMvX2Ldkwg==}
    engines: {node: '>=12'}

  pidtree@0.3.1:
    resolution: {integrity: sha512-qQbW94hLHEqCg7nhby4yRC7G2+jYHY4Rguc2bjw7Uug4GIJuu1tvf2uHaZv5Q8zdt+WKJ6qK1FOI6amaWUo5FA==}
    engines: {node: '>=0.10'}
    hasBin: true

  pify@2.3.0:
    resolution: {integrity: sha512-udgsAY+fTnvv7kI7aaxbqwWNb0AHiB0qBO89PZKPkoTmGOgdbrHDKD+0B2X4uTfJ/FT1R09r9gTsjUjNJotuog==}
    engines: {node: '>=0.10.0'}

  pify@3.0.0:
    resolution: {integrity: sha512-C3FsVNH1udSEX48gGX1xfvwTWfsYWj5U+8/uK15BGzIGrKoUpghX8hWZwa/OFnakBiiVNmBvemTJR5mcy7iPcg==}
    engines: {node: '>=4'}

  pirates@4.0.6:
    resolution: {integrity: sha512-saLsH7WeYYPiD25LDuLRRY/i+6HaPYr6G1OUlN39otzkSTxKnubR9RTxS3/Kk50s1g2JTgFwWQDQyplC5/SHZg==}
    engines: {node: '>= 6'}

  pkg-types@1.2.1:
    resolution: {integrity: sha512-sQoqa8alT3nHjGuTjuKgOnvjo4cljkufdtLMnO2LBP/wRwuDlo1tkaEdMxCRhyGRPacv/ztlZgDPm2b7FAmEvw==}

  playwright-core@1.49.0:
    resolution: {integrity: sha512-R+3KKTQF3npy5GTiKH/T+kdhoJfJojjHESR1YEWhYuEKRVfVaxH3+4+GvXE5xyCngCxhxnykk0Vlah9v8fs3jA==}
    engines: {node: '>=18'}
    hasBin: true

  playwright@1.49.0:
    resolution: {integrity: sha512-eKpmys0UFDnfNb3vfsf8Vx2LEOtflgRebl0Im2eQQnYMA4Aqd+Zw8bEOB+7ZKvN76901mRnqdsiOGKxzVTbi7A==}
    engines: {node: '>=18'}
    hasBin: true

  pluralize@8.0.0:
    resolution: {integrity: sha512-Nc3IT5yHzflTfbjgqWcCPpo7DaKy4FnpB0l/zCAW0Tc7jxAiuqSxHasntB3D7887LSrA93kDJ9IXovxJYxyLCA==}
    engines: {node: '>=4'}

  possible-typed-array-names@1.0.0:
    resolution: {integrity: sha512-d7Uw+eZoloe0EHDIYoe+bQ5WXnGMOpmiZFTuMWCwpjzzkL2nTjcKiAk4hh8TjnGye2TwWOk3UXucZ+3rbmBa8Q==}
    engines: {node: '>= 0.4'}

  postcss-import@15.1.0:
    resolution: {integrity: sha512-hpr+J05B2FVYUAXHeK1YyI267J/dDDhMU6B6civm8hSY1jYJnBXxzKDKDswzJmtLHryrjhnDjqqp/49t8FALew==}
    engines: {node: '>=14.0.0'}
    peerDependencies:
      postcss: ^8.0.0

  postcss-js@4.0.1:
    resolution: {integrity: sha512-dDLF8pEO191hJMtlHFPRa8xsizHaM82MLfNkUHdUtVEV3tgTp5oj+8qbEqYM57SLfc74KSbw//4SeJma2LRVIw==}
    engines: {node: ^12 || ^14 || >= 16}
    peerDependencies:
      postcss: ^8.4.21

  postcss-load-config@4.0.2:
    resolution: {integrity: sha512-bSVhyJGL00wMVoPUzAVAnbEoWyqRxkjv64tUl427SKnPrENtq6hJwUojroMz2VB+Q1edmi4IfrAPpami5VVgMQ==}
    engines: {node: '>= 14'}
    peerDependencies:
      postcss: '>=8.0.9'
      ts-node: '>=9.0.0'
    peerDependenciesMeta:
      postcss:
        optional: true
      ts-node:
        optional: true

  postcss-load-config@6.0.1:
    resolution: {integrity: sha512-oPtTM4oerL+UXmx+93ytZVN82RrlY/wPUV8IeDxFrzIjXOLF1pN+EmKPLbubvKHT2HC20xXsCAH2Z+CKV6Oz/g==}
    engines: {node: '>= 18'}
    peerDependencies:
      jiti: '>=1.21.0'
      postcss: '>=8.0.9'
      tsx: ^4.8.1
      yaml: ^2.4.2
    peerDependenciesMeta:
      jiti:
        optional: true
      postcss:
        optional: true
      tsx:
        optional: true
      yaml:
        optional: true

  postcss-nested@6.2.0:
    resolution: {integrity: sha512-HQbt28KulC5AJzG+cZtj9kvKB93CFCdLvog1WFLf1D+xmMvPGlBstkpTEZfK5+AN9hfJocyBFCNiqyS48bpgzQ==}
    engines: {node: '>=12.0'}
    peerDependencies:
      postcss: ^8.2.14

  postcss-selector-parser@6.1.2:
    resolution: {integrity: sha512-Q8qQfPiZ+THO/3ZrOrO0cJJKfpYCagtMUkXbnEfmgUjwXg6z/WBeOyS9APBBPCTSiDV+s4SwQGu8yFsiMRIudg==}
    engines: {node: '>=4'}

  postcss-value-parser@4.2.0:
    resolution: {integrity: sha512-1NNCs6uurfkVbeXG4S8JFT9t19m45ICnif8zWLd5oPSZ50QnwMfK+H3jv408d4jw/7Bttv5axS5IiHoLaVNHeQ==}

  postcss@8.4.31:
    resolution: {integrity: sha512-PS08Iboia9mts/2ygV3eLpY5ghnUcfLV/EXTOW1E2qYxJKGGBUtNjN76FYHnMs36RmARn41bC0AZmn+rR0OVpQ==}
    engines: {node: ^10 || ^12 || >=14}

  postcss@8.4.49:
    resolution: {integrity: sha512-OCVPnIObs4N29kxTjzLfUryOkvZEq+pf8jTF0lg8E7uETuWHA+v7j3c/xJmiqpX450191LlmZfUKkXxkTry7nA==}
    engines: {node: ^10 || ^12 || >=14}

  preact@10.25.1:
    resolution: {integrity: sha512-frxeZV2vhQSohQwJ7FvlqC40ze89+8friponWUFeVEkaCfhC6Eu4V0iND5C9CXz8JLndV07QRDeXzH1+Anz5Og==}

  prelude-ls@1.2.1:
    resolution: {integrity: sha512-vkcDPrRZo1QZLbn5RLGPpg/WmIQ65qoWWhcGKf/b5eplkkarX0m9z8ppCat4mlOqUsWpyNuYgO3VRyrYHSzX5g==}
    engines: {node: '>= 0.8.0'}

  prettier-plugin-packagejson@2.5.6:
    resolution: {integrity: sha512-TY7KiLtyt6Tlf53BEbXUWkN0+TRdHKgIMmtXtDCyHH6yWnZ50Lwq6Vb6lyjapZrhDTXooC4EtlY5iLe1sCgi5w==}
    peerDependencies:
      prettier: '>= 1.16.0'
    peerDependenciesMeta:
      prettier:
        optional: true

  prettier@3.3.3:
    resolution: {integrity: sha512-i2tDNA0O5IrMO757lfrdQZCc2jPNDVntV0m/+4whiDfWaTKfMNgR7Qz0NAeGz/nRqF4m5/6CLzbP4/liHt12Ew==}
    engines: {node: '>=14'}
    hasBin: true

  pretty-format@29.7.0:
    resolution: {integrity: sha512-Pdlw/oPxN+aXdmM9R00JVC9WVFoCLTKJvDVLgmJ+qAffBMxsV85l/Lu7sNx4zSzPyoL2euImuEwHhOXdEgNFZQ==}
    engines: {node: ^14.15.0 || ^16.10.0 || >=18.0.0}

  process-nextick-args@2.0.1:
    resolution: {integrity: sha512-3ouUOpQhtgrbOa17J7+uxOTpITYWaGP7/AhoR3+A+/1e9skrzelGi/dXzEYyvbxubEF6Wn2ypscTKiKJFFn1ag==}

  promise-toolbox@0.21.0:
    resolution: {integrity: sha512-NV8aTmpwrZv+Iys54sSFOBx3tuVaOBvvrft5PNppnxy9xpU/akHbaWIril22AB22zaPgrgwKdD0KsrM0ptUtpg==}
    engines: {node: '>=6'}

  prop-types@15.8.1:
    resolution: {integrity: sha512-oj87CgZICdulUohogVAR7AjlC0327U4el4L6eAvOqCeudMDVU0NThNaV+b9Df4dXgSP1gXMTnPdhfe/2qDH5cg==}

  proto-list@1.2.4:
    resolution: {integrity: sha512-vtK/94akxsTMhe0/cbfpR+syPuszcuwhqVjJq26CuNDgFGj682oRBXOP5MJpv2r7JtE8MsiepGIqvvOTBwn2vA==}

  publint@0.2.12:
    resolution: {integrity: sha512-YNeUtCVeM4j9nDiTT2OPczmlyzOkIXNtdDZnSuajAxS/nZ6j3t7Vs9SUB4euQNddiltIwu7Tdd3s+hr08fAsMw==}
    engines: {node: '>=16'}
    hasBin: true

  punycode@2.3.1:
    resolution: {integrity: sha512-vYt7UD1U9Wg6138shLtLOvdAu+8DsC/ilFtEVHcH+wydcSpNE20AfSOduf6MkRFahL5FY7X1oU7nKVZFtfq8Fg==}
    engines: {node: '>=6'}

  pupa@3.1.0:
    resolution: {integrity: sha512-FLpr4flz5xZTSJxSeaheeMKN/EDzMdK7b8PTOC6a5PYFKTucWbdqjgqaEyH0shFiSJrVB1+Qqi4Tk19ccU6Aug==}
    engines: {node: '>=12.20'}

  queue-microtask@1.2.3:
    resolution: {integrity: sha512-NuaNSa6flKT5JaSYQzJok04JzTL1CA6aGhv5rfLW3PgqA+M2ChpZQnAC8h8i4ZFkBS8X5RqkDBHA7r4hej3K9A==}

  quick-lru@5.1.1:
    resolution: {integrity: sha512-WuyALRjWPDGtt/wzJiadO5AXY+8hZ80hVpe6MyivgraREW751X3SbhRvG3eLKOYN+8VEvqLcf3wdnt44Z4S4SA==}
    engines: {node: '>=10'}

  rc@1.2.8:
    resolution: {integrity: sha512-y3bGgqKj3QBdxLbLkomlohkvsA8gdAiUQlSBJnBhfn+BPxg4bc62d8TcBW15wavDfgexCgccckhcZvywyQYPOw==}
    hasBin: true

  react-dom@18.2.0:
    resolution: {integrity: sha512-6IMTriUmvsjHUjNtEDudZfuDQUoWXVxKHhlEGSk81n4YFS+r/Kl99wXiwlVXtPBtJenozv2P+hxDsw9eA7Xo6g==}
    peerDependencies:
      react: ^18.2.0

  react-dom@19.0.0-rc-66855b96-20241106:
    resolution: {integrity: sha512-D25vdaytZ1wFIRiwNU98NPQ/upS2P8Co4/oNoa02PzHbh8deWdepjm5qwZM/46OdSiGv4WSWwxP55RO9obqJEQ==}
    peerDependencies:
      react: 19.0.0-rc-66855b96-20241106

  react-dom@19.0.0-rc.1:
    resolution: {integrity: sha512-k8MfDX+4G+eaa1cXXI9QF4d+pQtYol3nx8vauqRWUEOPqC7NQn2qmEqUsLoSd28rrZUL+R3T2VC+kZ2Hyx1geQ==}
    peerDependencies:
      react: 19.0.0-rc.1

  react-is@16.13.1:
    resolution: {integrity: sha512-24e6ynE2H+OKt4kqsOvNd8kBpV65zoxbA4BVsEOB3ARVWQki/DHzaUoC5KuON/BiccDaCCTZBuOcfZs70kR8bQ==}

  react-is@18.3.1:
    resolution: {integrity: sha512-/LLMVyas0ljjAtoYiPqYiL8VWXzUUdThrmU5+n20DZv+a+ClRoevUzw5JxU+Ieh5/c87ytoTBV9G1FiKfNJdmg==}

  react-reconciler@0.29.2:
    resolution: {integrity: sha512-zZQqIiYgDCTP/f1N/mAR10nJGrPD2ZR+jDSEsKWJHYC7Cm2wodlwbR3upZRdC3cjIjSlTLNVyO7Iu0Yy7t2AYg==}
    engines: {node: '>=0.10.0'}
    peerDependencies:
      react: ^18.3.1

  react-refresh@0.14.2:
    resolution: {integrity: sha512-jCvmsr+1IUSMUyzOkRcvnVbX3ZYC6g9TDrDbFuFmRDq7PD4yaGbLKNQL6k2jnArV8hjYxh7hVhAZB6s9HDGpZA==}
    engines: {node: '>=0.10.0'}

  react-router-dom@6.28.0:
    resolution: {integrity: sha512-kQ7Unsl5YdyOltsPGl31zOjLrDv+m2VcIEcIHqYYD3Lp0UppLjrzcfJqDJwXxFw3TH/yvapbnUvPlAj7Kx5nbg==}
    engines: {node: '>=14.0.0'}
    peerDependencies:
      react: '>=16.8'
      react-dom: '>=16.8'

  react-router@5.3.4:
    resolution: {integrity: sha512-Ys9K+ppnJah3QuaRiLxk+jDWOR1MekYQrlytiXxC1RyfbdsZkS5pvKAzCCr031xHixZwpnsYNT5xysdFHQaYsA==}
    peerDependencies:
      react: '>=15'

  react-router@6.28.0:
    resolution: {integrity: sha512-HrYdIFqdrnhDw0PqG/AKjAqEqM7AvxCz0DQ4h2W8k6nqmc5uRBYDag0SBxx9iYz5G8gnuNVLzUe13wl9eAsXXg==}
    engines: {node: '>=14.0.0'}
    peerDependencies:
      react: '>=16.8'

  react-scan@0.0.34:
    resolution: {integrity: sha512-sB1h7z0Y3sufhcTg6XNmIu4Wq2pQRK2Jk7/1NDPzxVKzFFcRwpjDqtiZP1C/8V8xPPQIiAaGsP6QNNVsQ3VLbg==}
    hasBin: true

  react-scan@0.0.48:
    resolution: {integrity: sha512-3yeDqUfGl/yv0wMO47W8C8EHscBK8iH9wq82xmg4ozxXhwOIYjZWw3fJ4kWoscgZSkfWlN5cvDry2mptVkUNeA==}
    hasBin: true
    peerDependencies:
      '@remix-run/react': '>=1.0.0'
      next: '>=13.0.0'
      react: ^16.8.0 || ^17.0.0 || ^18.0.0 || ^19.0.0
      react-dom: ^16.8.0 || ^17.0.0 || ^18.0.0 || ^19.0.0
      react-router: ^5.0.0 || ^6.0.0 || ^7.0.0
      react-router-dom: ^5.0.0 || ^6.0.0 || ^7.0.0
    peerDependenciesMeta:
      '@remix-run/react':
        optional: true
      next:
        optional: true
      react-router:
        optional: true
      react-router-dom:
        optional: true

  react@18.2.0:
    resolution: {integrity: sha512-/3IjMdb2L9QbBdWiW5e3P2/npwMBaU9mHCSCUzNln0ZCYbcfTsGbTJrU/kGemdH2IWmB2ioZ+zkxtmq6g09fGQ==}
    engines: {node: '>=0.10.0'}

  react@19.0.0-rc-66855b96-20241106:
    resolution: {integrity: sha512-klH7xkT71SxRCx4hb1hly5FJB21Hz0ACyxbXYAECEqssUjtJeFUAaI2U1DgJAzkGEnvEm3DkxuBchMC/9K4ipg==}
    engines: {node: '>=0.10.0'}

  react@19.0.0-rc.1:
    resolution: {integrity: sha512-NZKln+uyPuyHchzP07I6GGYFxdAoaKhehgpCa3ltJGzwE31OYumLeshGaitA1R/fS5d9D2qpZVwTFAr6zCLM9w==}
    engines: {node: '>=0.10.0'}

  read-cache@1.0.0:
    resolution: {integrity: sha512-Owdv/Ft7IjOgm/i0xvNDZ1LrRANRfew4b2prF3OWMQLxLfu3bS8FVhCsrSCMK4lR56Y9ya+AThoTpDCTxCmpRA==}

  read-pkg-up@7.0.1:
    resolution: {integrity: sha512-zK0TB7Xd6JpCLmlLmufqykGE+/TlOePD6qKClNW7hHDKFh/J7/7gCWGR7joEQEW1bKq3a3yUZSObOoWLFQ4ohg==}
    engines: {node: '>=8'}

  read-pkg@3.0.0:
    resolution: {integrity: sha512-BLq/cCO9two+lBgiTYNqD6GdtK8s4NpaWrl6/rCO9w0TUS8oJl7cmToOZfRYllKTISY6nt1U7jQ53brmKqY6BA==}
    engines: {node: '>=4'}

  read-pkg@5.2.0:
    resolution: {integrity: sha512-Ug69mNOpfvKDAc2Q8DRpMjjzdtrnv9HcSMX+4VsZxD1aZ6ZzrIE7rlzXBtWTyhULSMKg076AW6WR5iZpD0JiOg==}
    engines: {node: '>=8'}

  readable-stream@2.3.8:
    resolution: {integrity: sha512-8p0AUk4XODgIewSi0l8Epjs+EVnWiK7NoDIEGU0HhE7+ZyY8D1IMY7odu5lRrFXGg71L15KG8QrPmum45RTtdA==}

  readable-stream@3.6.2:
    resolution: {integrity: sha512-9u/sniCrY3D5WdsERHzHE4G2YCXqoG5FTHUiCC4SIbr6XcLZBY05ya9EKjYek9O5xOAwjGq+1JdGBAS7Q9ScoA==}
    engines: {node: '>= 6'}

  readdir-glob@1.1.3:
    resolution: {integrity: sha512-v05I2k7xN8zXvPD9N+z/uhXPaj0sUFCe2rcWZIpBsqxfP7xXFQ0tipAd/wjj1YxWyWtUS5IDJpOG82JKt2EAVA==}

  readdirp@3.6.0:
    resolution: {integrity: sha512-hOS089on8RduqdbhvQ5Z37A0ESjsqz6qnRcffsMU3495FuTdqSm+7bhJ29JvIOsBDEEnan5DPu9t3To9VRlMzA==}
    engines: {node: '>=8.10.0'}

  reflect.getprototypeof@1.0.7:
    resolution: {integrity: sha512-bMvFGIUKlc/eSfXNX+aZ+EL95/EgZzuwA0OBPTbZZDEJw/0AkentjMuM1oiRfwHrshqk4RzdgiTg5CcDalXN5g==}
    engines: {node: '>= 0.4'}

  regenerator-runtime@0.14.1:
    resolution: {integrity: sha512-dYnhHh0nJoMfnkZs6GmmhFknAGRrLznOu5nc9ML+EJxGvrx6H7teuevqVqCuPcPK//3eDrrjQhehXVx9cnkGdw==}

  regexp-tree@0.1.27:
    resolution: {integrity: sha512-iETxpjK6YoRWJG5o6hXLwvjYAoW+FEZn9os0PD/b6AP6xQwsa/Y7lCVgIixBbUPMfhu+i2LtdeAqVTgGlQarfA==}
    hasBin: true

  regexp.prototype.flags@1.5.3:
    resolution: {integrity: sha512-vqlC04+RQoFalODCbCumG2xIOvapzVMHwsyIGM/SIE8fRhFFsXeH8/QQ+s0T0kDAhKc4k30s73/0ydkHQz6HlQ==}
    engines: {node: '>= 0.4'}

  registry-auth-token@5.0.3:
    resolution: {integrity: sha512-1bpc9IyC+e+CNFRaWyn77tk4xGG4PPUyfakSmA6F6cvUDjrm58dfyJ3II+9yb10EDkHoy1LaPSmHaWLOH3m6HA==}
    engines: {node: '>=14'}

  registry-url@6.0.1:
    resolution: {integrity: sha512-+crtS5QjFRqFCoQmvGduwYWEBng99ZvmFvF+cUJkGYF1L1BfU8C6Zp9T7f5vPAwyLkUExpvK+ANVZmGU49qi4Q==}
    engines: {node: '>=12'}

  regjsparser@0.10.0:
    resolution: {integrity: sha512-qx+xQGZVsy55CH0a1hiVwHmqjLryfh7wQyF5HO07XJ9f7dQMY/gPQHhlyDkIzJKC+x2fUCpCcUODUUUFrm7SHA==}
    hasBin: true

  require-directory@2.1.1:
    resolution: {integrity: sha512-fGxEI7+wsG9xrvdjsrlmL22OMTTiHRwAMroiEeMgq8gzoLC/PQr7RsRDSTLUg/bZAZtF+TVIkHc6/4RIKrui+Q==}
    engines: {node: '>=0.10.0'}

  require-from-string@2.0.2:
    resolution: {integrity: sha512-Xf0nWe6RseziFMu+Ap9biiUbmplq6S9/p+7w7YXP/JBHhrUDDUhwa+vANyubuqfZWTveU//DYVGsDG7RKL/vEw==}
    engines: {node: '>=0.10.0'}

  resolve-alpn@1.2.1:
    resolution: {integrity: sha512-0a1F4l73/ZFZOakJnQ3FvkJ2+gSTQWz/r2KE5OdDY0TxPm5h4GkqkWWfM47T7HsbnOtcJVEF4epCVy6u7Q3K+g==}

  resolve-from@4.0.0:
    resolution: {integrity: sha512-pb/MYmXstAkysRFx8piNI1tGFNQIFA3vkE3Gq4EuA1dF6gHp/+vgZqsCGJapvy8N3Q+4o7FwvquPJcnZ7RYy4g==}
    engines: {node: '>=4'}

  resolve-from@5.0.0:
    resolution: {integrity: sha512-qYg9KP24dD5qka9J47d0aVky0N+b4fTU89LN9iDnjB5waksiC49rvMB0PrUJQGoTmH50XPiqOvAjDfaijGxYZw==}
    engines: {node: '>=8'}

  resolve-pathname@3.0.0:
    resolution: {integrity: sha512-C7rARubxI8bXFNB/hqcp/4iUeIXJhJZvFPFPiSPRnhU5UPxzMFIl+2E6yY6c4k9giDJAhtV+enfA+G89N6Csng==}

  resolve-pkg-maps@1.0.0:
    resolution: {integrity: sha512-seS2Tj26TBVOC2NIc2rOe2y2ZO7efxITtLZcGSOnHHNOQ7CkiUBfw0Iw2ck6xkIhPwLhKNLS8BO+hEpngQlqzw==}

  resolve@1.19.0:
    resolution: {integrity: sha512-rArEXAgsBG4UgRGcynxWIWKFvh/XZCcS8UJdHhwy91zwAvCZIbcs+vAbflgBnNjYMs/i/i+/Ux6IZhML1yPvxg==}

  resolve@1.22.8:
    resolution: {integrity: sha512-oKWePCxqpd6FlLvGV1VU0x7bkPmmCNolxzjMf4NczoDnQcIWrAF+cPtZn5i6n+RfD2d9i0tzpKnG6Yk168yIyw==}
    hasBin: true

  resolve@2.0.0-next.5:
    resolution: {integrity: sha512-U7WjGVG9sH8tvjW5SmGbQuui75FiyjAX72HX15DwBBwF9dNiQZRQAg9nnPhYy+TUnE0+VcrttuvNI8oSxZcocA==}
    hasBin: true

  responselike@3.0.0:
    resolution: {integrity: sha512-40yHxbNcl2+rzXvZuVkrYohathsSJlMTXKryG5y8uciHv1+xDLHQpgjG64JUO9nrEq2jGLH6IZ8BcZyw3wrweg==}
    engines: {node: '>=14.16'}

  reusify@1.0.4:
    resolution: {integrity: sha512-U9nH88a3fc/ekCF1l0/UP1IosiuIjyTh7hBvXVMHYgVcfGvt897Xguj2UOLDeI5BG2m7/uwyaLVT6fbtCwTyzw==}
    engines: {iojs: '>=1.0.0', node: '>=0.10.0'}

  rimraf@2.4.5:
    resolution: {integrity: sha512-J5xnxTyqaiw06JjMftq7L9ouA448dw/E7dKghkP9WpKNuwmARNNg+Gk8/u5ryb9N/Yo2+z3MCwuqFK/+qPOPfQ==}
    deprecated: Rimraf versions prior to v4 are no longer supported
    hasBin: true

  rimraf@3.0.2:
    resolution: {integrity: sha512-JZkJMZkAGFFPP2YqXZXPbMlMBgsxzE8ILs4lMIX/2o0L9UBw9O/Y3o6wFw/i9YLapcUJWwqbi3kdxIPdC62TIA==}
    deprecated: Rimraf versions prior to v4 are no longer supported
    hasBin: true

  rollup@4.28.0:
    resolution: {integrity: sha512-G9GOrmgWHBma4YfCcX8PjH0qhXSdH8B4HDE2o4/jaxj93S4DPCIDoLcXz99eWMji4hB29UFCEd7B2gwGJDR9cQ==}
    engines: {node: '>=18.0.0', npm: '>=8.0.0'}
    hasBin: true

  run-applescript@7.0.0:
    resolution: {integrity: sha512-9by4Ij99JUr/MCFBUkDKLWK3G9HVXmabKz9U5MlIAIuvuzkiOicRYs8XJLxX+xahD+mLiiCYDqF9dKAgtzKP1A==}
    engines: {node: '>=18'}

  run-parallel@1.2.0:
    resolution: {integrity: sha512-5l4VyZR86LZ/lDxZTR6jqL8AFE2S0IFLMP26AbjsLVADxHdhB/c0GUsH+y39UfCi3dzz8OlQuPmnaJOMoDHQBA==}

  sade@1.8.1:
    resolution: {integrity: sha512-xal3CZX1Xlo/k4ApwCFrHVACi9fBqJ7V+mwhBsuf/1IOKbBy098Fex+Wa/5QMubw09pSZ/u8EY8PWgevJsXp1A==}
    engines: {node: '>=6'}

  safe-array-concat@1.1.2:
    resolution: {integrity: sha512-vj6RsCsWBCf19jIeHEfkRMw8DPiBb+DMXklQ/1SGDHOMlHdPUkZXFQ2YdplS23zESTijAcurb1aSgJA3AgMu1Q==}
    engines: {node: '>=0.4'}

  safe-buffer@5.1.2:
    resolution: {integrity: sha512-Gd2UZBJDkXlY7GbJxfsE8/nvKkUEU1G38c1siN6QP6a9PT9MmHB8GnpscSmMJSoF8LOIrt8ud/wPtojys4G6+g==}

  safe-json-stringify@1.2.0:
    resolution: {integrity: sha512-gH8eh2nZudPQO6TytOvbxnuhYBOvDBBLW52tz5q6X58lJcd/tkmqFR+5Z9adS8aJtURSXWThWy/xJtJwixErvg==}

  safe-regex-test@1.0.3:
    resolution: {integrity: sha512-CdASjNJPvRa7roO6Ra/gLYBTzYzzPyyBXxIMdGW3USQLyjWEls2RgW5UBTXaQVp+OrpeCK3bLem8smtmheoRuw==}
    engines: {node: '>= 0.4'}

  sax@1.4.1:
    resolution: {integrity: sha512-+aWOz7yVScEGoKNd4PA10LZ8sk0A/z5+nXQG5giUO5rprX9jgYsTdov9qCchZiPIZezbZH+jRut8nPodFAX4Jg==}

  scheduler@0.23.2:
    resolution: {integrity: sha512-UOShsPwz7NrMUqhR6t0hWjFduvOzbtv7toDH1/hIrfRNIDBnnBWd0CwJTGvTpngVlmwGCdP9/Zl/tVrDqcuYzQ==}

  scheduler@0.25.0-rc-66855b96-20241106:
    resolution: {integrity: sha512-HQXp/Mnp/MMRSXMQF7urNFla+gmtXW/Gr1KliuR0iboTit4KvZRY8KYaq5ccCTAOJiUqQh2rE2F3wgUekmgdlA==}

  scheduler@0.25.0-rc.1:
    resolution: {integrity: sha512-fVinv2lXqYpKConAMdergOl5owd0rY1O4P/QTe0aWKCqGtu7VsCt1iqQFxSJtqK4Lci/upVSBpGwVC7eWcuS9Q==}

  semver-diff@4.0.0:
    resolution: {integrity: sha512-0Ju4+6A8iOnpL/Thra7dZsSlOHYAHIeMxfhWQRI1/VLcT3WDBZKKtQt/QkBOsiIN9ZpuvHE6cGZ0x4glCMmfiA==}
    engines: {node: '>=12'}

  semver@5.7.2:
    resolution: {integrity: sha512-cBznnQ9KjJqU67B52RMC65CMarK2600WFnbkcaiwWq3xy/5haFJlshgnpjovMVJ+Hff49d8GEn0b87C5pDQ10g==}
    hasBin: true

  semver@6.3.1:
    resolution: {integrity: sha512-BR7VvDCVHO+q2xBEWskxS6DJE1qRnb7DxzUrogb71CWoSficBxYsiAGd+Kl0mmq/MprG9yArRkyrQxTO6XjMzA==}
    hasBin: true

  semver@7.6.3:
    resolution: {integrity: sha512-oVekP1cKtI+CTDvHWYFUcMtsK/00wmAEfyqKfNdARm8u1wNVhSgaX7A8d4UuIlUI5e84iEwOhs7ZPYRmzU9U6A==}
    engines: {node: '>=10'}
    hasBin: true

  set-cookie-parser@2.7.1:
    resolution: {integrity: sha512-IOc8uWeOZgnb3ptbCURJWNjWUPcO3ZnTTdzsurqERrP6nPyv+paC55vJM0LpOlT2ne+Ix+9+CRG1MNLlyZ4GjQ==}

  set-function-length@1.2.2:
    resolution: {integrity: sha512-pgRc4hJ4/sNjWCSS9AmnS40x3bNMDTknHgL5UaMBTMyJnU90EgWh1Rz+MC9eFu4BuN/UwZjKQuY/1v3rM7HMfg==}
    engines: {node: '>= 0.4'}

  set-function-name@2.0.2:
    resolution: {integrity: sha512-7PGFlmtwsEADb0WYyvCMa1t+yke6daIG4Wirafur5kcf+MhUnPms1UeR0CKQdTZD81yESwMHbtn+TR+dMviakQ==}
    engines: {node: '>= 0.4'}

  set-value@4.1.0:
    resolution: {integrity: sha512-zTEg4HL0RwVrqcWs3ztF+x1vkxfm0lP+MQQFPiMJTKVceBwEV0A569Ou8l9IYQG8jOZdMVI1hGsc0tmeD2o/Lw==}
    engines: {node: '>=11.0'}

  setimmediate@1.0.5:
    resolution: {integrity: sha512-MATJdZp8sLqDl/68LfQmbP8zKPLQNV6BIZoIgrscFDQ+RsvK/BxeDQOgyxKKoh0y/8h3BqVFnCqQ/gd+reiIXA==}

  sharp@0.33.5:
    resolution: {integrity: sha512-haPVm1EkS9pgvHrQ/F3Xy+hgcuMV0Wm9vfIBSiwZ05k+xgb0PkBQpGsAA/oWdDobNaZTH5ppvHtzCFbnSEwHVw==}
    engines: {node: ^18.17.0 || ^20.3.0 || >=21.0.0}

  shebang-command@1.2.0:
    resolution: {integrity: sha512-EV3L1+UQWGor21OmnvojK36mhg+TyIKDh3iFBKBohr5xeXIhNBcx8oWdgkTEEQ+BEFFYdLRuqMfd5L84N1V5Vg==}
    engines: {node: '>=0.10.0'}

  shebang-command@2.0.0:
    resolution: {integrity: sha512-kHxr2zZpYtdmrN1qDjrrX/Z1rR1kG8Dx+gkpK1G4eXmvXswmcE1hTWBWYUzlraYw1/yZp6YuDY77YtvbN0dmDA==}
    engines: {node: '>=8'}

  shebang-regex@1.0.0:
    resolution: {integrity: sha512-wpoSFAxys6b2a2wHZ1XpDSgD7N9iVjg29Ph9uV/uaP9Ex/KXlkTZTeddxDPSYQpgvzKLGJke2UU0AzoGCjNIvQ==}
    engines: {node: '>=0.10.0'}

  shebang-regex@3.0.0:
    resolution: {integrity: sha512-7++dFhtcx3353uBaq8DDR4NuxBetBzC7ZQOhmTQInHEd6bSrXdiEyzCvG07Z44UYdLShWUyXt5M/yhz8ekcb1A==}
    engines: {node: '>=8'}

  shell-quote@1.7.3:
    resolution: {integrity: sha512-Vpfqwm4EnqGdlsBFNmHhxhElJYrdfcxPThu+ryKS5J8L/fhAwLazFZtq+S+TWZ9ANj2piSQLGj6NQg+lKPmxrw==}

  shellwords@0.1.1:
    resolution: {integrity: sha512-vFwSUfQvqybiICwZY5+DAWIPLKsWO31Q91JSKl3UYv+K5c2QRPzn0qzec6QPu1Qc9eHYItiP3NdJqNVqetYAww==}

  side-channel@1.0.6:
    resolution: {integrity: sha512-fDW/EZ6Q9RiO8eFG8Hj+7u/oW+XrPTIChwCOM2+th2A6OblDtYYIpve9m+KvI9Z4C9qSEXlaGR6bTEYHReuglA==}
    engines: {node: '>= 0.4'}

  siginfo@2.0.0:
    resolution: {integrity: sha512-ybx0WO1/8bSBLEWXZvEd7gMW3Sn3JFlW3TvX1nREbDLRNQNaeNN8WK0meBwPdAaOI7TtRRRJn/Es1zhrrCHu7g==}

  signal-exit@3.0.7:
    resolution: {integrity: sha512-wnD2ZE+l+SPC/uoS0vXeE9L1+0wuaMqKlfz9AMUo38JsyLSBWSFcHR1Rri62LZc12vLr1gb3jl7iwQhgwpAbGQ==}

  signal-exit@4.1.0:
    resolution: {integrity: sha512-bzyZ1e88w9O1iNJbKnOlvYTrWPDl46O1bG0D3XInv+9tkPrxrN8jUUTiFlDkkmKWgn1M6CfIA13SuGqOa9Korw==}
    engines: {node: '>=14'}

  simple-swizzle@0.2.2:
    resolution: {integrity: sha512-JA//kQgZtbuY83m+xT+tXJkmJncGMTFT+C+g2h2R9uxkYIrE2yy9sgmcLhCnw57/WSD+Eh3J97FPEDFnbXnDUg==}

  sirv@2.0.4:
    resolution: {integrity: sha512-94Bdh3cC2PKrbgSOUqTiGPWVZeSiXfKOVZNJniWoqrWrRkB1CJzBU3NEbiTsPcYy1lDsANA/THzS+9WBiy5nfQ==}
    engines: {node: '>= 10'}

  sisteransi@1.0.5:
    resolution: {integrity: sha512-bLGGlR1QxBcynn2d5YmDX4MGjlZvy2MRBDRNHLJ8VI6l6+9FUiyTFNJ0IveOSP0bcXgVDPRcfGqA0pjaqUpfVg==}

  slash@3.0.0:
    resolution: {integrity: sha512-g9Q1haeby36OSStwb4ntCGGGaKsaVSjQ68fBxoQcutl5fS1vuY18H3wSt3jFyFtrkx+Kz0V1G85A4MyAdDMi2Q==}
    engines: {node: '>=8'}

  sort-object-keys@1.1.3:
    resolution: {integrity: sha512-855pvK+VkU7PaKYPc+Jjnmt4EzejQHyhhF33q31qG8x7maDzkeFhAAThdCYay11CISO+qAMwjOBP+fPZe0IPyg==}

  sort-package-json@2.12.0:
    resolution: {integrity: sha512-/HrPQAeeLaa+vbAH/znjuhwUluuiM/zL5XX9kop8UpDgjtyWKt43hGDk2vd/TBdDpzIyzIHVUgmYofzYrAQjew==}
    hasBin: true

  source-map-js@1.2.1:
    resolution: {integrity: sha512-UXWMKhLOwVKb728IUtQPXxfYU+usdybtUrK/8uGE8CQMvrhOpwvzDBwj0QhSL7MQc7vIsISBG8VQ8+IDQxpfQA==}
    engines: {node: '>=0.10.0'}

  source-map-support@0.5.21:
    resolution: {integrity: sha512-uBHU3L3czsIyYXKX88fdrGovxdSCoTGDRZ6SYXtSRxLZUzHg5P/66Ht6uoUlHu9EZod+inXhKo3qQgwXUT/y1w==}

  source-map@0.6.1:
    resolution: {integrity: sha512-UjgapumWlbMhkBgzT7Ykc5YXUT46F0iKu8SGXq0bcwP5dz/h0Plj6enJqjz1Zbq2l5WaqYnrVbwWOWMyF3F47g==}
    engines: {node: '>=0.10.0'}

  source-map@0.7.4:
    resolution: {integrity: sha512-l3BikUxvPOcn5E74dZiq5BGsTb5yEwhaTSzccU6t4sDOH8NWJCstKO5QT2CvtFoK6F0saL7p9xHAqHOlCPJygA==}
    engines: {node: '>= 8'}

  source-map@0.8.0-beta.0:
    resolution: {integrity: sha512-2ymg6oRBpebeZi9UUNsgQ89bhx01TcTkmNTGnNO88imTmbSgy4nfujrgVEFKWpMTEGA11EDkTt7mqObTPdigIA==}
    engines: {node: '>= 8'}

  spawn-sync@1.0.15:
    resolution: {integrity: sha512-9DWBgrgYZzNghseho0JOuh+5fg9u6QWhAWa51QC7+U5rCheZ/j1DrEZnyE0RBBRqZ9uEXGPgSSM0nky6burpVw==}

  spdx-correct@3.2.0:
    resolution: {integrity: sha512-kN9dJbvnySHULIluDHy32WHRUu3Og7B9sbY7tsFLctQkIqnMh3hErYgdMjTYuqmcXX+lK5T1lnUt3G7zNswmZA==}

  spdx-exceptions@2.5.0:
    resolution: {integrity: sha512-PiU42r+xO4UbUS1buo3LPJkjlO7430Xn5SVAhdpzzsPHsjbYVflnnFdATgabnLude+Cqu25p6N+g2lw/PFsa4w==}

  spdx-expression-parse@3.0.1:
    resolution: {integrity: sha512-cbqHunsQWnJNE6KhVSMsMeH5H/L9EpymbzqTQ3uLwNCLZ1Q481oWaofqH7nO6V07xlXwY6PhQdQ2IedWx/ZK4Q==}

  spdx-license-ids@3.0.20:
    resolution: {integrity: sha512-jg25NiDV/1fLtSgEgyvVyDunvaNHbuwF9lfNV17gSmPFAlYzdfNBlLtLzXTevwkPj7DhGbmN9VnmJIgLnhvaBw==}

  split@1.0.1:
    resolution: {integrity: sha512-mTyOoPbrivtXnwnIxZRFYRrPNtEFKlpB2fvjSnCQUiAA6qAZzqwna5envK4uk6OIeP17CsdF3rSBGYVBsU0Tkg==}

  stable-hash@0.0.4:
    resolution: {integrity: sha512-LjdcbuBeLcdETCrPn9i8AYAZ1eCtu4ECAWtP7UleOiZ9LzVxRzzUZEoZ8zB24nhkQnDWyET0I+3sWokSDS3E7g==}

  stackback@0.0.2:
    resolution: {integrity: sha512-1XMJE5fQo1jGH6Y/7ebnwPOBEkIEnT4QF32d5R1+VXdXveM0IBMJt8zfaxX1P3QhVwrYe+576+jkANtSS2mBbw==}

  std-env@3.8.0:
    resolution: {integrity: sha512-Bc3YwwCB+OzldMxOXJIIvC6cPRWr/LxOp48CdQTOkPyk/t4JWWJbrilwBd7RJzKV8QW7tJkcgAmeuLLJugl5/w==}

  streamsearch@1.1.0:
    resolution: {integrity: sha512-Mcc5wHehp9aXz1ax6bZUyY5afg9u2rv5cqQI3mRrYkGC8rW2hM02jWuwjtL++LS5qinSyhj2QfLyNsuc+VsExg==}
    engines: {node: '>=10.0.0'}

  string-width@4.2.3:
    resolution: {integrity: sha512-wKyQRQpjJ0sIp62ErSZdGsjMJWsap5oRNihHhu6G7JVO/9jIB6UyevL+tXuOqrng8j/cxKTWyWUwvSTriiZz/g==}
    engines: {node: '>=8'}

  string-width@5.1.2:
    resolution: {integrity: sha512-HnLOCR3vjcY8beoNLtcjZ5/nxn2afmME6lhrDrebokqMap+XbeW8n9TXpPDOqdGK5qcI3oT0GKTW6wC7EMiVqA==}
    engines: {node: '>=12'}

  string-width@7.2.0:
    resolution: {integrity: sha512-tsaTIkKW9b4N+AEj+SVA+WhJzV7/zMhcSu78mLKWSk7cXMOSHsBKFWUs0fWwq8QyK3MgJBQRX6Gbi4kYbdvGkQ==}
    engines: {node: '>=18'}

  string.prototype.includes@2.0.1:
    resolution: {integrity: sha512-o7+c9bW6zpAdJHTtujeePODAhkuicdAryFsfVKwA+wGw89wJ4GTY484WTucM9hLtDEOpOvI+aHnzqnC5lHp4Rg==}
    engines: {node: '>= 0.4'}

  string.prototype.matchall@4.0.11:
    resolution: {integrity: sha512-NUdh0aDavY2og7IbBPenWqR9exH+E26Sv8e0/eTe1tltDGZL+GtBkDAnnyBtmekfK6/Dq3MkcGtzXFEd1LQrtg==}
    engines: {node: '>= 0.4'}

  string.prototype.padend@3.1.6:
    resolution: {integrity: sha512-XZpspuSB7vJWhvJc9DLSlrXl1mcA2BdoY5jjnS135ydXqLoqhs96JjDtCkjJEQHvfqZIp9hBuBMgI589peyx9Q==}
    engines: {node: '>= 0.4'}

  string.prototype.repeat@1.0.0:
    resolution: {integrity: sha512-0u/TldDbKD8bFCQ/4f5+mNRrXwZ8hg2w7ZR8wa16e8z9XpePWl3eGEcUD0OXpEH/VJH/2G3gjUtR3ZOiBe2S/w==}

  string.prototype.trim@1.2.9:
    resolution: {integrity: sha512-klHuCNxiMZ8MlsOihJhJEBJAiMVqU3Z2nEXWfWnIqjN0gEFS9J9+IxKozWWtQGcgoa1WUZzLjKPTr4ZHNFTFxw==}
    engines: {node: '>= 0.4'}

  string.prototype.trimend@1.0.8:
    resolution: {integrity: sha512-p73uL5VCHCO2BZZ6krwwQE3kCzM7NKmis8S//xEC6fQonchbum4eP6kR4DLEjQFO3Wnj3Fuo8NM0kOSjVdHjZQ==}

  string.prototype.trimstart@1.0.8:
    resolution: {integrity: sha512-UXSH262CSZY1tfu3G3Secr6uGLCFVPMhIqHjlgCUtCCcgihYc/xKs9djMTMUOb2j1mVSeU8EU6NWc/iQKU6Gfg==}
    engines: {node: '>= 0.4'}

  string_decoder@1.1.1:
    resolution: {integrity: sha512-n/ShnvDi6FHbbVfviro+WojiFzv+s8MPMHBczVePfUpDJLwoLT0ht1l4YwBCbi8pJAveEEdnkHyPyTP/mzRfwg==}

  strip-ansi@6.0.1:
    resolution: {integrity: sha512-Y38VPSHcqkFrCpFnQ9vuSXmquuv5oXOKpGeT6aGrr3o3Gc9AlVa6JBfUSOCnbxGGZF+/0ooI7KrPuUSztUdU5A==}
    engines: {node: '>=8'}

  strip-ansi@7.1.0:
    resolution: {integrity: sha512-iq6eVVI64nQQTRYq2KtEg2d2uU7LElhTJwsH4YzIHZshxlgZms/wIc4VoDQTlG/IvVIrBKG06CrZnp0qv7hkcQ==}
    engines: {node: '>=12'}

  strip-bom@3.0.0:
    resolution: {integrity: sha512-vavAMRXOgBVNF6nyEEmL3DBK19iRpDcoIwW+swQ+CbGiu7lju6t+JklA1MHweoWtadgt4ISVUsXLyDq34ddcwA==}
    engines: {node: '>=4'}

  strip-bom@5.0.0:
    resolution: {integrity: sha512-p+byADHF7SzEcVnLvc/r3uognM1hUhObuHXxJcgLCfD194XAkaLbjq3Wzb0N5G2tgIjH0dgT708Z51QxMeu60A==}
    engines: {node: '>=12'}

  strip-final-newline@2.0.0:
    resolution: {integrity: sha512-BrpvfNAE3dcvq7ll3xVumzjKjZQ5tI1sEUIKr3Uoks0XUl45St3FlatVqef9prk4jRDzhW6WZg+3bk93y6pLjA==}
    engines: {node: '>=6'}

  strip-final-newline@3.0.0:
    resolution: {integrity: sha512-dOESqjYr96iWYylGObzd39EuNTa5VJxyvVAEm5Jnh7KGo75V43Hk1odPQkNDyXNmUR6k+gEiDVXnjB8HJ3crXw==}
    engines: {node: '>=12'}

  strip-indent@3.0.0:
    resolution: {integrity: sha512-laJTa3Jb+VQpaC6DseHhF7dXVqHTfJPCRDaEbid/drOhgitgYku/letMUqOXFoWV0zIIUbjpdH2t+tYj4bQMRQ==}
    engines: {node: '>=8'}

  strip-json-comments@2.0.1:
    resolution: {integrity: sha512-4gB8na07fecVVkOI6Rs4e7T6NOTki5EmL7TUduTs6bu3EdnSycntVJ4re8kgZA+wx9IueI2Y11bfbgwtzuE0KQ==}
    engines: {node: '>=0.10.0'}

  strip-json-comments@3.1.1:
    resolution: {integrity: sha512-6fPc+R4ihwqP6N/aIv2f1gMH8lOVtWQHoqC4yK6oSDVVocumAsfCqjkXnqiYMhmMwS/mEHLp7Vehlt3ql6lEig==}
    engines: {node: '>=8'}

  strip-json-comments@5.0.1:
    resolution: {integrity: sha512-0fk9zBqO67Nq5M/m45qHCJxylV/DhBlIOVExqgOMiCCrzrhU6tCibRXNqE3jwJLftzE9SNuZtYbpzcO+i9FiKw==}
    engines: {node: '>=14.16'}

  strip-literal@1.3.0:
    resolution: {integrity: sha512-PugKzOsyXpArk0yWmUwqOZecSO0GH0bPoctLcqNDH9J04pVW3lflYE0ujElBGTloevcxF5MofAOZ7C5l2b+wLg==}

  styled-jsx@5.1.6:
    resolution: {integrity: sha512-qSVyDTeMotdvQYoHWLNGwRFJHC+i+ZvdBRYosOFgC+Wg1vx4frN2/RG/NA7SYqqvKNLf39P2LSRA2pu6n0XYZA==}
    engines: {node: '>= 12.0.0'}
    peerDependencies:
      '@babel/core': '*'
      babel-plugin-macros: '*'
      react: '>= 16.8.0 || 17.x.x || ^18.0.0-0 || ^19.0.0-0'
    peerDependenciesMeta:
      '@babel/core':
        optional: true
      babel-plugin-macros:
        optional: true

  sucrase@3.35.0:
    resolution: {integrity: sha512-8EbVDiu9iN/nESwxeSxDKe0dunta1GOlHufmSSXxMD2z2/tMZpDMpvXQGsc+ajGo8y2uYUmixaSRUc/QPoQ0GA==}
    engines: {node: '>=16 || 14 >=14.17'}
    hasBin: true

  sugar-high@0.7.5:
    resolution: {integrity: sha512-lfGxo0il0Mx4WLdXEt0WsJ8V3QkQWssXnolj5xBurzlGJW07LuwmJWKtS0B2WJ5XWz1439RHngXAmzsnLD0rFA==}

  supports-color@5.5.0:
    resolution: {integrity: sha512-QjVjwdXIt408MIiAqCX4oUKsgU2EqAGzs2Ppkm4aQYbjm+ZEWEcW4SfFNTr4uMNZma0ey4f5lgLrkB0aX0QMow==}
    engines: {node: '>=4'}

  supports-color@7.2.0:
    resolution: {integrity: sha512-qpCAvRl9stuOHveKsn7HncJRvv501qIacKzQlO/+Lwxc9+0q2wLyv4Dfvt80/DPn2pqOBsJdDiogXGR9+OvwRw==}
    engines: {node: '>=8'}

  supports-preserve-symlinks-flag@1.0.0:
    resolution: {integrity: sha512-ot0WnXS9fgdkgIcePe6RHNk1WA8+muPa6cSjeR3V8K27q9BB1rTE3R1p7Hv0z1ZyAc8s6Vvv8DIyWf681MAt0w==}
    engines: {node: '>= 0.4'}

  synckit@0.6.2:
    resolution: {integrity: sha512-Vhf+bUa//YSTYKseDiiEuQmhGCoIF3CVBhunm3r/DQnYiGT4JssmnKQc44BIyOZRK2pKjXXAgbhfmbeoC9CJpA==}
    engines: {node: '>=12.20'}

  synckit@0.9.2:
    resolution: {integrity: sha512-vrozgXDQwYO72vHjUb/HnFbQx1exDjoKzqx23aXEg2a9VIg2TSFZ8FmeZpTjUCFMYw7mpX4BE2SFu8wI7asYsw==}
    engines: {node: ^14.18.0 || >=16.0.0}

  tailwind-merge@2.5.5:
    resolution: {integrity: sha512-0LXunzzAZzo0tEPxV3I297ffKZPlKDrjj7NXphC8V5ak9yHC5zRmxnOe2m/Rd/7ivsOMJe3JZ2JVocoDdQTRBA==}

  tailwindcss@3.4.16:
    resolution: {integrity: sha512-TI4Cyx7gDiZ6r44ewaJmt0o6BrMCT5aK5e0rmJ/G9Xq3w7CX/5VXl/zIPEJZFUK5VEqwByyhqNPycPlvcK4ZNw==}
    engines: {node: '>=14.0.0'}
    hasBin: true

  tapable@2.2.1:
    resolution: {integrity: sha512-GNzQvQTOIP6RyTfE2Qxb8ZVlNmw0n88vp1szwWRimP02mnTsx3Wtn5qRdqY9w2XduFNUgvOwhNnQsjwCp+kqaQ==}
    engines: {node: '>=6'}

  tar-stream@2.2.0:
    resolution: {integrity: sha512-ujeqbceABgwMZxEJnk2HDY2DlnUZ+9oEcb1KzTVfYHio0UE6dG71n60d8D2I4qNvleWrrXpmjpt7vZeF1LnMZQ==}
    engines: {node: '>=6'}

  terser@5.36.0:
    resolution: {integrity: sha512-IYV9eNMuFAV4THUspIRXkLakHnV6XO7FEdtKjf/mDyrnqUg9LnlOn6/RwRvM9SZjR4GUq8Nk8zj67FzVARr74w==}
    engines: {node: '>=10'}
    hasBin: true

  text-table@0.2.0:
    resolution: {integrity: sha512-N+8UisAXDGk8PFXP4HAzVR9nbfmVJ3zYLAWiTIoqC5v5isinhr+r5uaO8+7r3BMfuNIufIsA7RdpVgacC2cSpw==}

  thenify-all@1.6.0:
    resolution: {integrity: sha512-RNxQH/qI8/t3thXJDwcstUO4zeqo64+Uy/+sNVRBx4Xn2OX+OZ9oP+iJnNFqplFra2ZUVeKCSa2oVWi3T4uVmA==}
    engines: {node: '>=0.8'}

  thenify@3.3.1:
    resolution: {integrity: sha512-RVZSIV5IG10Hk3enotrhvz0T9em6cyHBLkH/YAZuKqd8hRkKhSfCGIcP2KUY0EPxndzANBmNllzWPwak+bheSw==}

  through@2.3.8:
    resolution: {integrity: sha512-w89qg7PI8wAdvX60bMDP+bFoD5Dvhm9oLheFp5O4a2QF0cSBGsBX4qZmadPMvVqlLJBBci+WqGGOAPvcDeNSVg==}

  tiny-invariant@1.3.3:
    resolution: {integrity: sha512-+FbBPE1o9QAYvviau/qC5SE3caw21q3xkvWKBtja5vgqOWIHHJ3ioaq1VPfn/Szqctz2bU/oYeKd9/z5BL+PVg==}

  tiny-warning@1.0.3:
    resolution: {integrity: sha512-lBN9zLN/oAf68o3zNXYrdCt1kP8WsiGW8Oo2ka41b2IM5JL/S1CTyX1rW0mb/zSuJun0ZUrDxx4sqvYS2FWzPA==}

  tinybench@2.9.0:
    resolution: {integrity: sha512-0+DUvqWMValLmha6lr4kD8iAMK1HzV0/aKnCtWb9v9641TnP/MFb7Pc2bxoxQjTXAErryXVgUOfv2YqNllqGeg==}

  tinyglobby@0.2.10:
    resolution: {integrity: sha512-Zc+8eJlFMvgatPZTl6A9L/yht8QqdmUNtURHaKZLmKBE12hNPSrqNkUp2cs3M/UKmNVVAMFQYSjYIVHDjW5zew==}
    engines: {node: '>=12.0.0'}

  tinypool@0.8.4:
    resolution: {integrity: sha512-i11VH5gS6IFeLY3gMBQ00/MmLncVP7JLXOw1vlgkytLmJK7QnEr7NXf0LBdxfmNPAeyetukOk0bOYrJrFGjYJQ==}
    engines: {node: '>=14.0.0'}

  tinyspy@2.2.1:
    resolution: {integrity: sha512-KYad6Vy5VDWV4GH3fjpseMQ/XU2BhIYP7Vzd0LG44qRWm/Yt2WCOTicFdvmgo6gWaqooMQCawTtILVQJupKu7A==}
    engines: {node: '>=14.0.0'}

  tmp@0.2.3:
    resolution: {integrity: sha512-nZD7m9iCPC5g0pYmcaxogYKggSfLsdxl8of3Q/oIbqCqLLIO9IAF0GWjX1z9NZRHPiXv8Wex4yDCaZsgEw0Y8w==}
    engines: {node: '>=14.14'}

  to-regex-range@5.0.1:
    resolution: {integrity: sha512-65P7iz6X5yEr1cwcgvQxbbIw7Uk3gOy5dIdtZ4rDveLqhrdJP+Li/Hx6tyK0NEb+2GCyneCMJiGqrADCSNk8sQ==}
    engines: {node: '>=8.0'}

  totalist@3.0.1:
    resolution: {integrity: sha512-sf4i37nQ2LBx4m3wB74y+ubopq6W/dIzXg0FDGjsYnZHVa1Da8FH853wlL2gtUhg+xJXjfk3kUZS3BRoQeoQBQ==}
    engines: {node: '>=6'}

  tr46@1.0.1:
    resolution: {integrity: sha512-dTpowEjclQ7Kgx5SdBkqRzVhERQXov8/l9Ft9dVM9fmg0W0KQSVaXX9T4i6twCPNtYiZM53lpSSUAwJbFPOHxA==}

  tree-kill@1.2.2:
    resolution: {integrity: sha512-L0Orpi8qGpRG//Nd+H90vFB+3iHnue1zSSGmNOOCh1GLJ7rUKVwV2HvijphGQS2UmhUZewS9VgvxYIdgr+fG1A==}
    hasBin: true

  ts-api-utils@1.4.3:
    resolution: {integrity: sha512-i3eMG77UTMD0hZhgRS562pv83RC6ukSAC2GMNWc+9dieh/+jDM5u5YG+NHX6VNDRHQcHwmsTHctP9LhbC3WxVw==}
    engines: {node: '>=16'}
    peerDependencies:
      typescript: '>=4.2.0'

  ts-interface-checker@0.1.13:
    resolution: {integrity: sha512-Y/arvbn+rrz3JCKl9C4kVNfTfSm2/mEp5FSz5EsZSANGPSlQrpRI5M4PKF+mJnE52jOO90PnPSc3Ur3bTQw0gA==}

  tsconfig-paths@3.15.0:
    resolution: {integrity: sha512-2Ac2RgzDe/cn48GvOe3M+o82pEFewD3UPbyoUHHdKasHwJKjds4fLXWf/Ux5kATBKN20oaFGu+jbElp1pos0mg==}

  tslib@1.14.1:
    resolution: {integrity: sha512-Xni35NKzjgMrwevysHTCArtLDpPvye8zV/0E4EyYn43P7/7qvQwPh9BGkHewbMulVntbigmcT7rdX3BNo9wRJg==}

  tslib@2.8.1:
    resolution: {integrity: sha512-oJFu94HQb+KVduSUQL7wnpmqnfmLsOA/nAh6b6EH0wCEoK0/mPeXU6c3wKDV83MkOuHPRHtSXKKU99IBazS/2w==}

  tsup@8.2.4:
    resolution: {integrity: sha512-akpCPePnBnC/CXgRrcy72ZSntgIEUa1jN0oJbbvpALWKNOz1B7aM+UVDWGRGIO/T/PZugAESWDJUAb5FD48o8Q==}
    engines: {node: '>=18'}
    hasBin: true
    peerDependencies:
      '@microsoft/api-extractor': ^7.36.0
      '@swc/core': ^1
      postcss: ^8.4.12
      typescript: '>=4.5.0'
    peerDependenciesMeta:
      '@microsoft/api-extractor':
        optional: true
      '@swc/core':
        optional: true
      postcss:
        optional: true
      typescript:
        optional: true

  tsutils@3.21.0:
    resolution: {integrity: sha512-mHKK3iUXL+3UF6xL5k0PEhKRUBKPBCv/+RkEOpjRWxxx27KKRBmmA60A9pgOUvMi8GKhRMPEmjBRPzs2W7O1OA==}
    engines: {node: '>= 6'}
    peerDependencies:
      typescript: '>=2.8.0 || >= 3.2.0-dev || >= 3.3.0-dev || >= 3.4.0-dev || >= 3.5.0-dev || >= 3.6.0-dev || >= 3.6.0-beta || >= 3.7.0-dev || >= 3.7.0-beta'

  tsx@4.0.0:
    resolution: {integrity: sha512-jd3C5kw9tR68gtvqHUYo/2IwxaA46/CyKvcVQ4DsKRAPb19/vWgl7zF9mYNjFRY6KcGKiwne41RU91ll31IggQ==}
    engines: {node: '>=18.0.0'}
    hasBin: true

  turbo-stream@2.4.0:
    resolution: {integrity: sha512-FHncC10WpBd2eOmGwpmQsWLDoK4cqsA/UT/GqNoaKOQnT8uzhtCbg3EoUDMvqpOSAI0S26mr0rkjzbOO6S3v1g==}

  type-check@0.4.0:
    resolution: {integrity: sha512-XleUoc9uwGXqjWwXaUTZAmzMcFZ5858QA2vvx1Ur5xIcixXIP+8LnFDgRplU30us6teqdlskFfu+ae4K79Ooew==}
    engines: {node: '>= 0.8.0'}

  type-detect@4.1.0:
    resolution: {integrity: sha512-Acylog8/luQ8L7il+geoSxhEkazvkslg7PSNKOX59mbB9cOveP5aq9h74Y7YU8yDpJwetzQQrfIwtf4Wp4LKcw==}
    engines: {node: '>=4'}

  type-fest@0.20.2:
    resolution: {integrity: sha512-Ne+eE4r0/iWnpAxD852z3A+N0Bt5RN//NjJwRd2VFHEmrywxf5vsZlh4R6lixl6B+wz/8d+maTSAkN1FIkI3LQ==}
    engines: {node: '>=10'}

  type-fest@0.6.0:
    resolution: {integrity: sha512-q+MB8nYR1KDLrgr4G5yemftpMC7/QLqVndBmEEdqzmNj5dcFOO4Oo8qlwZE3ULT3+Zim1F8Kq4cBnikNhlCMlg==}
    engines: {node: '>=8'}

  type-fest@0.8.1:
    resolution: {integrity: sha512-4dbzIzqvjtgiM5rw1k5rEHtBANKmdudhGyBEajN01fEyhaAIhsoKNy6y7+IN93IfpFtwY9iqi7kD+xwKhQsNJA==}
    engines: {node: '>=8'}

  type-fest@1.4.0:
    resolution: {integrity: sha512-yGSza74xk0UG8k+pLh5oeoYirvIiWo5t0/o3zHHAO2tRDiZcxWP7fywNlXhqb6/r6sWvwi+RsyQMWhVLe4BVuA==}
    engines: {node: '>=10'}

  type-fest@2.19.0:
    resolution: {integrity: sha512-RAH822pAdBgcNMAfWnCBU3CFZcfZ/i1eZjwFU/dsLKumyuuP3niueg2UAukXYF0E2AAoc82ZSSf9J0WQBinzHA==}
    engines: {node: '>=12.20'}

  type-fest@3.13.1:
    resolution: {integrity: sha512-tLq3bSNx+xSpwvAJnzrK0Ep5CLNWjvFTOp71URMaAEWBfRb9nnJiBoUe0tF8bI4ZFO3omgBR6NvnbzVUT3Ly4g==}
    engines: {node: '>=14.16'}

  type-fest@4.30.0:
    resolution: {integrity: sha512-G6zXWS1dLj6eagy6sVhOMQiLtJdxQBHIA9Z6HFUNLOlr6MFOgzV8wvmidtPONfPtEUv0uZsy77XJNzTAfwPDaA==}
    engines: {node: '>=16'}

  typed-array-buffer@1.0.2:
    resolution: {integrity: sha512-gEymJYKZtKXzzBzM4jqa9w6Q1Jjm7x2d+sh19AdsD4wqnMPDYyvwpsIc2Q/835kHuo3BEQ7CjelGhfTsoBb2MQ==}
    engines: {node: '>= 0.4'}

  typed-array-byte-length@1.0.1:
    resolution: {integrity: sha512-3iMJ9q0ao7WE9tWcaYKIptkNBuOIcZCCT0d4MRvuuH88fEoEH62IuQe0OtraD3ebQEoTRk8XCBoknUNc1Y67pw==}
    engines: {node: '>= 0.4'}

  typed-array-byte-offset@1.0.3:
    resolution: {integrity: sha512-GsvTyUHTriq6o/bHcTd0vM7OQ9JEdlvluu9YISaA7+KzDzPaIzEeDFNkTfhdE3MYcNhNi0vq/LlegYgIs5yPAw==}
    engines: {node: '>= 0.4'}

  typed-array-length@1.0.7:
    resolution: {integrity: sha512-3KS2b+kL7fsuk/eJZ7EQdnEmQoaho/r6KUef7hxvltNA5DR8NAUM+8wJMbJyZ4G9/7i3v5zPBIMN5aybAh2/Jg==}
    engines: {node: '>= 0.4'}

  typedarray-to-buffer@3.1.5:
    resolution: {integrity: sha512-zdu8XMNEDepKKR+XYOXAVPtWui0ly0NtohUscw+UmaHiAWT8hrV1rr//H6V+0DvJ3OQ19S979M0laLfX8rm82Q==}

  typedarray@0.0.6:
    resolution: {integrity: sha512-/aCDEGatGvZ2BIk+HmLf4ifCJFwvKFNb9/JeZPMulfgFracn9QFcAf5GO8B/mweUjSoblS5In0cWhqpfs/5PQA==}

  typescript@5.4.5:
    resolution: {integrity: sha512-vcI4UpRgg81oIRUFwR0WSIHKt11nJ7SAVlYNIu+QpqeyXP+gpQJy/Z4+F0aGxSE4MqwjyXvW/TzgkLAx2AGHwQ==}
    engines: {node: '>=14.17'}
    hasBin: true

  typescript@5.6.3:
    resolution: {integrity: sha512-hjcS1mhfuyi4WW8IWtjP7brDrG2cuDZukyrYrSauoXGNgx0S7zceP07adYkJycEr56BOUTNPzbInooiN3fn1qw==}
    engines: {node: '>=14.17'}
    hasBin: true

  ufo@1.5.4:
    resolution: {integrity: sha512-UsUk3byDzKd04EyoZ7U4DOlxQaD14JUKQl6/P7wiX4FNvUfm3XL246n9W5AmqwW5RSFJ27NAuM0iLscAOYUiGQ==}

  uhyphen@0.2.0:
    resolution: {integrity: sha512-qz3o9CHXmJJPGBdqzab7qAYuW8kQGKNEuoHFYrBwV6hWIMcpAmxDLXojcHfFr9US1Pe6zUswEIJIbLI610fuqA==}

  unbox-primitive@1.0.2:
    resolution: {integrity: sha512-61pPlCD9h51VoreyJ0BReideM3MDKMKnh6+V9L08331ipq6Q8OFXZYiqP6n/tbHx4s5I9uRhcye6BrbkizkBDw==}

  undici-types@6.19.8:
    resolution: {integrity: sha512-ve2KP6f/JnbPBFyobGHuerC9g1FYGn/F8n1LWTwNxCEzd6IfqTwUQcNXgEtmmQ6DlRrC1hrSrBnCZPokRrDHjw==}

  undici-types@6.20.0:
    resolution: {integrity: sha512-Ny6QZ2Nju20vw1SRHe3d9jVu6gJ+4e3+MMpqu7pqE5HT6WsTSlce++GQmK5UXS8mzV8DSYHrQH+Xrf2jVcuKNg==}

  unique-string@3.0.0:
    resolution: {integrity: sha512-VGXBUVwxKMBUznyffQweQABPRRW1vHZAbadFZud4pLFAqRGvv/96vafgjWFqzourzr8YonlQiPgH0YCJfawoGQ==}
    engines: {node: '>=12'}

  universalify@1.0.0:
    resolution: {integrity: sha512-rb6X1W158d7pRQBg5gkR8uPaSfiids68LTJQYOtEUhoJUWBdaQHsuT/EUduxXYxcrt4r5PJ4fuHW1MHT6p0qug==}
    engines: {node: '>= 10.0.0'}

  universalify@2.0.1:
    resolution: {integrity: sha512-gptHNQghINnc/vTGIk0SOFGFNXw7JVrlRUtConJRlvaw6DuX0wO5Jeko9sWrMBhh+PsYAZ7oXAiOnf/UKogyiw==}
    engines: {node: '>= 10.0.0'}

  unplugin@2.1.0:
    resolution: {integrity: sha512-us4j03/499KhbGP8BU7Hrzrgseo+KdfJYWcbcajCOqsAyb8Gk0Yn2kiUIcZISYCb1JFaZfIuG3b42HmguVOKCQ==}
    engines: {node: '>=18.12.0'}

  update-browserslist-db@1.1.1:
    resolution: {integrity: sha512-R8UzCaa9Az+38REPiJ1tXlImTJXlVfgHZsglwBD/k6nj76ctsH1E3q4doGrukiLQd3sGQYu56r5+lo5r94l29A==}
    hasBin: true
    peerDependencies:
      browserslist: '>= 4.21.0'

  update-notifier@6.0.2:
    resolution: {integrity: sha512-EDxhTEVPZZRLWYcJ4ZXjGFN0oP7qYvbXWzEgRm/Yql4dHX5wDbvh89YHP6PK1lzZJYrMtXUuZZz8XGK+U6U1og==}
    engines: {node: '>=14.16'}

  uri-js@4.4.1:
    resolution: {integrity: sha512-7rKUyy33Q1yc98pQ1DAmLtwX109F7TIfWlW1Ydo8Wl1ii1SeHieeh0HHfPeL2fMXK6z0s8ecKs9frCuLJvndBg==}

  util-deprecate@1.0.2:
    resolution: {integrity: sha512-EPD5q1uXyFxJpCrLnCc1nHnq3gOa6DZBocAIiI2TaSCA7VCJ1UJDMagCzIkXNsUYfD1daK//LTEQ8xiIbrHtcw==}

  uuid@8.3.2:
    resolution: {integrity: sha512-+NYs2QeMWy+GWFOEm9xnn6HCDp0l7QBD7ml8zLUmJ+93Q5NF0NocErnwkTkXVFNiX3/fpC6afS8Dhb/gz7R7eg==}
    hasBin: true

  validate-npm-package-license@3.0.4:
    resolution: {integrity: sha512-DpKm2Ui/xN7/HQKCtpZxoRWBhZ9Z0kqtygG8XCgNQ8ZlDnxuQmWhj566j8fN4Cu3/JmbhsDo7fcAJq4s9h27Ew==}

  value-equal@1.0.1:
    resolution: {integrity: sha512-NOJ6JZCAWr0zlxZt+xqCHNTEKOsrks2HQd4MqhP1qy4z1SkbEP467eNx6TgDKXMvUOb+OENfJCZwM+16n7fRfw==}

  vite-node@1.0.0:
    resolution: {integrity: sha512-9pGEPYsHy+7Ok7d6FkvniCmMI58IJ4KfFSK0Xq2FHWPQoBRpJKubaNBvMcXm0+uAwS6K2Rh9qJOKijdgqrjN+Q==}
    engines: {node: ^18.0.0 || >=20.0.0}
    hasBin: true

  vite-plugin-inspect@0.8.7:
    resolution: {integrity: sha512-/XXou3MVc13A5O9/2Nd6xczjrUwt7ZyI9h8pTnUMkr5SshLcb0PJUOVq2V+XVkdeU4njsqAtmK87THZuO2coGA==}
    engines: {node: '>=14'}
    peerDependencies:
      '@nuxt/kit': '*'
      vite: ^3.1.0 || ^4.0.0 || ^5.0.0-0
    peerDependenciesMeta:
      '@nuxt/kit':
        optional: true

  vite-plugin-web-extension@4.3.1:
    resolution: {integrity: sha512-yG/07Rzk70SxLUQIfZMbNm0472gbFPkoPCAJvcGhyblTrg0FPSKfkQJ4yug0//IxoYCaTv5WIcNJCuVntUz4rQ==}
    engines: {node: '>=16'}

  vite@5.4.3:
    resolution: {integrity: sha512-IH+nl64eq9lJjFqU+/yrRnrHPVTlgy42/+IzbOdaFDVlyLgI/wDlf+FCobXLX1cT0X5+7LMyH1mIy2xJdLfo8Q==}
    engines: {node: ^18.0.0 || >=20.0.0}
    hasBin: true
    peerDependencies:
      '@types/node': ^18.0.0 || >=20.0.0
      less: '*'
      lightningcss: ^1.21.0
      sass: '*'
      sass-embedded: '*'
      stylus: '*'
      sugarss: '*'
      terser: ^5.4.0
    peerDependenciesMeta:
      '@types/node':
        optional: true
      less:
        optional: true
      lightningcss:
        optional: true
      sass:
        optional: true
      sass-embedded:
        optional: true
      stylus:
        optional: true
      sugarss:
        optional: true
      terser:
        optional: true

  vitest@1.0.0:
    resolution: {integrity: sha512-jpablj5+ifiFHV3QGOxPews3uxBuu6rQUzTaQYtEd6ocBpdQBil6AvmmGRQ3Rn0WPgyzb+Ni+JekfMyng+qYng==}
    engines: {node: ^18.0.0 || >=20.0.0}
    hasBin: true
    peerDependencies:
      '@edge-runtime/vm': '*'
      '@types/node': ^18.0.0 || >=20.0.0
      '@vitest/browser': '*'
      '@vitest/ui': '*'
      happy-dom: '*'
      jsdom: '*'
    peerDependenciesMeta:
      '@edge-runtime/vm':
        optional: true
      '@types/node':
        optional: true
      '@vitest/browser':
        optional: true
      '@vitest/ui':
        optional: true
      happy-dom:
        optional: true
      jsdom:
        optional: true

  watchpack@2.4.1:
    resolution: {integrity: sha512-8wrBCMtVhqcXP2Sup1ctSkga6uc2Bx0IIvKyT7yTFier5AXHooSI+QyQQAtTb7+E0IUCCKyTFmXqdqgum2XWGg==}
    engines: {node: '>=10.13.0'}

  web-ext-run@0.2.2:
    resolution: {integrity: sha512-GD59q5/1wYQJXTHrljMZaBa3cCz+Jj3FMDLYgKyAa34TPcHSuMaGqp7TcLJ66PCe43C3hmbEAZd8QCpAB34eiw==}
    engines: {node: '>=18.0.0', npm: '>=8.0.0'}

  webextension-polyfill@0.10.0:
    resolution: {integrity: sha512-c5s35LgVa5tFaHhrZDnr3FpQpjj1BB+RXhLTYUxGqBVN460HkbM8TBtEqdXWbpTKfzwCcjAZVF7zXCYSKtcp9g==}

  webidl-conversions@4.0.2:
    resolution: {integrity: sha512-YQ+BmxuTgd6UXZW3+ICGfyqRyHXVlD5GtQr5+qjiNW7bF0cqrzX500HVXPBOvgXb5YnzDd+h0zqyv61KUD7+Sg==}

  webpack-virtual-modules@0.6.2:
    resolution: {integrity: sha512-66/V2i5hQanC51vBQKPH4aI8NMAcBW59FVBs+rC7eGHupMyfn34q7rZIE+ETlJ+XTevqfUhVVBgSUNSW2flEUQ==}

  whatwg-url@7.1.0:
    resolution: {integrity: sha512-WUu7Rg1DroM7oQvGWfOiAK21n74Gg+T4elXEQYkOhtyLeWiJFoOGLXPKI/9gzIie9CtwVLm8wtw6YJdKyxSjeg==}

  when@3.7.7:
    resolution: {integrity: sha512-9lFZp/KHoqH6bPKjbWqa+3Dg/K/r2v0X/3/G2x4DBGchVS2QX2VXL3cZV994WQVnTM1/PD71Az25nAzryEUugw==}

  which-boxed-primitive@1.0.2:
    resolution: {integrity: sha512-bwZdv0AKLpplFY2KZRX6TvyuN7ojjr7lwkg6ml0roIy9YeuSr7JS372qlNW18UQYzgYK9ziGcerWqZOmEn9VNg==}

  which-builtin-type@1.2.0:
    resolution: {integrity: sha512-I+qLGQ/vucCby4tf5HsLmGueEla4ZhwTBSqaooS+Y0BuxN4Cp+okmGuV+8mXZ84KDI9BA+oklo+RzKg0ONdSUA==}
    engines: {node: '>= 0.4'}

  which-collection@1.0.2:
    resolution: {integrity: sha512-K4jVyjnBdgvc86Y6BkaLZEN933SwYOuBFkdmBu9ZfkcAbdVbpITnDmjvZ/aQjRXQrv5EPkTnD1s39GiiqbngCw==}
    engines: {node: '>= 0.4'}

  which-typed-array@1.1.16:
    resolution: {integrity: sha512-g+N+GAWiRj66DngFwHvISJd+ITsyphZvD1vChfVg6cEdnzy53GzB3oy0fUNlvhz7H7+MiqhYr26qxQShCpKTTQ==}
    engines: {node: '>= 0.4'}

  which@1.2.4:
    resolution: {integrity: sha512-zDRAqDSBudazdfM9zpiI30Fu9ve47htYXcGi3ln0wfKu2a7SmrT6F3VDoYONu//48V8Vz4TdCRNPjtvyRO3yBA==}
    hasBin: true

  which@1.3.1:
    resolution: {integrity: sha512-HxJdYWq1MTIQbJ3nw0cqssHoTNU267KlrDuGZ1WYlxDStUtKUhOaJmh112/TZmHxxUfuJqPXSOm7tDyas0OSIQ==}
    hasBin: true

  which@2.0.2:
    resolution: {integrity: sha512-BLI3Tl1TW3Pvl70l3yq3Y64i+awpwXqsGBYWkkqMtnbXgrMD+yj7rhW0kuEDxzJaYXGjEW5ogapKNMEKNMjibA==}
    engines: {node: '>= 8'}
    hasBin: true

  why-is-node-running@2.3.0:
    resolution: {integrity: sha512-hUrmaWBdVDcxvYqnyh09zunKzROWjbZTiNy8dBEjkS7ehEDQibXJ7XvlmtbwuTclUiIyN+CyXQD4Vmko8fNm8w==}
    engines: {node: '>=8'}
    hasBin: true

  widest-line@4.0.1:
    resolution: {integrity: sha512-o0cyEG0e8GPzT4iGHphIOh0cJOV8fivsXxddQasHPHfoZf1ZexrfeA21w2NaEN1RHE+fXlfISmOE8R9N3u3Qig==}
    engines: {node: '>=12'}

  widest-line@5.0.0:
    resolution: {integrity: sha512-c9bZp7b5YtRj2wOe6dlj32MK+Bx/M/d+9VB2SHM1OtsUHR0aV0tdP6DWh/iMt0kWi1t5g1Iudu6hQRNd1A4PVA==}
    engines: {node: '>=18'}

  winreg@0.0.12:
    resolution: {integrity: sha512-typ/+JRmi7RqP1NanzFULK36vczznSNN8kWVA9vIqXyv8GhghUlwhGp1Xj3Nms1FsPcNnsQrJOR10N58/nQ9hQ==}

  word-wrap@1.2.5:
    resolution: {integrity: sha512-BN22B5eaMMI9UMtjrGd5g5eCYPpCPDUy0FJXbYsaT5zYxjFOckS53SQDE3pWkVoWpHXVb3BrYcEN4Twa55B5cA==}
    engines: {node: '>=0.10.0'}

  wrap-ansi@7.0.0:
    resolution: {integrity: sha512-YVGIj2kamLSTxw6NsZjoBxfSwsn0ycdesmc4p+Q21c5zPuZ1pl+NfxVdxPtdHvmNVOQ6XSYG4AUtyt/Fi7D16Q==}
    engines: {node: '>=10'}

  wrap-ansi@8.1.0:
    resolution: {integrity: sha512-si7QWI6zUMq56bESFvagtmzMdGOtoxfR+Sez11Mobfc7tm+VkUckk9bW2UeffTGVUbOksxmSw0AA2gs8g71NCQ==}
    engines: {node: '>=12'}

  wrap-ansi@9.0.0:
    resolution: {integrity: sha512-G8ura3S+3Z2G+mkgNRq8dqaFZAuxfsxpBB8OCTGRTCtp+l/v9nbFNmCUP1BZMts3G1142MsZfn6eeUKrr4PD1Q==}
    engines: {node: '>=18'}

  wrappy@1.0.2:
    resolution: {integrity: sha512-l4Sp/DRseor9wL6EvV2+TuQn63dMkPjZ/sp9XkghTEbV9KlPS1xUsZ3u7/IQO4wxtcFB4bgpQPRcR3QCvezPcQ==}

  write-file-atomic@3.0.3:
    resolution: {integrity: sha512-AvHcyZ5JnSfq3ioSyjrBkH9yW4m7Ayk8/9My/DD9onKeu/94fwrMocemO2QAJFAlnnDN+ZDS+ZjAR5ua1/PV/Q==}

  ws@8.18.0:
    resolution: {integrity: sha512-8VbfWfHLbbwu3+N6OKsOMpBdT4kXPDDB9cJk2bJ6mh9ucxdlnNvH1e+roYkKmN9Nxw2yjz7VzeO9oOz2zJ04Pw==}
    engines: {node: '>=10.0.0'}
    peerDependencies:
      bufferutil: ^4.0.1
      utf-8-validate: '>=5.0.2'
    peerDependenciesMeta:
      bufferutil:
        optional: true
      utf-8-validate:
        optional: true

  xdg-basedir@5.1.0:
    resolution: {integrity: sha512-GCPAHLvrIH13+c0SuacwvRYj2SxJXQ4kaVTT5xgL3kPrz56XxkF21IGhjSE1+W0aw7gpBWRGXLCPnPby6lSpmQ==}
    engines: {node: '>=12'}

  xml2js@0.5.0:
    resolution: {integrity: sha512-drPFnkQJik/O+uPKpqSgr22mpuFHqKdbS835iAQrUC73L2F5WkboIRd63ai/2Yg6I1jzifPFKH2NTK+cfglkIA==}
    engines: {node: '>=4.0.0'}

  xmlbuilder@11.0.1:
    resolution: {integrity: sha512-fDlsI/kFEx7gLvbecc0/ohLG50fugQp8ryHzMTuW9vSa1GJ0XYWKnhsUx7oie3G98+r56aTQIUB4kht42R3JvA==}
    engines: {node: '>=4.0'}

  y18n@5.0.8:
    resolution: {integrity: sha512-0pfFzegeDWJHJIAmTLRP2DwHjdF5s7jo9tuztdQxAhINCdvS+3nGINqPd00AphqJR/0LhANUS6/+7SCb98YOfA==}
    engines: {node: '>=10'}

  yallist@3.1.1:
    resolution: {integrity: sha512-a4UGQaWPH59mOXUYnAG2ewncQS4i4F43Tv3JoAM+s2VDAmS9NsK8GpDMLrCHPksFT7h3K6TOoUNn2pb7RoXx4g==}

  yaml@2.6.1:
    resolution: {integrity: sha512-7r0XPzioN/Q9kXBro/XPnA6kznR73DHq+GXh5ON7ZozRO6aMjbmiBuKste2wslTFkC5d1dw0GooOCepZXJ2SAg==}
    engines: {node: '>= 14'}
    hasBin: true

  yargs-parser@20.2.9:
    resolution: {integrity: sha512-y11nGElTIV+CT3Zv9t7VKl+Q3hTQoT9a1Qzezhhl6Rp21gJ/IVTW7Z3y9EWXhuUBC2Shnf+DX0antecpAwSP8w==}
    engines: {node: '>=10'}

  yargs@16.2.0:
    resolution: {integrity: sha512-D1mvvtDG0L5ft/jGWkLpG1+m0eQxOfaBvTNELraWj22wSVUMWxZUvYgJYcKh6jGGIkJFhH4IZPQhR4TKpc8mBw==}
    engines: {node: '>=10'}

  yocto-queue@0.1.0:
    resolution: {integrity: sha512-rVksvsnNCdJ/ohGc6xgPwyN8eheCxsiLM8mxuE/t/mOVqJewPuO1miLpTHQiRgTKCLexL4MeAFVagts7HmNZ2Q==}
    engines: {node: '>=10'}

  yocto-queue@1.1.1:
    resolution: {integrity: sha512-b4JR1PFR10y1mKjhHY9LaGo6tmrgjit7hxVIeAmyMw3jegXR4dhYqLaQF5zMXZxY7tLpMyJeLjr1C4rLmkVe8g==}
    engines: {node: '>=12.20'}

  zip-dir@2.0.0:
    resolution: {integrity: sha512-uhlsJZWz26FLYXOD6WVuq+fIcZ3aBPGo/cFdiLlv3KNwpa52IF3ISV8fLhQLiqVu5No3VhlqlgthN6gehil1Dg==}

  zip-stream@4.1.1:
    resolution: {integrity: sha512-9qv4rlDiopXg4E69k+vMHjNN63YFMe9sZMrdlvKnCjlCRWeCBswPPMPUfx+ipsAWq1LXHe70RcbaHdJJpS6hyQ==}
    engines: {node: '>= 10'}

  zod@3.23.8:
    resolution: {integrity: sha512-XBx9AXhXktjUqnepgTiE5flcKIYWi/rme0Eaj+5Y0lftuGBq+jyRu/md4WnuxqgP1ubdpNCsYEYPxrzVHD8d6g==}

snapshots:

  '@alloc/quick-lru@5.2.0': {}

  '@ampproject/remapping@2.3.0':
    dependencies:
      '@jridgewell/gen-mapping': 0.3.5
      '@jridgewell/trace-mapping': 0.3.25

  '@antfu/utils@0.7.10': {}

  '@babel/code-frame@7.26.2':
    dependencies:
      '@babel/helper-validator-identifier': 7.25.9
      js-tokens: 4.0.0
      picocolors: 1.1.1

  '@babel/compat-data@7.26.2': {}

  '@babel/core@7.26.0':
    dependencies:
      '@ampproject/remapping': 2.3.0
      '@babel/code-frame': 7.26.2
      '@babel/generator': 7.26.2
      '@babel/helper-compilation-targets': 7.25.9
      '@babel/helper-module-transforms': 7.26.0(@babel/core@7.26.0)
      '@babel/helpers': 7.26.0
      '@babel/parser': 7.26.2
      '@babel/template': 7.25.9
      '@babel/traverse': 7.25.9
      '@babel/types': 7.26.0
      convert-source-map: 2.0.0
      debug: 4.3.7
      gensync: 1.0.0-beta.2
      json5: 2.2.3
      semver: 6.3.1
    transitivePeerDependencies:
      - supports-color

  '@babel/eslint-parser@7.25.9(@babel/core@7.26.0)(eslint@8.57.1)':
    dependencies:
      '@babel/core': 7.26.0
      '@nicolo-ribaudo/eslint-scope-5-internals': 5.1.1-v1
      eslint: 8.57.1
      eslint-visitor-keys: 2.1.0
      semver: 6.3.1

  '@babel/generator@7.26.2':
    dependencies:
      '@babel/parser': 7.26.2
      '@babel/types': 7.26.0
      '@jridgewell/gen-mapping': 0.3.5
      '@jridgewell/trace-mapping': 0.3.25
      jsesc: 3.0.2

  '@babel/helper-compilation-targets@7.25.9':
    dependencies:
      '@babel/compat-data': 7.26.2
      '@babel/helper-validator-option': 7.25.9
      browserslist: 4.24.2
      lru-cache: 5.1.1
      semver: 6.3.1

  '@babel/helper-module-imports@7.25.9':
    dependencies:
      '@babel/traverse': 7.25.9
      '@babel/types': 7.26.0
    transitivePeerDependencies:
      - supports-color

  '@babel/helper-module-transforms@7.26.0(@babel/core@7.26.0)':
    dependencies:
      '@babel/core': 7.26.0
      '@babel/helper-module-imports': 7.25.9
      '@babel/helper-validator-identifier': 7.25.9
      '@babel/traverse': 7.25.9
    transitivePeerDependencies:
      - supports-color

  '@babel/helper-plugin-utils@7.25.9': {}

  '@babel/helper-string-parser@7.25.9': {}

  '@babel/helper-validator-identifier@7.25.9': {}

  '@babel/helper-validator-option@7.25.9': {}

  '@babel/helpers@7.26.0':
    dependencies:
      '@babel/template': 7.25.9
      '@babel/types': 7.26.0

  '@babel/parser@7.26.2':
    dependencies:
      '@babel/types': 7.26.0

  '@babel/plugin-transform-react-jsx-self@7.25.9(@babel/core@7.26.0)':
    dependencies:
      '@babel/core': 7.26.0
      '@babel/helper-plugin-utils': 7.25.9

  '@babel/plugin-transform-react-jsx-source@7.25.9(@babel/core@7.26.0)':
    dependencies:
      '@babel/core': 7.26.0
      '@babel/helper-plugin-utils': 7.25.9

  '@babel/runtime@7.24.7':
    dependencies:
      regenerator-runtime: 0.14.1

  '@babel/template@7.25.9':
    dependencies:
      '@babel/code-frame': 7.26.2
      '@babel/parser': 7.26.2
      '@babel/types': 7.26.0

  '@babel/traverse@7.25.9':
    dependencies:
      '@babel/code-frame': 7.26.2
      '@babel/generator': 7.26.2
      '@babel/parser': 7.26.2
      '@babel/template': 7.25.9
      '@babel/types': 7.26.0
      debug: 4.3.7
      globals: 11.12.0
    transitivePeerDependencies:
      - supports-color

  '@babel/types@7.26.0':
    dependencies:
      '@babel/helper-string-parser': 7.25.9
      '@babel/helper-validator-identifier': 7.25.9

  '@clack/core@0.3.5':
    dependencies:
      picocolors: 1.1.1
      sisteransi: 1.0.5

  '@clack/prompts@0.8.2':
    dependencies:
      '@clack/core': 0.3.5
      picocolors: 1.1.1
      sisteransi: 1.0.5

  '@devicefarmer/adbkit-logcat@2.1.3': {}

  '@devicefarmer/adbkit-monkey@1.2.1': {}

  '@devicefarmer/adbkit@3.2.6':
    dependencies:
      '@devicefarmer/adbkit-logcat': 2.1.3
      '@devicefarmer/adbkit-monkey': 1.2.1
      bluebird: 3.7.2
      commander: 9.5.0
      debug: 4.3.7
      node-forge: 1.3.1
      split: 1.0.1
    transitivePeerDependencies:
      - supports-color

  '@emnapi/runtime@1.3.1':
    dependencies:
      tslib: 2.8.1
    optional: true

  '@esbuild-plugins/tsconfig-paths@0.1.2(esbuild@0.24.0)(typescript@5.6.3)':
    dependencies:
      debug: 4.3.7
      esbuild: 0.24.0
      find-up: 5.0.0
      strip-json-comments: 3.1.1
      typescript: 5.6.3
    transitivePeerDependencies:
      - supports-color

  '@esbuild/aix-ppc64@0.21.5':
    optional: true

  '@esbuild/aix-ppc64@0.23.1':
    optional: true

  '@esbuild/aix-ppc64@0.24.0':
    optional: true

  '@esbuild/android-arm64@0.18.20':
    optional: true

  '@esbuild/android-arm64@0.21.5':
    optional: true

  '@esbuild/android-arm64@0.23.1':
    optional: true

  '@esbuild/android-arm64@0.24.0':
    optional: true

  '@esbuild/android-arm@0.18.20':
    optional: true

  '@esbuild/android-arm@0.21.5':
    optional: true

  '@esbuild/android-arm@0.23.1':
    optional: true

  '@esbuild/android-arm@0.24.0':
    optional: true

  '@esbuild/android-x64@0.18.20':
    optional: true

  '@esbuild/android-x64@0.21.5':
    optional: true

  '@esbuild/android-x64@0.23.1':
    optional: true

  '@esbuild/android-x64@0.24.0':
    optional: true

  '@esbuild/darwin-arm64@0.18.20':
    optional: true

  '@esbuild/darwin-arm64@0.21.5':
    optional: true

  '@esbuild/darwin-arm64@0.23.1':
    optional: true

  '@esbuild/darwin-arm64@0.24.0':
    optional: true

  '@esbuild/darwin-x64@0.18.20':
    optional: true

  '@esbuild/darwin-x64@0.21.5':
    optional: true

  '@esbuild/darwin-x64@0.23.1':
    optional: true

  '@esbuild/darwin-x64@0.24.0':
    optional: true

  '@esbuild/freebsd-arm64@0.18.20':
    optional: true

  '@esbuild/freebsd-arm64@0.21.5':
    optional: true

  '@esbuild/freebsd-arm64@0.23.1':
    optional: true

  '@esbuild/freebsd-arm64@0.24.0':
    optional: true

  '@esbuild/freebsd-x64@0.18.20':
    optional: true

  '@esbuild/freebsd-x64@0.21.5':
    optional: true

  '@esbuild/freebsd-x64@0.23.1':
    optional: true

  '@esbuild/freebsd-x64@0.24.0':
    optional: true

  '@esbuild/linux-arm64@0.18.20':
    optional: true

  '@esbuild/linux-arm64@0.21.5':
    optional: true

  '@esbuild/linux-arm64@0.23.1':
    optional: true

  '@esbuild/linux-arm64@0.24.0':
    optional: true

  '@esbuild/linux-arm@0.18.20':
    optional: true

  '@esbuild/linux-arm@0.21.5':
    optional: true

  '@esbuild/linux-arm@0.23.1':
    optional: true

  '@esbuild/linux-arm@0.24.0':
    optional: true

  '@esbuild/linux-ia32@0.18.20':
    optional: true

  '@esbuild/linux-ia32@0.21.5':
    optional: true

  '@esbuild/linux-ia32@0.23.1':
    optional: true

  '@esbuild/linux-ia32@0.24.0':
    optional: true

  '@esbuild/linux-loong64@0.18.20':
    optional: true

  '@esbuild/linux-loong64@0.21.5':
    optional: true

  '@esbuild/linux-loong64@0.23.1':
    optional: true

  '@esbuild/linux-loong64@0.24.0':
    optional: true

  '@esbuild/linux-mips64el@0.18.20':
    optional: true

  '@esbuild/linux-mips64el@0.21.5':
    optional: true

  '@esbuild/linux-mips64el@0.23.1':
    optional: true

  '@esbuild/linux-mips64el@0.24.0':
    optional: true

  '@esbuild/linux-ppc64@0.18.20':
    optional: true

  '@esbuild/linux-ppc64@0.21.5':
    optional: true

  '@esbuild/linux-ppc64@0.23.1':
    optional: true

  '@esbuild/linux-ppc64@0.24.0':
    optional: true

  '@esbuild/linux-riscv64@0.18.20':
    optional: true

  '@esbuild/linux-riscv64@0.21.5':
    optional: true

  '@esbuild/linux-riscv64@0.23.1':
    optional: true

  '@esbuild/linux-riscv64@0.24.0':
    optional: true

  '@esbuild/linux-s390x@0.18.20':
    optional: true

  '@esbuild/linux-s390x@0.21.5':
    optional: true

  '@esbuild/linux-s390x@0.23.1':
    optional: true

  '@esbuild/linux-s390x@0.24.0':
    optional: true

  '@esbuild/linux-x64@0.18.20':
    optional: true

  '@esbuild/linux-x64@0.21.5':
    optional: true

  '@esbuild/linux-x64@0.23.1':
    optional: true

  '@esbuild/linux-x64@0.24.0':
    optional: true

  '@esbuild/netbsd-x64@0.18.20':
    optional: true

  '@esbuild/netbsd-x64@0.21.5':
    optional: true

  '@esbuild/netbsd-x64@0.23.1':
    optional: true

  '@esbuild/netbsd-x64@0.24.0':
    optional: true

  '@esbuild/openbsd-arm64@0.23.1':
    optional: true

  '@esbuild/openbsd-arm64@0.24.0':
    optional: true

  '@esbuild/openbsd-x64@0.18.20':
    optional: true

  '@esbuild/openbsd-x64@0.21.5':
    optional: true

  '@esbuild/openbsd-x64@0.23.1':
    optional: true

  '@esbuild/openbsd-x64@0.24.0':
    optional: true

  '@esbuild/sunos-x64@0.18.20':
    optional: true

  '@esbuild/sunos-x64@0.21.5':
    optional: true

  '@esbuild/sunos-x64@0.23.1':
    optional: true

  '@esbuild/sunos-x64@0.24.0':
    optional: true

  '@esbuild/win32-arm64@0.18.20':
    optional: true

  '@esbuild/win32-arm64@0.21.5':
    optional: true

  '@esbuild/win32-arm64@0.23.1':
    optional: true

  '@esbuild/win32-arm64@0.24.0':
    optional: true

  '@esbuild/win32-ia32@0.18.20':
    optional: true

  '@esbuild/win32-ia32@0.21.5':
    optional: true

  '@esbuild/win32-ia32@0.23.1':
    optional: true

  '@esbuild/win32-ia32@0.24.0':
    optional: true

  '@esbuild/win32-x64@0.18.20':
    optional: true

  '@esbuild/win32-x64@0.21.5':
    optional: true

  '@esbuild/win32-x64@0.23.1':
    optional: true

  '@esbuild/win32-x64@0.24.0':
    optional: true

  '@eslint-community/eslint-utils@4.4.1(eslint@8.57.1)':
    dependencies:
      eslint: 8.57.1
      eslint-visitor-keys: 3.4.3

  '@eslint-community/regexpp@4.12.1': {}

  '@eslint/eslintrc@2.1.4':
    dependencies:
      ajv: 6.12.6
      debug: 4.3.7
      espree: 9.6.1
      globals: 13.24.0
      ignore: 5.3.2
      import-fresh: 3.3.0
      js-yaml: 4.1.0
      minimatch: 3.1.2
      strip-json-comments: 3.1.1
    transitivePeerDependencies:
      - supports-color

  '@eslint/js@8.57.1': {}

  '@humanwhocodes/config-array@0.13.0':
    dependencies:
      '@humanwhocodes/object-schema': 2.0.3
      debug: 4.3.7
      minimatch: 3.1.2
    transitivePeerDependencies:
      - supports-color

  '@humanwhocodes/module-importer@1.0.1': {}

  '@humanwhocodes/object-schema@2.0.3': {}

  '@img/sharp-darwin-arm64@0.33.5':
    optionalDependencies:
      '@img/sharp-libvips-darwin-arm64': 1.0.4
    optional: true

  '@img/sharp-darwin-x64@0.33.5':
    optionalDependencies:
      '@img/sharp-libvips-darwin-x64': 1.0.4
    optional: true

  '@img/sharp-libvips-darwin-arm64@1.0.4':
    optional: true

  '@img/sharp-libvips-darwin-x64@1.0.4':
    optional: true

  '@img/sharp-libvips-linux-arm64@1.0.4':
    optional: true

  '@img/sharp-libvips-linux-arm@1.0.5':
    optional: true

  '@img/sharp-libvips-linux-s390x@1.0.4':
    optional: true

  '@img/sharp-libvips-linux-x64@1.0.4':
    optional: true

  '@img/sharp-libvips-linuxmusl-arm64@1.0.4':
    optional: true

  '@img/sharp-libvips-linuxmusl-x64@1.0.4':
    optional: true

  '@img/sharp-linux-arm64@0.33.5':
    optionalDependencies:
      '@img/sharp-libvips-linux-arm64': 1.0.4
    optional: true

  '@img/sharp-linux-arm@0.33.5':
    optionalDependencies:
      '@img/sharp-libvips-linux-arm': 1.0.5
    optional: true

  '@img/sharp-linux-s390x@0.33.5':
    optionalDependencies:
      '@img/sharp-libvips-linux-s390x': 1.0.4
    optional: true

  '@img/sharp-linux-x64@0.33.5':
    optionalDependencies:
      '@img/sharp-libvips-linux-x64': 1.0.4
    optional: true

  '@img/sharp-linuxmusl-arm64@0.33.5':
    optionalDependencies:
      '@img/sharp-libvips-linuxmusl-arm64': 1.0.4
    optional: true

  '@img/sharp-linuxmusl-x64@0.33.5':
    optionalDependencies:
      '@img/sharp-libvips-linuxmusl-x64': 1.0.4
    optional: true

  '@img/sharp-wasm32@0.33.5':
    dependencies:
      '@emnapi/runtime': 1.3.1
    optional: true

  '@img/sharp-win32-ia32@0.33.5':
    optional: true

  '@img/sharp-win32-x64@0.33.5':
    optional: true

  '@isaacs/cliui@8.0.2':
    dependencies:
      string-width: 5.1.2
      string-width-cjs: string-width@4.2.3
      strip-ansi: 7.1.0
      strip-ansi-cjs: strip-ansi@6.0.1
      wrap-ansi: 8.1.0
      wrap-ansi-cjs: wrap-ansi@7.0.0

  '@jest/schemas@29.6.3':
    dependencies:
      '@sinclair/typebox': 0.27.8

  '@jridgewell/gen-mapping@0.3.5':
    dependencies:
      '@jridgewell/set-array': 1.2.1
      '@jridgewell/sourcemap-codec': 1.5.0
      '@jridgewell/trace-mapping': 0.3.25

  '@jridgewell/resolve-uri@3.1.2': {}

  '@jridgewell/set-array@1.2.1': {}

  '@jridgewell/source-map@0.3.6':
    dependencies:
      '@jridgewell/gen-mapping': 0.3.5
      '@jridgewell/trace-mapping': 0.3.25

  '@jridgewell/sourcemap-codec@1.5.0': {}

  '@jridgewell/trace-mapping@0.3.25':
    dependencies:
      '@jridgewell/resolve-uri': 3.1.2
      '@jridgewell/sourcemap-codec': 1.5.0

  '@microsoft/tsdoc-config@0.16.2':
    dependencies:
      '@microsoft/tsdoc': 0.14.2
      ajv: 6.12.6
      jju: 1.4.0
      resolve: 1.19.0

  '@microsoft/tsdoc@0.14.2': {}

  '@next/env@15.0.3': {}

  '@next/eslint-plugin-next@15.0.3':
    dependencies:
      fast-glob: 3.3.1

  '@next/swc-darwin-arm64@15.0.3':
    optional: true

  '@next/swc-darwin-x64@15.0.3':
    optional: true

  '@next/swc-linux-arm64-gnu@15.0.3':
    optional: true

  '@next/swc-linux-arm64-musl@15.0.3':
    optional: true

  '@next/swc-linux-x64-gnu@15.0.3':
    optional: true

  '@next/swc-linux-x64-musl@15.0.3':
    optional: true

  '@next/swc-win32-arm64-msvc@15.0.3':
    optional: true

  '@next/swc-win32-x64-msvc@15.0.3':
    optional: true

  '@nicolo-ribaudo/eslint-scope-5-internals@5.1.1-v1':
    dependencies:
      eslint-scope: 5.1.1

  '@nodelib/fs.scandir@2.1.5':
    dependencies:
      '@nodelib/fs.stat': 2.0.5
      run-parallel: 1.2.0

  '@nodelib/fs.stat@2.0.5': {}

  '@nodelib/fs.walk@1.2.8':
    dependencies:
      '@nodelib/fs.scandir': 2.1.5
      fastq: 1.17.1

  '@nolyfill/is-core-module@1.0.39': {}

  '@pkgjs/parseargs@0.11.0':
    optional: true

  '@pkgr/core@0.1.1': {}

  '@pnpm/config.env-replace@1.1.0': {}

  '@pnpm/network.ca-file@1.0.2':
    dependencies:
      graceful-fs: 4.2.10

  '@pnpm/npm-conf@2.3.1':
    dependencies:
      '@pnpm/config.env-replace': 1.1.0
      '@pnpm/network.ca-file': 1.0.2
      config-chain: 1.1.13

  '@polka/url@1.0.0-next.28': {}

  '@preact/signals-core@1.8.0': {}

  '@preact/signals@1.3.1(preact@10.25.1)':
    dependencies:
      '@preact/signals-core': 1.8.0
      preact: 10.25.1

  '@remix-run/react@2.15.0(react-dom@18.2.0(react@18.2.0))(react@18.2.0)(typescript@5.6.3)':
    dependencies:
      '@remix-run/router': 1.21.0
      '@remix-run/server-runtime': 2.15.0(typescript@5.6.3)
      react: 18.2.0
      react-dom: 18.2.0(react@18.2.0)
      react-router: 6.28.0(react@18.2.0)
      react-router-dom: 6.28.0(react-dom@18.2.0(react@18.2.0))(react@18.2.0)
      turbo-stream: 2.4.0
    optionalDependencies:
      typescript: 5.6.3

  '@remix-run/react@2.15.0(react-dom@19.0.0-rc-66855b96-20241106(react@19.0.0-rc-66855b96-20241106))(react@19.0.0-rc-66855b96-20241106)(typescript@5.6.3)':
    dependencies:
      '@remix-run/router': 1.21.0
      '@remix-run/server-runtime': 2.15.0(typescript@5.6.3)
      react: 19.0.0-rc-66855b96-20241106
      react-dom: 19.0.0-rc-66855b96-20241106(react@19.0.0-rc-66855b96-20241106)
      react-router: 6.28.0(react@19.0.0-rc-66855b96-20241106)
      react-router-dom: 6.28.0(react-dom@19.0.0-rc-66855b96-20241106(react@19.0.0-rc-66855b96-20241106))(react@19.0.0-rc-66855b96-20241106)
      turbo-stream: 2.4.0
    optionalDependencies:
      typescript: 5.6.3
    optional: true

  '@remix-run/react@2.15.0(react-dom@19.0.0-rc.1(react@19.0.0-rc.1))(react@19.0.0-rc.1)(typescript@5.6.3)':
    dependencies:
      '@remix-run/router': 1.21.0
      '@remix-run/server-runtime': 2.15.0(typescript@5.6.3)
      react: 19.0.0-rc.1
      react-dom: 19.0.0-rc.1(react@19.0.0-rc.1)
      react-router: 6.28.0(react@19.0.0-rc.1)
      react-router-dom: 6.28.0(react-dom@19.0.0-rc.1(react@19.0.0-rc.1))(react@19.0.0-rc.1)
      turbo-stream: 2.4.0
    optionalDependencies:
      typescript: 5.6.3
    optional: true

  '@remix-run/router@1.21.0': {}

  '@remix-run/server-runtime@2.15.0(typescript@5.6.3)':
    dependencies:
      '@remix-run/router': 1.21.0
      '@types/cookie': 0.6.0
      '@web3-storage/multipart-parser': 1.0.0
      cookie: 0.6.0
      set-cookie-parser: 2.7.1
      source-map: 0.7.4
      turbo-stream: 2.4.0
    optionalDependencies:
      typescript: 5.6.3

  '@rollup/pluginutils@5.1.3(rollup@4.28.0)':
    dependencies:
      '@types/estree': 1.0.6
      estree-walker: 2.0.2
      picomatch: 4.0.2
    optionalDependencies:
      rollup: 4.28.0

  '@rollup/rollup-android-arm-eabi@4.28.0':
    optional: true

  '@rollup/rollup-android-arm64@4.28.0':
    optional: true

  '@rollup/rollup-darwin-arm64@4.28.0':
    optional: true

  '@rollup/rollup-darwin-x64@4.28.0':
    optional: true

  '@rollup/rollup-freebsd-arm64@4.28.0':
    optional: true

  '@rollup/rollup-freebsd-x64@4.28.0':
    optional: true

  '@rollup/rollup-linux-arm-gnueabihf@4.28.0':
    optional: true

  '@rollup/rollup-linux-arm-musleabihf@4.28.0':
    optional: true

  '@rollup/rollup-linux-arm64-gnu@4.28.0':
    optional: true

  '@rollup/rollup-linux-arm64-musl@4.28.0':
    optional: true

  '@rollup/rollup-linux-powerpc64le-gnu@4.28.0':
    optional: true

  '@rollup/rollup-linux-riscv64-gnu@4.28.0':
    optional: true

  '@rollup/rollup-linux-s390x-gnu@4.28.0':
    optional: true

  '@rollup/rollup-linux-x64-gnu@4.28.0':
    optional: true

  '@rollup/rollup-linux-x64-musl@4.28.0':
    optional: true

  '@rollup/rollup-win32-arm64-msvc@4.28.0':
    optional: true

  '@rollup/rollup-win32-ia32-msvc@4.28.0':
    optional: true

  '@rollup/rollup-win32-x64-msvc@4.28.0':
    optional: true

  '@rtsao/scc@1.1.0': {}

  '@rushstack/eslint-patch@1.10.4': {}

  '@sinclair/typebox@0.27.8': {}

  '@sindresorhus/is@5.6.0': {}

  '@swc/counter@0.1.3': {}

  '@swc/helpers@0.5.13':
    dependencies:
      tslib: 2.8.1

  '@szmarczak/http-timer@5.0.1':
    dependencies:
      defer-to-connect: 2.0.1

  '@types/babel__core@7.20.5':
    dependencies:
      '@babel/parser': 7.26.2
      '@babel/types': 7.26.0
      '@types/babel__generator': 7.6.8
      '@types/babel__template': 7.4.4
      '@types/babel__traverse': 7.20.6

  '@types/babel__generator@7.6.8':
    dependencies:
      '@babel/types': 7.26.0

  '@types/babel__template@7.4.4':
    dependencies:
      '@babel/parser': 7.26.2
      '@babel/types': 7.26.0

  '@types/babel__traverse@7.20.6':
    dependencies:
      '@babel/types': 7.26.0

  '@types/chrome@0.0.281':
    dependencies:
      '@types/filesystem': 0.0.36
      '@types/har-format': 1.2.16

  '@types/cookie@0.6.0': {}

  '@types/estree@1.0.6': {}

  '@types/filesystem@0.0.36':
    dependencies:
      '@types/filewriter': 0.0.33

  '@types/filewriter@0.0.33': {}

  '@types/har-format@1.2.16': {}

  '@types/history@4.7.11': {}

  '@types/http-cache-semantics@4.0.4': {}

  '@types/json-schema@7.0.15': {}

  '@types/json5@0.0.29': {}

  '@types/minimatch@3.0.5': {}

  '@types/node@20.17.10':
    dependencies:
      undici-types: 6.19.8

  '@types/node@22.10.2':
    dependencies:
      undici-types: 6.20.0

  '@types/normalize-package-data@2.4.4': {}

  '@types/prop-types@15.7.13': {}

  '@types/react-dom@18.0.9':
    dependencies:
      '@types/react': 18.3.12

  '@types/react-reconciler@0.28.8':
    dependencies:
      '@types/react': 18.3.12

  '@types/react-router@5.1.20':
    dependencies:
      '@types/history': 4.7.11
      '@types/react': 18.3.12

  '@types/react@18.3.12':
    dependencies:
      '@types/prop-types': 15.7.13
      csstype: 3.1.3

  '@types/semver@7.5.8': {}

  '@types/webextension-polyfill@0.10.0': {}

  '@typescript-eslint/eslint-plugin@6.0.0(@typescript-eslint/parser@6.0.0(eslint@8.57.1)(typescript@5.4.5))(eslint@8.57.1)(typescript@5.4.5)':
    dependencies:
      '@eslint-community/regexpp': 4.12.1
      '@typescript-eslint/parser': 6.0.0(eslint@8.57.1)(typescript@5.4.5)
      '@typescript-eslint/scope-manager': 6.0.0
      '@typescript-eslint/type-utils': 6.0.0(eslint@8.57.1)(typescript@5.4.5)
      '@typescript-eslint/utils': 6.0.0(eslint@8.57.1)(typescript@5.4.5)
      '@typescript-eslint/visitor-keys': 6.0.0
      debug: 4.3.7
      eslint: 8.57.1
      grapheme-splitter: 1.0.4
      graphemer: 1.4.0
      ignore: 5.3.2
      natural-compare: 1.4.0
      natural-compare-lite: 1.4.0
      semver: 7.6.3
      ts-api-utils: 1.4.3(typescript@5.4.5)
    optionalDependencies:
      typescript: 5.4.5
    transitivePeerDependencies:
      - supports-color

  '@typescript-eslint/eslint-plugin@6.0.0(@typescript-eslint/parser@6.0.0(eslint@8.57.1)(typescript@5.6.3))(eslint@8.57.1)(typescript@5.6.3)':
    dependencies:
      '@eslint-community/regexpp': 4.12.1
      '@typescript-eslint/parser': 6.0.0(eslint@8.57.1)(typescript@5.6.3)
      '@typescript-eslint/scope-manager': 6.0.0
      '@typescript-eslint/type-utils': 6.0.0(eslint@8.57.1)(typescript@5.6.3)
      '@typescript-eslint/utils': 6.0.0(eslint@8.57.1)(typescript@5.6.3)
      '@typescript-eslint/visitor-keys': 6.0.0
      debug: 4.3.7
      eslint: 8.57.1
      grapheme-splitter: 1.0.4
      graphemer: 1.4.0
      ignore: 5.3.2
      natural-compare: 1.4.0
      natural-compare-lite: 1.4.0
      semver: 7.6.3
      ts-api-utils: 1.4.3(typescript@5.6.3)
    optionalDependencies:
      typescript: 5.6.3
    transitivePeerDependencies:
      - supports-color

  '@typescript-eslint/eslint-plugin@7.18.0(@typescript-eslint/parser@7.18.0(eslint@8.57.1)(typescript@5.4.5))(eslint@8.57.1)(typescript@5.4.5)':
    dependencies:
      '@eslint-community/regexpp': 4.12.1
      '@typescript-eslint/parser': 7.18.0(eslint@8.57.1)(typescript@5.4.5)
      '@typescript-eslint/scope-manager': 7.18.0
      '@typescript-eslint/type-utils': 7.18.0(eslint@8.57.1)(typescript@5.4.5)
      '@typescript-eslint/utils': 7.18.0(eslint@8.57.1)(typescript@5.4.5)
      '@typescript-eslint/visitor-keys': 7.18.0
      eslint: 8.57.1
      graphemer: 1.4.0
      ignore: 5.3.2
      natural-compare: 1.4.0
      ts-api-utils: 1.4.3(typescript@5.4.5)
    optionalDependencies:
      typescript: 5.4.5
    transitivePeerDependencies:
      - supports-color

  '@typescript-eslint/eslint-plugin@7.18.0(@typescript-eslint/parser@7.18.0(eslint@8.57.1)(typescript@5.6.3))(eslint@8.57.1)(typescript@5.6.3)':
    dependencies:
      '@eslint-community/regexpp': 4.12.1
      '@typescript-eslint/parser': 7.18.0(eslint@8.57.1)(typescript@5.6.3)
      '@typescript-eslint/scope-manager': 7.18.0
      '@typescript-eslint/type-utils': 7.18.0(eslint@8.57.1)(typescript@5.6.3)
      '@typescript-eslint/utils': 7.18.0(eslint@8.57.1)(typescript@5.6.3)
      '@typescript-eslint/visitor-keys': 7.18.0
      eslint: 8.57.1
      graphemer: 1.4.0
      ignore: 5.3.2
      natural-compare: 1.4.0
      ts-api-utils: 1.4.3(typescript@5.6.3)
    optionalDependencies:
      typescript: 5.6.3
    transitivePeerDependencies:
      - supports-color

  '@typescript-eslint/parser@6.0.0(eslint@8.57.1)(typescript@5.4.5)':
    dependencies:
      '@typescript-eslint/scope-manager': 6.0.0
      '@typescript-eslint/types': 6.0.0
      '@typescript-eslint/typescript-estree': 6.0.0(typescript@5.4.5)
      '@typescript-eslint/visitor-keys': 6.0.0
      debug: 4.3.7
      eslint: 8.57.1
    optionalDependencies:
      typescript: 5.4.5
    transitivePeerDependencies:
      - supports-color

  '@typescript-eslint/parser@6.0.0(eslint@8.57.1)(typescript@5.6.3)':
    dependencies:
      '@typescript-eslint/scope-manager': 6.0.0
      '@typescript-eslint/types': 6.0.0
      '@typescript-eslint/typescript-estree': 6.0.0(typescript@5.6.3)
      '@typescript-eslint/visitor-keys': 6.0.0
      debug: 4.3.7
      eslint: 8.57.1
    optionalDependencies:
      typescript: 5.6.3
    transitivePeerDependencies:
      - supports-color

  '@typescript-eslint/parser@7.18.0(eslint@8.57.1)(typescript@5.4.5)':
    dependencies:
      '@typescript-eslint/scope-manager': 7.18.0
      '@typescript-eslint/types': 7.18.0
      '@typescript-eslint/typescript-estree': 7.18.0(typescript@5.4.5)
      '@typescript-eslint/visitor-keys': 7.18.0
      debug: 4.3.7
      eslint: 8.57.1
    optionalDependencies:
      typescript: 5.4.5
    transitivePeerDependencies:
      - supports-color

  '@typescript-eslint/parser@7.18.0(eslint@8.57.1)(typescript@5.6.3)':
    dependencies:
      '@typescript-eslint/scope-manager': 7.18.0
      '@typescript-eslint/types': 7.18.0
      '@typescript-eslint/typescript-estree': 7.18.0(typescript@5.6.3)
      '@typescript-eslint/visitor-keys': 7.18.0
      debug: 4.3.7
      eslint: 8.57.1
    optionalDependencies:
      typescript: 5.6.3
    transitivePeerDependencies:
      - supports-color

  '@typescript-eslint/scope-manager@5.62.0':
    dependencies:
      '@typescript-eslint/types': 5.62.0
      '@typescript-eslint/visitor-keys': 5.62.0

  '@typescript-eslint/scope-manager@6.0.0':
    dependencies:
      '@typescript-eslint/types': 6.0.0
      '@typescript-eslint/visitor-keys': 6.0.0

  '@typescript-eslint/scope-manager@7.18.0':
    dependencies:
      '@typescript-eslint/types': 7.18.0
      '@typescript-eslint/visitor-keys': 7.18.0

  '@typescript-eslint/type-utils@6.0.0(eslint@8.57.1)(typescript@5.4.5)':
    dependencies:
      '@typescript-eslint/typescript-estree': 6.0.0(typescript@5.4.5)
      '@typescript-eslint/utils': 6.0.0(eslint@8.57.1)(typescript@5.4.5)
      debug: 4.3.7
      eslint: 8.57.1
      ts-api-utils: 1.4.3(typescript@5.4.5)
    optionalDependencies:
      typescript: 5.4.5
    transitivePeerDependencies:
      - supports-color

  '@typescript-eslint/type-utils@6.0.0(eslint@8.57.1)(typescript@5.6.3)':
    dependencies:
      '@typescript-eslint/typescript-estree': 6.0.0(typescript@5.6.3)
      '@typescript-eslint/utils': 6.0.0(eslint@8.57.1)(typescript@5.6.3)
      debug: 4.3.7
      eslint: 8.57.1
      ts-api-utils: 1.4.3(typescript@5.6.3)
    optionalDependencies:
      typescript: 5.6.3
    transitivePeerDependencies:
      - supports-color

  '@typescript-eslint/type-utils@7.18.0(eslint@8.57.1)(typescript@5.4.5)':
    dependencies:
      '@typescript-eslint/typescript-estree': 7.18.0(typescript@5.4.5)
      '@typescript-eslint/utils': 7.18.0(eslint@8.57.1)(typescript@5.4.5)
      debug: 4.3.7
      eslint: 8.57.1
      ts-api-utils: 1.4.3(typescript@5.4.5)
    optionalDependencies:
      typescript: 5.4.5
    transitivePeerDependencies:
      - supports-color

  '@typescript-eslint/type-utils@7.18.0(eslint@8.57.1)(typescript@5.6.3)':
    dependencies:
      '@typescript-eslint/typescript-estree': 7.18.0(typescript@5.6.3)
      '@typescript-eslint/utils': 7.18.0(eslint@8.57.1)(typescript@5.6.3)
      debug: 4.3.7
      eslint: 8.57.1
      ts-api-utils: 1.4.3(typescript@5.6.3)
    optionalDependencies:
      typescript: 5.6.3
    transitivePeerDependencies:
      - supports-color

  '@typescript-eslint/types@5.62.0': {}

  '@typescript-eslint/types@6.0.0': {}

  '@typescript-eslint/types@7.18.0': {}

  '@typescript-eslint/typescript-estree@5.62.0(typescript@5.4.5)':
    dependencies:
      '@typescript-eslint/types': 5.62.0
      '@typescript-eslint/visitor-keys': 5.62.0
      debug: 4.3.7
      globby: 11.1.0
      is-glob: 4.0.3
      semver: 7.6.3
      tsutils: 3.21.0(typescript@5.4.5)
    optionalDependencies:
      typescript: 5.4.5
    transitivePeerDependencies:
      - supports-color

  '@typescript-eslint/typescript-estree@5.62.0(typescript@5.6.3)':
    dependencies:
      '@typescript-eslint/types': 5.62.0
      '@typescript-eslint/visitor-keys': 5.62.0
      debug: 4.3.7
      globby: 11.1.0
      is-glob: 4.0.3
      semver: 7.6.3
      tsutils: 3.21.0(typescript@5.6.3)
    optionalDependencies:
      typescript: 5.6.3
    transitivePeerDependencies:
      - supports-color

  '@typescript-eslint/typescript-estree@6.0.0(typescript@5.4.5)':
    dependencies:
      '@typescript-eslint/types': 6.0.0
      '@typescript-eslint/visitor-keys': 6.0.0
      debug: 4.3.7
      globby: 11.1.0
      is-glob: 4.0.3
      semver: 7.6.3
      ts-api-utils: 1.4.3(typescript@5.4.5)
    optionalDependencies:
      typescript: 5.4.5
    transitivePeerDependencies:
      - supports-color

  '@typescript-eslint/typescript-estree@6.0.0(typescript@5.6.3)':
    dependencies:
      '@typescript-eslint/types': 6.0.0
      '@typescript-eslint/visitor-keys': 6.0.0
      debug: 4.3.7
      globby: 11.1.0
      is-glob: 4.0.3
      semver: 7.6.3
      ts-api-utils: 1.4.3(typescript@5.6.3)
    optionalDependencies:
      typescript: 5.6.3
    transitivePeerDependencies:
      - supports-color

  '@typescript-eslint/typescript-estree@7.18.0(typescript@5.4.5)':
    dependencies:
      '@typescript-eslint/types': 7.18.0
      '@typescript-eslint/visitor-keys': 7.18.0
      debug: 4.3.7
      globby: 11.1.0
      is-glob: 4.0.3
      minimatch: 9.0.5
      semver: 7.6.3
      ts-api-utils: 1.4.3(typescript@5.4.5)
    optionalDependencies:
      typescript: 5.4.5
    transitivePeerDependencies:
      - supports-color

  '@typescript-eslint/typescript-estree@7.18.0(typescript@5.6.3)':
    dependencies:
      '@typescript-eslint/types': 7.18.0
      '@typescript-eslint/visitor-keys': 7.18.0
      debug: 4.3.7
      globby: 11.1.0
      is-glob: 4.0.3
      minimatch: 9.0.5
      semver: 7.6.3
      ts-api-utils: 1.4.3(typescript@5.6.3)
    optionalDependencies:
      typescript: 5.6.3
    transitivePeerDependencies:
      - supports-color

  '@typescript-eslint/utils@5.62.0(eslint@8.57.1)(typescript@5.4.5)':
    dependencies:
      '@eslint-community/eslint-utils': 4.4.1(eslint@8.57.1)
      '@types/json-schema': 7.0.15
      '@types/semver': 7.5.8
      '@typescript-eslint/scope-manager': 5.62.0
      '@typescript-eslint/types': 5.62.0
      '@typescript-eslint/typescript-estree': 5.62.0(typescript@5.4.5)
      eslint: 8.57.1
      eslint-scope: 5.1.1
      semver: 7.6.3
    transitivePeerDependencies:
      - supports-color
      - typescript

  '@typescript-eslint/utils@5.62.0(eslint@8.57.1)(typescript@5.6.3)':
    dependencies:
      '@eslint-community/eslint-utils': 4.4.1(eslint@8.57.1)
      '@types/json-schema': 7.0.15
      '@types/semver': 7.5.8
      '@typescript-eslint/scope-manager': 5.62.0
      '@typescript-eslint/types': 5.62.0
      '@typescript-eslint/typescript-estree': 5.62.0(typescript@5.6.3)
      eslint: 8.57.1
      eslint-scope: 5.1.1
      semver: 7.6.3
    transitivePeerDependencies:
      - supports-color
      - typescript

  '@typescript-eslint/utils@6.0.0(eslint@8.57.1)(typescript@5.4.5)':
    dependencies:
      '@eslint-community/eslint-utils': 4.4.1(eslint@8.57.1)
      '@types/json-schema': 7.0.15
      '@types/semver': 7.5.8
      '@typescript-eslint/scope-manager': 6.0.0
      '@typescript-eslint/types': 6.0.0
      '@typescript-eslint/typescript-estree': 6.0.0(typescript@5.4.5)
      eslint: 8.57.1
      eslint-scope: 5.1.1
      semver: 7.6.3
    transitivePeerDependencies:
      - supports-color
      - typescript

  '@typescript-eslint/utils@6.0.0(eslint@8.57.1)(typescript@5.6.3)':
    dependencies:
      '@eslint-community/eslint-utils': 4.4.1(eslint@8.57.1)
      '@types/json-schema': 7.0.15
      '@types/semver': 7.5.8
      '@typescript-eslint/scope-manager': 6.0.0
      '@typescript-eslint/types': 6.0.0
      '@typescript-eslint/typescript-estree': 6.0.0(typescript@5.6.3)
      eslint: 8.57.1
      eslint-scope: 5.1.1
      semver: 7.6.3
    transitivePeerDependencies:
      - supports-color
      - typescript

  '@typescript-eslint/utils@7.18.0(eslint@8.57.1)(typescript@5.4.5)':
    dependencies:
      '@eslint-community/eslint-utils': 4.4.1(eslint@8.57.1)
      '@typescript-eslint/scope-manager': 7.18.0
      '@typescript-eslint/types': 7.18.0
      '@typescript-eslint/typescript-estree': 7.18.0(typescript@5.4.5)
      eslint: 8.57.1
    transitivePeerDependencies:
      - supports-color
      - typescript

  '@typescript-eslint/utils@7.18.0(eslint@8.57.1)(typescript@5.6.3)':
    dependencies:
      '@eslint-community/eslint-utils': 4.4.1(eslint@8.57.1)
      '@typescript-eslint/scope-manager': 7.18.0
      '@typescript-eslint/types': 7.18.0
      '@typescript-eslint/typescript-estree': 7.18.0(typescript@5.6.3)
      eslint: 8.57.1
    transitivePeerDependencies:
      - supports-color
      - typescript

  '@typescript-eslint/visitor-keys@5.62.0':
    dependencies:
      '@typescript-eslint/types': 5.62.0
      eslint-visitor-keys: 3.4.3

  '@typescript-eslint/visitor-keys@6.0.0':
    dependencies:
      '@typescript-eslint/types': 6.0.0
      eslint-visitor-keys: 3.4.3

  '@typescript-eslint/visitor-keys@7.18.0':
    dependencies:
      '@typescript-eslint/types': 7.18.0
      eslint-visitor-keys: 3.4.3

  '@ungap/structured-clone@1.2.0': {}

  '@vercel/analytics@1.4.1(@remix-run/react@2.15.0(react-dom@19.0.0-rc-66855b96-20241106(react@19.0.0-rc-66855b96-20241106))(react@19.0.0-rc-66855b96-20241106)(typescript@5.6.3))(next@15.0.3(@babel/core@7.26.0)(react-dom@19.0.0-rc-66855b96-20241106(react@19.0.0-rc-66855b96-20241106))(react@19.0.0-rc-66855b96-20241106))(react@19.0.0-rc-66855b96-20241106)':
    optionalDependencies:
      '@remix-run/react': 2.15.0(react-dom@19.0.0-rc-66855b96-20241106(react@19.0.0-rc-66855b96-20241106))(react@19.0.0-rc-66855b96-20241106)(typescript@5.6.3)
      next: 15.0.3(@babel/core@7.26.0)(react-dom@19.0.0-rc-66855b96-20241106(react@19.0.0-rc-66855b96-20241106))(react@19.0.0-rc-66855b96-20241106)
      react: 19.0.0-rc-66855b96-20241106

  '@vercel/analytics@1.4.1(@remix-run/react@2.15.0(react-dom@19.0.0-rc.1(react@19.0.0-rc.1))(react@19.0.0-rc.1)(typescript@5.6.3))(next@15.0.3(@babel/core@7.26.0)(babel-plugin-react-compiler@19.0.0-beta-a7bf2bd-20241110)(react-dom@19.0.0-rc.1(react@19.0.0-rc.1))(react@19.0.0-rc.1))(react@19.0.0-rc.1)':
    optionalDependencies:
      '@remix-run/react': 2.15.0(react-dom@19.0.0-rc.1(react@19.0.0-rc.1))(react@19.0.0-rc.1)(typescript@5.6.3)
      next: 15.0.3(@babel/core@7.26.0)(babel-plugin-react-compiler@19.0.0-beta-a7bf2bd-20241110)(react-dom@19.0.0-rc.1(react@19.0.0-rc.1))(react@19.0.0-rc.1)
      react: 19.0.0-rc.1

<<<<<<< HEAD
  '@vercel/style-guide@6.0.0(eslint@8.57.1)(prettier@3.3.3)(typescript@5.6.3)(vitest@1.0.0(@types/node@20.17.9)(terser@5.36.0))':
=======
  '@vercel/speed-insights@1.1.0(next@15.0.3(@babel/core@7.26.0)(react-dom@19.0.0-rc-66855b96-20241106(react@19.0.0-rc-66855b96-20241106))(react@19.0.0-rc-66855b96-20241106))(react@19.0.0-rc-66855b96-20241106)':
    optionalDependencies:
      next: 15.0.3(@babel/core@7.26.0)(react-dom@19.0.0-rc-66855b96-20241106(react@19.0.0-rc-66855b96-20241106))(react@19.0.0-rc-66855b96-20241106)
      react: 19.0.0-rc-66855b96-20241106

  '@vercel/style-guide@6.0.0(eslint@8.57.1)(prettier@3.3.3)(typescript@5.4.5)(vitest@1.0.0(@types/node@22.10.2)(terser@5.36.0))':
>>>>>>> b0bd3ee6
    dependencies:
      '@babel/core': 7.26.0
      '@babel/eslint-parser': 7.25.9(@babel/core@7.26.0)(eslint@8.57.1)
      '@rushstack/eslint-patch': 1.10.4
      '@typescript-eslint/eslint-plugin': 7.18.0(@typescript-eslint/parser@7.18.0(eslint@8.57.1)(typescript@5.4.5))(eslint@8.57.1)(typescript@5.4.5)
      '@typescript-eslint/parser': 7.18.0(eslint@8.57.1)(typescript@5.4.5)
      eslint-config-prettier: 9.1.0(eslint@8.57.1)
      eslint-import-resolver-alias: 1.1.2(eslint-plugin-import@2.31.0)
<<<<<<< HEAD
      eslint-import-resolver-typescript: 3.6.3(@typescript-eslint/parser@7.18.0(eslint@8.57.1)(typescript@5.6.3))(eslint-import-resolver-node@0.3.9)(eslint-plugin-import@2.31.0)(eslint@8.57.1)
      eslint-plugin-eslint-comments: 3.2.0(eslint@8.57.1)
      eslint-plugin-import: 2.31.0(@typescript-eslint/parser@7.18.0(eslint@8.57.1)(typescript@5.6.3))(eslint-import-resolver-typescript@3.6.3)(eslint@8.57.1)
      eslint-plugin-jest: 27.9.0(@typescript-eslint/eslint-plugin@7.18.0(@typescript-eslint/parser@7.18.0(eslint@8.57.1)(typescript@5.6.3))(eslint@8.57.1)(typescript@5.6.3))(eslint@8.57.1)(typescript@5.6.3)
=======
      eslint-import-resolver-typescript: 3.7.0(eslint-plugin-import@2.31.0)(eslint@8.57.1)
      eslint-plugin-eslint-comments: 3.2.0(eslint@8.57.1)
      eslint-plugin-import: 2.31.0(@typescript-eslint/parser@6.0.0(eslint@8.57.1)(typescript@5.4.5))(eslint-import-resolver-typescript@3.7.0)(eslint@8.57.1)
      eslint-plugin-jest: 27.9.0(@typescript-eslint/eslint-plugin@6.0.0(@typescript-eslint/parser@6.0.0(eslint@8.57.1)(typescript@5.4.5))(eslint@8.57.1)(typescript@5.4.5))(eslint@8.57.1)(typescript@5.4.5)
>>>>>>> b0bd3ee6
      eslint-plugin-jsx-a11y: 6.10.2(eslint@8.57.1)
      eslint-plugin-playwright: 1.8.3(eslint-plugin-jest@27.9.0(@typescript-eslint/eslint-plugin@7.18.0(@typescript-eslint/parser@7.18.0(eslint@8.57.1)(typescript@5.4.5))(eslint@8.57.1)(typescript@5.4.5))(eslint@8.57.1)(typescript@5.4.5))(eslint@8.57.1)
      eslint-plugin-react: 7.37.2(eslint@8.57.1)
      eslint-plugin-react-hooks: 4.6.2(eslint@8.57.1)
      eslint-plugin-testing-library: 6.5.0(eslint@8.57.1)(typescript@5.4.5)
      eslint-plugin-tsdoc: 0.2.17
      eslint-plugin-unicorn: 51.0.1(eslint@8.57.1)
      eslint-plugin-vitest: 0.3.26(@typescript-eslint/eslint-plugin@7.18.0(@typescript-eslint/parser@7.18.0(eslint@8.57.1)(typescript@5.4.5))(eslint@8.57.1)(typescript@5.4.5))(eslint@8.57.1)(typescript@5.4.5)(vitest@1.0.0(@types/node@22.10.2)(terser@5.36.0))
      prettier-plugin-packagejson: 2.5.6(prettier@3.3.3)
    optionalDependencies:
      eslint: 8.57.1
      prettier: 3.3.3
      typescript: 5.4.5
    transitivePeerDependencies:
      - eslint-import-resolver-webpack
      - eslint-plugin-import-x
      - jest
      - supports-color
      - vitest

<<<<<<< HEAD
  '@vercel/style-guide@6.0.0(eslint@8.57.1)(prettier@3.3.3)(typescript@5.6.3)(vitest@1.0.0(@types/node@22.10.1)(terser@5.36.0))':
=======
  '@vercel/style-guide@6.0.0(eslint@8.57.1)(prettier@3.3.3)(typescript@5.6.3)(vitest@1.0.0(@types/node@20.17.10)(terser@5.36.0))':
>>>>>>> b0bd3ee6
    dependencies:
      '@babel/core': 7.26.0
      '@babel/eslint-parser': 7.25.9(@babel/core@7.26.0)(eslint@8.57.1)
      '@rushstack/eslint-patch': 1.10.4
      '@typescript-eslint/eslint-plugin': 7.18.0(@typescript-eslint/parser@7.18.0(eslint@8.57.1)(typescript@5.6.3))(eslint@8.57.1)(typescript@5.6.3)
      '@typescript-eslint/parser': 7.18.0(eslint@8.57.1)(typescript@5.6.3)
      eslint-config-prettier: 9.1.0(eslint@8.57.1)
      eslint-import-resolver-alias: 1.1.2(eslint-plugin-import@2.31.0)
<<<<<<< HEAD
      eslint-import-resolver-typescript: 3.6.3(@typescript-eslint/parser@7.18.0(eslint@8.57.1)(typescript@5.6.3))(eslint-import-resolver-node@0.3.9)(eslint-plugin-import@2.31.0)(eslint@8.57.1)
      eslint-plugin-eslint-comments: 3.2.0(eslint@8.57.1)
      eslint-plugin-import: 2.31.0(@typescript-eslint/parser@7.18.0(eslint@8.57.1)(typescript@5.6.3))(eslint-import-resolver-typescript@3.6.3)(eslint@8.57.1)
=======
      eslint-import-resolver-typescript: 3.7.0(eslint-plugin-import@2.31.0)(eslint@8.57.1)
      eslint-plugin-eslint-comments: 3.2.0(eslint@8.57.1)
      eslint-plugin-import: 2.31.0(@typescript-eslint/parser@7.18.0(eslint@8.57.1)(typescript@5.6.3))(eslint-import-resolver-typescript@3.7.0(eslint-plugin-import@2.31.0)(eslint@8.57.1))(eslint@8.57.1)
>>>>>>> b0bd3ee6
      eslint-plugin-jest: 27.9.0(@typescript-eslint/eslint-plugin@7.18.0(@typescript-eslint/parser@7.18.0(eslint@8.57.1)(typescript@5.6.3))(eslint@8.57.1)(typescript@5.6.3))(eslint@8.57.1)(typescript@5.6.3)
      eslint-plugin-jsx-a11y: 6.10.2(eslint@8.57.1)
      eslint-plugin-playwright: 1.8.3(eslint-plugin-jest@27.9.0(@typescript-eslint/eslint-plugin@7.18.0(@typescript-eslint/parser@7.18.0(eslint@8.57.1)(typescript@5.4.5))(eslint@8.57.1)(typescript@5.4.5))(eslint@8.57.1)(typescript@5.4.5))(eslint@8.57.1)
      eslint-plugin-react: 7.37.2(eslint@8.57.1)
      eslint-plugin-react-hooks: 4.6.2(eslint@8.57.1)
      eslint-plugin-testing-library: 6.5.0(eslint@8.57.1)(typescript@5.6.3)
      eslint-plugin-tsdoc: 0.2.17
      eslint-plugin-unicorn: 51.0.1(eslint@8.57.1)
<<<<<<< HEAD
      eslint-plugin-vitest: 0.3.26(@typescript-eslint/eslint-plugin@7.18.0(@typescript-eslint/parser@7.18.0(eslint@8.57.1)(typescript@5.6.3))(eslint@8.57.1)(typescript@5.6.3))(eslint@8.57.1)(typescript@5.6.3)(vitest@1.0.0(@types/node@22.10.1)(terser@5.36.0))
=======
      eslint-plugin-vitest: 0.3.26(@typescript-eslint/eslint-plugin@7.18.0(@typescript-eslint/parser@7.18.0(eslint@8.57.1)(typescript@5.6.3))(eslint@8.57.1)(typescript@5.6.3))(eslint@8.57.1)(typescript@5.6.3)(vitest@1.0.0(@types/node@20.17.10)(terser@5.36.0))
>>>>>>> b0bd3ee6
      prettier-plugin-packagejson: 2.5.6(prettier@3.3.3)
    optionalDependencies:
      eslint: 8.57.1
      prettier: 3.3.3
      typescript: 5.6.3
    transitivePeerDependencies:
      - eslint-import-resolver-webpack
      - eslint-plugin-import-x
      - jest
      - supports-color
      - vitest

  '@vitejs/plugin-react@4.3.1(vite@5.4.3(@types/node@22.10.2)(terser@5.36.0))':
    dependencies:
      '@babel/core': 7.26.0
      '@babel/plugin-transform-react-jsx-self': 7.25.9(@babel/core@7.26.0)
      '@babel/plugin-transform-react-jsx-source': 7.25.9(@babel/core@7.26.0)
      '@types/babel__core': 7.20.5
      react-refresh: 0.14.2
      vite: 5.4.3(@types/node@22.10.2)(terser@5.36.0)
    transitivePeerDependencies:
      - supports-color

  '@vitest/expect@1.0.0':
    dependencies:
      '@vitest/spy': 1.0.0
      '@vitest/utils': 1.0.0
      chai: 4.5.0

  '@vitest/runner@1.0.0':
    dependencies:
      '@vitest/utils': 1.0.0
      p-limit: 5.0.0
      pathe: 1.1.2

  '@vitest/snapshot@1.0.0':
    dependencies:
      magic-string: 0.30.14
      pathe: 1.1.2
      pretty-format: 29.7.0

  '@vitest/spy@1.0.0':
    dependencies:
      tinyspy: 2.2.1

  '@vitest/utils@1.0.0':
    dependencies:
      diff-sequences: 29.6.3
      loupe: 2.3.7
      pretty-format: 29.7.0

  '@web3-storage/multipart-parser@1.0.0': {}

  acorn-jsx@5.3.2(acorn@8.14.0):
    dependencies:
      acorn: 8.14.0

  acorn-walk@8.3.4:
    dependencies:
      acorn: 8.14.0

  acorn@8.14.0: {}

  adm-zip@0.5.16: {}

  ajv@6.12.6:
    dependencies:
      fast-deep-equal: 3.1.3
      fast-json-stable-stringify: 2.1.0
      json-schema-traverse: 0.4.1
      uri-js: 4.4.1

  ajv@8.17.1:
    dependencies:
      fast-deep-equal: 3.1.3
      fast-uri: 3.0.3
      json-schema-traverse: 1.0.0
      require-from-string: 2.0.2

  ansi-align@3.0.1:
    dependencies:
      string-width: 4.2.3

  ansi-regex@5.0.1: {}

  ansi-regex@6.1.0: {}

  ansi-styles@3.2.1:
    dependencies:
      color-convert: 1.9.3

  ansi-styles@4.3.0:
    dependencies:
      color-convert: 2.0.1

  ansi-styles@5.2.0: {}

  ansi-styles@6.2.1: {}

  any-promise@1.3.0: {}

  anymatch@3.1.3:
    dependencies:
      normalize-path: 3.0.0
      picomatch: 2.3.1

  archiver-utils@2.1.0:
    dependencies:
      glob: 7.2.3
      graceful-fs: 4.2.11
      lazystream: 1.0.1
      lodash.defaults: 4.2.0
      lodash.difference: 4.5.0
      lodash.flatten: 4.4.0
      lodash.isplainobject: 4.0.6
      lodash.union: 4.6.0
      normalize-path: 3.0.0
      readable-stream: 2.3.8

  archiver-utils@3.0.4:
    dependencies:
      glob: 7.2.3
      graceful-fs: 4.2.11
      lazystream: 1.0.1
      lodash.defaults: 4.2.0
      lodash.difference: 4.5.0
      lodash.flatten: 4.4.0
      lodash.isplainobject: 4.0.6
      lodash.union: 4.6.0
      normalize-path: 3.0.0
      readable-stream: 3.6.2

  archiver@5.3.2:
    dependencies:
      archiver-utils: 2.1.0
      async: 3.2.6
      buffer-crc32: 0.2.13
      readable-stream: 3.6.2
      readdir-glob: 1.1.3
      tar-stream: 2.2.0
      zip-stream: 4.1.1

  arg@5.0.2: {}

  argparse@2.0.1: {}

  aria-query@5.3.2: {}

  array-buffer-byte-length@1.0.1:
    dependencies:
      call-bind: 1.0.7
      is-array-buffer: 3.0.4

  array-differ@4.0.0: {}

  array-includes@3.1.8:
    dependencies:
      call-bind: 1.0.7
      define-properties: 1.2.1
      es-abstract: 1.23.5
      es-object-atoms: 1.0.0
      get-intrinsic: 1.2.4
      is-string: 1.0.7

  array-union@2.1.0: {}

  array-union@3.0.1: {}

  array.prototype.findlast@1.2.5:
    dependencies:
      call-bind: 1.0.7
      define-properties: 1.2.1
      es-abstract: 1.23.5
      es-errors: 1.3.0
      es-object-atoms: 1.0.0
      es-shim-unscopables: 1.0.2

  array.prototype.findlastindex@1.2.5:
    dependencies:
      call-bind: 1.0.7
      define-properties: 1.2.1
      es-abstract: 1.23.5
      es-errors: 1.3.0
      es-object-atoms: 1.0.0
      es-shim-unscopables: 1.0.2

  array.prototype.flat@1.3.2:
    dependencies:
      call-bind: 1.0.7
      define-properties: 1.2.1
      es-abstract: 1.23.5
      es-shim-unscopables: 1.0.2

  array.prototype.flatmap@1.3.2:
    dependencies:
      call-bind: 1.0.7
      define-properties: 1.2.1
      es-abstract: 1.23.5
      es-shim-unscopables: 1.0.2

  array.prototype.tosorted@1.1.4:
    dependencies:
      call-bind: 1.0.7
      define-properties: 1.2.1
      es-abstract: 1.23.5
      es-errors: 1.3.0
      es-shim-unscopables: 1.0.2

  arraybuffer.prototype.slice@1.0.3:
    dependencies:
      array-buffer-byte-length: 1.0.1
      call-bind: 1.0.7
      define-properties: 1.2.1
      es-abstract: 1.23.5
      es-errors: 1.3.0
      get-intrinsic: 1.2.4
      is-array-buffer: 3.0.4
      is-shared-array-buffer: 1.0.3

  assertion-error@1.1.0: {}

  ast-types-flow@0.0.8: {}

  async-lock@1.4.1: {}

  async@3.2.6: {}

  at-least-node@1.0.0: {}

  autoprefixer@10.4.20(postcss@8.4.49):
    dependencies:
      browserslist: 4.24.2
      caniuse-lite: 1.0.30001684
      fraction.js: 4.3.7
      normalize-range: 0.1.2
      picocolors: 1.1.1
      postcss: 8.4.49
      postcss-value-parser: 4.2.0

  available-typed-arrays@1.0.7:
    dependencies:
      possible-typed-array-names: 1.0.0

  axe-core@4.10.2: {}

  axobject-query@4.1.0: {}

  babel-plugin-react-compiler@19.0.0-beta-a7bf2bd-20241110:
    dependencies:
      '@babel/types': 7.26.0

  balanced-match@1.0.2: {}

  base64-js@1.5.1: {}

  bestzip@2.2.1:
    dependencies:
      archiver: 5.3.2
      async: 3.2.6
      glob: 7.2.3
      which: 2.0.2
      yargs: 16.2.0

  binary-extensions@2.3.0: {}

  bippy@0.0.19: {}

  bl@4.1.0:
    dependencies:
      buffer: 5.7.1
      inherits: 2.0.4
      readable-stream: 3.6.2

  bluebird@3.7.2: {}

  boolbase@1.0.0: {}

  boxen@7.1.1:
    dependencies:
      ansi-align: 3.0.1
      camelcase: 7.0.1
      chalk: 5.3.0
      cli-boxes: 3.0.0
      string-width: 5.1.2
      type-fest: 2.19.0
      widest-line: 4.0.1
      wrap-ansi: 8.1.0

  boxen@8.0.1:
    dependencies:
      ansi-align: 3.0.1
      camelcase: 8.0.0
      chalk: 5.3.0
      cli-boxes: 3.0.0
      string-width: 7.2.0
      type-fest: 4.30.0
      widest-line: 5.0.0
      wrap-ansi: 9.0.0

  brace-expansion@1.1.11:
    dependencies:
      balanced-match: 1.0.2
      concat-map: 0.0.1

  brace-expansion@2.0.1:
    dependencies:
      balanced-match: 1.0.2

  braces@3.0.3:
    dependencies:
      fill-range: 7.1.1

  browserslist@4.24.2:
    dependencies:
      caniuse-lite: 1.0.30001684
      electron-to-chromium: 1.5.67
      node-releases: 2.0.18
      update-browserslist-db: 1.1.1(browserslist@4.24.2)

  buffer-crc32@0.2.13: {}

  buffer-from@1.1.2: {}

  buffer@5.7.1:
    dependencies:
      base64-js: 1.5.1
      ieee754: 1.2.1

  builtin-modules@3.3.0: {}

  bundle-name@4.1.0:
    dependencies:
      run-applescript: 7.0.0

  bundle-require@5.0.0(esbuild@0.23.1):
    dependencies:
      esbuild: 0.23.1
      load-tsconfig: 0.2.5

  bunyan@1.8.15:
    optionalDependencies:
      dtrace-provider: 0.8.8
      moment: 2.30.1
      mv: 2.1.1
      safe-json-stringify: 1.2.0

  busboy@1.6.0:
    dependencies:
      streamsearch: 1.1.0

  cac@6.7.14: {}

  cacheable-lookup@7.0.0: {}

  cacheable-request@10.2.14:
    dependencies:
      '@types/http-cache-semantics': 4.0.4
      get-stream: 6.0.1
      http-cache-semantics: 4.1.1
      keyv: 4.5.4
      mimic-response: 4.0.0
      normalize-url: 8.0.1
      responselike: 3.0.0

  call-bind@1.0.7:
    dependencies:
      es-define-property: 1.0.0
      es-errors: 1.3.0
      function-bind: 1.1.2
      get-intrinsic: 1.2.4
      set-function-length: 1.2.2

  callsites@3.1.0: {}

  camelcase-css@2.0.1: {}

  camelcase@7.0.1: {}

  camelcase@8.0.0: {}

  caniuse-lite@1.0.30001684: {}

  chai@4.5.0:
    dependencies:
      assertion-error: 1.1.0
      check-error: 1.0.3
      deep-eql: 4.1.4
      get-func-name: 2.0.2
      loupe: 2.3.7
      pathval: 1.1.1
      type-detect: 4.1.0

  chalk@2.4.2:
    dependencies:
      ansi-styles: 3.2.1
      escape-string-regexp: 1.0.5
      supports-color: 5.5.0

  chalk@4.1.2:
    dependencies:
      ansi-styles: 4.3.0
      supports-color: 7.2.0

  chalk@5.3.0: {}

  charenc@0.0.2: {}

  check-error@1.0.3:
    dependencies:
      get-func-name: 2.0.2

  chokidar@3.6.0:
    dependencies:
      anymatch: 3.1.3
      braces: 3.0.3
      glob-parent: 5.1.2
      is-binary-path: 2.1.0
      is-glob: 4.0.3
      normalize-path: 3.0.0
      readdirp: 3.6.0
    optionalDependencies:
      fsevents: 2.3.3

  chrome-launcher@1.1.0:
    dependencies:
      '@types/node': 22.10.2
      escape-string-regexp: 4.0.0
      is-wsl: 2.2.0
      lighthouse-logger: 2.0.1
    transitivePeerDependencies:
      - supports-color

  ci-info@3.9.0: {}

  ci-info@4.1.0: {}

  clean-regexp@1.0.0:
    dependencies:
      escape-string-regexp: 1.0.5

  cli-boxes@3.0.0: {}

  client-only@0.0.1: {}

  cliui@7.0.4:
    dependencies:
      string-width: 4.2.3
      strip-ansi: 6.0.1
      wrap-ansi: 7.0.0

  clsx@2.1.1: {}

  color-convert@1.9.3:
    dependencies:
      color-name: 1.1.3

  color-convert@2.0.1:
    dependencies:
      color-name: 1.1.4

  color-name@1.1.3: {}

  color-name@1.1.4: {}

  color-string@1.9.1:
    dependencies:
      color-name: 1.1.4
      simple-swizzle: 0.2.2
    optional: true

  color@4.2.3:
    dependencies:
      color-convert: 2.0.1
      color-string: 1.9.1
    optional: true

  commander@2.20.3: {}

  commander@2.9.0:
    dependencies:
      graceful-readlink: 1.0.1

  commander@4.1.1: {}

  commander@9.5.0: {}

  compress-commons@4.1.2:
    dependencies:
      buffer-crc32: 0.2.13
      crc32-stream: 4.0.3
      normalize-path: 3.0.0
      readable-stream: 3.6.2

  concat-map@0.0.1: {}

  concat-stream@1.6.2:
    dependencies:
      buffer-from: 1.1.2
      inherits: 2.0.4
      readable-stream: 2.3.8
      typedarray: 0.0.6

  confbox@0.1.8: {}

  config-chain@1.1.13:
    dependencies:
      ini: 1.3.8
      proto-list: 1.2.4

  configstore@6.0.0:
    dependencies:
      dot-prop: 6.0.1
      graceful-fs: 4.2.11
      unique-string: 3.0.0
      write-file-atomic: 3.0.3
      xdg-basedir: 5.1.0

  consola@3.2.3: {}

  convert-source-map@2.0.0: {}

  cookie@0.6.0: {}

  core-js-compat@3.39.0:
    dependencies:
      browserslist: 4.24.2

  core-util-is@1.0.3: {}

  crc-32@1.2.2: {}

  crc32-stream@4.0.3:
    dependencies:
      crc-32: 1.2.2
      readable-stream: 3.6.2

  cross-env@7.0.3:
    dependencies:
      cross-spawn: 7.0.6

  cross-spawn@6.0.6:
    dependencies:
      nice-try: 1.0.5
      path-key: 2.0.1
      semver: 5.7.2
      shebang-command: 1.2.0
      which: 1.3.1

  cross-spawn@7.0.6:
    dependencies:
      path-key: 3.1.1
      shebang-command: 2.0.0
      which: 2.0.2

  crypt@0.0.2: {}

  crypto-random-string@4.0.0:
    dependencies:
      type-fest: 1.4.0

  css-select@5.1.0:
    dependencies:
      boolbase: 1.0.0
      css-what: 6.1.0
      domhandler: 5.0.3
      domutils: 3.1.0
      nth-check: 2.1.1

  css-what@6.1.0: {}

  cssesc@3.0.0: {}

  cssom@0.5.0: {}

  csstype@3.1.3: {}

  damerau-levenshtein@1.0.8: {}

  data-view-buffer@1.0.1:
    dependencies:
      call-bind: 1.0.7
      es-errors: 1.3.0
      is-data-view: 1.0.1

  data-view-byte-length@1.0.1:
    dependencies:
      call-bind: 1.0.7
      es-errors: 1.3.0
      is-data-view: 1.0.1

  data-view-byte-offset@1.0.0:
    dependencies:
      call-bind: 1.0.7
      es-errors: 1.3.0
      is-data-view: 1.0.1

  debounce@1.2.1: {}

  debug@2.6.9:
    dependencies:
      ms: 2.0.0

  debug@3.2.7:
    dependencies:
      ms: 2.1.3

  debug@4.3.7:
    dependencies:
      ms: 2.1.3

  decompress-response@6.0.0:
    dependencies:
      mimic-response: 3.1.0

  deep-eql@4.1.4:
    dependencies:
      type-detect: 4.1.0

  deep-extend@0.6.0: {}

  deep-is@0.1.4: {}

  default-browser-id@5.0.0: {}

  default-browser@5.2.1:
    dependencies:
      bundle-name: 4.1.0
      default-browser-id: 5.0.0

  defer-to-connect@2.0.1: {}

  define-data-property@1.1.4:
    dependencies:
      es-define-property: 1.0.0
      es-errors: 1.3.0
      gopd: 1.1.0

  define-lazy-prop@3.0.0: {}

  define-properties@1.2.1:
    dependencies:
      define-data-property: 1.1.4
      has-property-descriptors: 1.0.2
      object-keys: 1.1.1

  detect-indent@7.0.1: {}

  detect-libc@2.0.3:
    optional: true

  detect-newline@4.0.1: {}

  didyoumean@1.2.2: {}

  diff-sequences@29.6.3: {}

  dir-glob@3.0.1:
    dependencies:
      path-type: 4.0.0

  dlv@1.1.3: {}

  doctrine@2.1.0:
    dependencies:
      esutils: 2.0.3

  doctrine@3.0.0:
    dependencies:
      esutils: 2.0.3

  dom-serializer@2.0.0:
    dependencies:
      domelementtype: 2.3.0
      domhandler: 5.0.3
      entities: 4.5.0

  domelementtype@2.3.0: {}

  domhandler@5.0.3:
    dependencies:
      domelementtype: 2.3.0

  domutils@3.1.0:
    dependencies:
      dom-serializer: 2.0.0
      domelementtype: 2.3.0
      domhandler: 5.0.3

  dot-prop@6.0.1:
    dependencies:
      is-obj: 2.0.0

  dtrace-provider@0.8.8:
    dependencies:
      nan: 2.22.0
    optional: true

  eastasianwidth@0.2.0: {}

  electron-to-chromium@1.5.67: {}

  emoji-regex@10.4.0: {}

  emoji-regex@8.0.0: {}

  emoji-regex@9.2.2: {}

  end-of-stream@1.4.4:
    dependencies:
      once: 1.4.0

  enhanced-resolve@5.17.1:
    dependencies:
      graceful-fs: 4.2.11
      tapable: 2.2.1

  entities@4.5.0: {}

  error-ex@1.3.2:
    dependencies:
      is-arrayish: 0.2.1

  error-stack-parser-es@0.1.5: {}

  es-abstract@1.23.5:
    dependencies:
      array-buffer-byte-length: 1.0.1
      arraybuffer.prototype.slice: 1.0.3
      available-typed-arrays: 1.0.7
      call-bind: 1.0.7
      data-view-buffer: 1.0.1
      data-view-byte-length: 1.0.1
      data-view-byte-offset: 1.0.0
      es-define-property: 1.0.0
      es-errors: 1.3.0
      es-object-atoms: 1.0.0
      es-set-tostringtag: 2.0.3
      es-to-primitive: 1.3.0
      function.prototype.name: 1.1.6
      get-intrinsic: 1.2.4
      get-symbol-description: 1.0.2
      globalthis: 1.0.4
      gopd: 1.1.0
      has-property-descriptors: 1.0.2
      has-proto: 1.1.0
      has-symbols: 1.0.3
      hasown: 2.0.2
      internal-slot: 1.0.7
      is-array-buffer: 3.0.4
      is-callable: 1.2.7
      is-data-view: 1.0.1
      is-negative-zero: 2.0.3
      is-regex: 1.2.0
      is-shared-array-buffer: 1.0.3
      is-string: 1.0.7
      is-typed-array: 1.1.13
      is-weakref: 1.0.2
      object-inspect: 1.13.3
      object-keys: 1.1.1
      object.assign: 4.1.5
      regexp.prototype.flags: 1.5.3
      safe-array-concat: 1.1.2
      safe-regex-test: 1.0.3
      string.prototype.trim: 1.2.9
      string.prototype.trimend: 1.0.8
      string.prototype.trimstart: 1.0.8
      typed-array-buffer: 1.0.2
      typed-array-byte-length: 1.0.1
      typed-array-byte-offset: 1.0.3
      typed-array-length: 1.0.7
      unbox-primitive: 1.0.2
      which-typed-array: 1.1.16

  es-define-property@1.0.0:
    dependencies:
      get-intrinsic: 1.2.4

  es-errors@1.3.0: {}

  es-iterator-helpers@1.2.0:
    dependencies:
      call-bind: 1.0.7
      define-properties: 1.2.1
      es-abstract: 1.23.5
      es-errors: 1.3.0
      es-set-tostringtag: 2.0.3
      function-bind: 1.1.2
      get-intrinsic: 1.2.4
      globalthis: 1.0.4
      gopd: 1.1.0
      has-property-descriptors: 1.0.2
      has-proto: 1.1.0
      has-symbols: 1.0.3
      internal-slot: 1.0.7
      iterator.prototype: 1.1.3
      safe-array-concat: 1.1.2

  es-module-lexer@1.5.4: {}

  es-object-atoms@1.0.0:
    dependencies:
      es-errors: 1.3.0

  es-set-tostringtag@2.0.3:
    dependencies:
      get-intrinsic: 1.2.4
      has-tostringtag: 1.0.2
      hasown: 2.0.2

  es-shim-unscopables@1.0.2:
    dependencies:
      hasown: 2.0.2

  es-to-primitive@1.3.0:
    dependencies:
      is-callable: 1.2.7
      is-date-object: 1.0.5
      is-symbol: 1.0.4

  es6-error@4.1.1: {}

  esbuild@0.18.20:
    optionalDependencies:
      '@esbuild/android-arm': 0.18.20
      '@esbuild/android-arm64': 0.18.20
      '@esbuild/android-x64': 0.18.20
      '@esbuild/darwin-arm64': 0.18.20
      '@esbuild/darwin-x64': 0.18.20
      '@esbuild/freebsd-arm64': 0.18.20
      '@esbuild/freebsd-x64': 0.18.20
      '@esbuild/linux-arm': 0.18.20
      '@esbuild/linux-arm64': 0.18.20
      '@esbuild/linux-ia32': 0.18.20
      '@esbuild/linux-loong64': 0.18.20
      '@esbuild/linux-mips64el': 0.18.20
      '@esbuild/linux-ppc64': 0.18.20
      '@esbuild/linux-riscv64': 0.18.20
      '@esbuild/linux-s390x': 0.18.20
      '@esbuild/linux-x64': 0.18.20
      '@esbuild/netbsd-x64': 0.18.20
      '@esbuild/openbsd-x64': 0.18.20
      '@esbuild/sunos-x64': 0.18.20
      '@esbuild/win32-arm64': 0.18.20
      '@esbuild/win32-ia32': 0.18.20
      '@esbuild/win32-x64': 0.18.20

  esbuild@0.21.5:
    optionalDependencies:
      '@esbuild/aix-ppc64': 0.21.5
      '@esbuild/android-arm': 0.21.5
      '@esbuild/android-arm64': 0.21.5
      '@esbuild/android-x64': 0.21.5
      '@esbuild/darwin-arm64': 0.21.5
      '@esbuild/darwin-x64': 0.21.5
      '@esbuild/freebsd-arm64': 0.21.5
      '@esbuild/freebsd-x64': 0.21.5
      '@esbuild/linux-arm': 0.21.5
      '@esbuild/linux-arm64': 0.21.5
      '@esbuild/linux-ia32': 0.21.5
      '@esbuild/linux-loong64': 0.21.5
      '@esbuild/linux-mips64el': 0.21.5
      '@esbuild/linux-ppc64': 0.21.5
      '@esbuild/linux-riscv64': 0.21.5
      '@esbuild/linux-s390x': 0.21.5
      '@esbuild/linux-x64': 0.21.5
      '@esbuild/netbsd-x64': 0.21.5
      '@esbuild/openbsd-x64': 0.21.5
      '@esbuild/sunos-x64': 0.21.5
      '@esbuild/win32-arm64': 0.21.5
      '@esbuild/win32-ia32': 0.21.5
      '@esbuild/win32-x64': 0.21.5

  esbuild@0.23.1:
    optionalDependencies:
      '@esbuild/aix-ppc64': 0.23.1
      '@esbuild/android-arm': 0.23.1
      '@esbuild/android-arm64': 0.23.1
      '@esbuild/android-x64': 0.23.1
      '@esbuild/darwin-arm64': 0.23.1
      '@esbuild/darwin-x64': 0.23.1
      '@esbuild/freebsd-arm64': 0.23.1
      '@esbuild/freebsd-x64': 0.23.1
      '@esbuild/linux-arm': 0.23.1
      '@esbuild/linux-arm64': 0.23.1
      '@esbuild/linux-ia32': 0.23.1
      '@esbuild/linux-loong64': 0.23.1
      '@esbuild/linux-mips64el': 0.23.1
      '@esbuild/linux-ppc64': 0.23.1
      '@esbuild/linux-riscv64': 0.23.1
      '@esbuild/linux-s390x': 0.23.1
      '@esbuild/linux-x64': 0.23.1
      '@esbuild/netbsd-x64': 0.23.1
      '@esbuild/openbsd-arm64': 0.23.1
      '@esbuild/openbsd-x64': 0.23.1
      '@esbuild/sunos-x64': 0.23.1
      '@esbuild/win32-arm64': 0.23.1
      '@esbuild/win32-ia32': 0.23.1
      '@esbuild/win32-x64': 0.23.1

  esbuild@0.24.0:
    optionalDependencies:
      '@esbuild/aix-ppc64': 0.24.0
      '@esbuild/android-arm': 0.24.0
      '@esbuild/android-arm64': 0.24.0
      '@esbuild/android-x64': 0.24.0
      '@esbuild/darwin-arm64': 0.24.0
      '@esbuild/darwin-x64': 0.24.0
      '@esbuild/freebsd-arm64': 0.24.0
      '@esbuild/freebsd-x64': 0.24.0
      '@esbuild/linux-arm': 0.24.0
      '@esbuild/linux-arm64': 0.24.0
      '@esbuild/linux-ia32': 0.24.0
      '@esbuild/linux-loong64': 0.24.0
      '@esbuild/linux-mips64el': 0.24.0
      '@esbuild/linux-ppc64': 0.24.0
      '@esbuild/linux-riscv64': 0.24.0
      '@esbuild/linux-s390x': 0.24.0
      '@esbuild/linux-x64': 0.24.0
      '@esbuild/netbsd-x64': 0.24.0
      '@esbuild/openbsd-arm64': 0.24.0
      '@esbuild/openbsd-x64': 0.24.0
      '@esbuild/sunos-x64': 0.24.0
      '@esbuild/win32-arm64': 0.24.0
      '@esbuild/win32-ia32': 0.24.0
      '@esbuild/win32-x64': 0.24.0

  escalade@3.2.0: {}

  escape-goat@4.0.0: {}

  escape-string-regexp@1.0.5: {}

  escape-string-regexp@4.0.0: {}

  eslint-compat-utils@0.6.4(eslint@8.57.1):
    dependencies:
      eslint: 8.57.1
      semver: 7.6.3

  eslint-config-next@15.0.3(eslint@8.57.1)(typescript@5.6.3):
    dependencies:
      '@next/eslint-plugin-next': 15.0.3
      '@rushstack/eslint-patch': 1.10.4
      '@typescript-eslint/eslint-plugin': 6.0.0(@typescript-eslint/parser@6.0.0(eslint@8.57.1)(typescript@5.6.3))(eslint@8.57.1)(typescript@5.6.3)
      '@typescript-eslint/parser': 6.0.0(eslint@8.57.1)(typescript@5.6.3)
      eslint: 8.57.1
      eslint-import-resolver-node: 0.3.9
<<<<<<< HEAD
      eslint-import-resolver-typescript: 3.6.3(@typescript-eslint/parser@7.18.0(eslint@8.57.1)(typescript@5.6.3))(eslint-import-resolver-node@0.3.9)(eslint-plugin-import@2.31.0)(eslint@8.57.1)
      eslint-plugin-import: 2.31.0(@typescript-eslint/parser@7.18.0(eslint@8.57.1)(typescript@5.6.3))(eslint-import-resolver-typescript@3.6.3)(eslint@8.57.1)
=======
      eslint-import-resolver-typescript: 3.6.3(@typescript-eslint/parser@6.0.0(eslint@8.57.1)(typescript@5.6.3))(eslint-import-resolver-node@0.3.9)(eslint-plugin-import@2.31.0)(eslint@8.57.1)
      eslint-plugin-import: 2.31.0(@typescript-eslint/parser@6.0.0(eslint@8.57.1)(typescript@5.6.3))(eslint-import-resolver-typescript@3.7.0)(eslint@8.57.1)
>>>>>>> b0bd3ee6
      eslint-plugin-jsx-a11y: 6.10.2(eslint@8.57.1)
      eslint-plugin-react: 7.37.2(eslint@8.57.1)
      eslint-plugin-react-hooks: 5.0.0(eslint@8.57.1)
    optionalDependencies:
      typescript: 5.6.3
    transitivePeerDependencies:
      - eslint-import-resolver-webpack
      - eslint-plugin-import-x
      - supports-color

  eslint-config-prettier@9.1.0(eslint@8.57.1):
    dependencies:
      eslint: 8.57.1

  eslint-import-resolver-alias@1.1.2(eslint-plugin-import@2.31.0):
    dependencies:
<<<<<<< HEAD
      eslint-plugin-import: 2.31.0(@typescript-eslint/parser@7.18.0(eslint@8.57.1)(typescript@5.6.3))(eslint-import-resolver-typescript@3.6.3)(eslint@8.57.1)
=======
      eslint-plugin-import: 2.31.0(@typescript-eslint/parser@6.0.0(eslint@8.57.1)(typescript@5.4.5))(eslint-import-resolver-typescript@3.7.0)(eslint@8.57.1)
>>>>>>> b0bd3ee6

  eslint-import-resolver-node@0.3.9:
    dependencies:
      debug: 3.2.7
      is-core-module: 2.15.1
      resolve: 1.22.8
    transitivePeerDependencies:
      - supports-color

  eslint-import-resolver-typescript@3.6.3(@typescript-eslint/parser@6.0.0(eslint@8.57.1)(typescript@5.6.3))(eslint-import-resolver-node@0.3.9)(eslint-plugin-import@2.31.0)(eslint@8.57.1):
    dependencies:
      '@nolyfill/is-core-module': 1.0.39
      debug: 4.3.7
      enhanced-resolve: 5.17.1
      eslint: 8.57.1
<<<<<<< HEAD
      eslint-module-utils: 2.12.0(@typescript-eslint/parser@7.18.0(eslint@8.57.1)(typescript@5.6.3))(eslint-import-resolver-node@0.3.9)(eslint-import-resolver-typescript@3.6.3)(eslint@8.57.1)
=======
      eslint-module-utils: 2.12.0(@typescript-eslint/parser@6.0.0(eslint@8.57.1)(typescript@5.6.3))(eslint-import-resolver-node@0.3.9)(eslint-import-resolver-typescript@3.6.3)(eslint@8.57.1)
      fast-glob: 3.3.2
      get-tsconfig: 4.8.1
      is-bun-module: 1.3.0
      is-glob: 4.0.3
    optionalDependencies:
      eslint-plugin-import: 2.31.0(@typescript-eslint/parser@6.0.0(eslint@8.57.1)(typescript@5.6.3))(eslint-import-resolver-typescript@3.7.0)(eslint@8.57.1)
    transitivePeerDependencies:
      - '@typescript-eslint/parser'
      - eslint-import-resolver-node
      - eslint-import-resolver-webpack
      - supports-color

  eslint-import-resolver-typescript@3.7.0(eslint-plugin-import@2.31.0)(eslint@8.57.1):
    dependencies:
      '@nolyfill/is-core-module': 1.0.39
      debug: 4.3.7
      enhanced-resolve: 5.17.1
      eslint: 8.57.1
>>>>>>> b0bd3ee6
      fast-glob: 3.3.2
      get-tsconfig: 4.8.1
      is-bun-module: 1.3.0
      is-glob: 4.0.3
      stable-hash: 0.0.4
    optionalDependencies:
<<<<<<< HEAD
      eslint-plugin-import: 2.31.0(@typescript-eslint/parser@7.18.0(eslint@8.57.1)(typescript@5.6.3))(eslint-import-resolver-typescript@3.6.3)(eslint@8.57.1)
=======
      eslint-plugin-import: 2.31.0(@typescript-eslint/parser@6.0.0(eslint@8.57.1)(typescript@5.4.5))(eslint-import-resolver-typescript@3.7.0)(eslint@8.57.1)
>>>>>>> b0bd3ee6
    transitivePeerDependencies:
      - supports-color

<<<<<<< HEAD
  eslint-module-utils@2.12.0(@typescript-eslint/parser@7.18.0(eslint@8.57.1)(typescript@5.6.3))(eslint-import-resolver-node@0.3.9)(eslint-import-resolver-typescript@3.6.3)(eslint@8.57.1):
=======
  eslint-json-compat-utils@0.2.1(eslint@8.57.1)(jsonc-eslint-parser@2.4.0):
    dependencies:
      eslint: 8.57.1
      esquery: 1.6.0
      jsonc-eslint-parser: 2.4.0

  eslint-module-utils@2.12.0(@typescript-eslint/parser@6.0.0(eslint@8.57.1)(typescript@5.4.5))(eslint-import-resolver-node@0.3.9)(eslint-import-resolver-typescript@3.7.0)(eslint@8.57.1):
    dependencies:
      debug: 3.2.7
    optionalDependencies:
      '@typescript-eslint/parser': 6.0.0(eslint@8.57.1)(typescript@5.4.5)
      eslint: 8.57.1
      eslint-import-resolver-node: 0.3.9
      eslint-import-resolver-typescript: 3.7.0(eslint-plugin-import@2.31.0)(eslint@8.57.1)
    transitivePeerDependencies:
      - supports-color

  eslint-module-utils@2.12.0(@typescript-eslint/parser@6.0.0(eslint@8.57.1)(typescript@5.6.3))(eslint-import-resolver-node@0.3.9)(eslint-import-resolver-typescript@3.6.3)(eslint@8.57.1):
>>>>>>> b0bd3ee6
    dependencies:
      debug: 3.2.7
    optionalDependencies:
      '@typescript-eslint/parser': 6.0.0(eslint@8.57.1)(typescript@5.6.3)
      eslint: 8.57.1
      eslint-import-resolver-node: 0.3.9
      eslint-import-resolver-typescript: 3.6.3(@typescript-eslint/parser@6.0.0(eslint@8.57.1)(typescript@5.6.3))(eslint-import-resolver-node@0.3.9)(eslint-plugin-import@2.31.0)(eslint@8.57.1)
    transitivePeerDependencies:
      - supports-color

<<<<<<< HEAD
=======
  eslint-module-utils@2.12.0(@typescript-eslint/parser@6.0.0(eslint@8.57.1)(typescript@5.6.3))(eslint-import-resolver-node@0.3.9)(eslint-import-resolver-typescript@3.7.0)(eslint@8.57.1):
    dependencies:
      debug: 3.2.7
    optionalDependencies:
      '@typescript-eslint/parser': 6.0.0(eslint@8.57.1)(typescript@5.6.3)
      eslint: 8.57.1
      eslint-import-resolver-node: 0.3.9
      eslint-import-resolver-typescript: 3.7.0(eslint-plugin-import@2.31.0)(eslint@8.57.1)
    transitivePeerDependencies:
      - supports-color

  eslint-module-utils@2.12.0(@typescript-eslint/parser@7.18.0(eslint@8.57.1)(typescript@5.6.3))(eslint-import-resolver-node@0.3.9)(eslint-import-resolver-typescript@3.7.0(eslint-plugin-import@2.31.0)(eslint@8.57.1))(eslint@8.57.1):
    dependencies:
      debug: 3.2.7
    optionalDependencies:
      '@typescript-eslint/parser': 7.18.0(eslint@8.57.1)(typescript@5.6.3)
      eslint: 8.57.1
      eslint-import-resolver-node: 0.3.9
      eslint-import-resolver-typescript: 3.7.0(eslint-plugin-import@2.31.0)(eslint@8.57.1)
    transitivePeerDependencies:
      - supports-color

>>>>>>> b0bd3ee6
  eslint-plugin-eslint-comments@3.2.0(eslint@8.57.1):
    dependencies:
      escape-string-regexp: 1.0.5
      eslint: 8.57.1
      ignore: 5.3.2

<<<<<<< HEAD
  eslint-plugin-import@2.31.0(@typescript-eslint/parser@7.18.0(eslint@8.57.1)(typescript@5.6.3))(eslint-import-resolver-typescript@3.6.3)(eslint@8.57.1):
=======
  eslint-plugin-import@2.31.0(@typescript-eslint/parser@6.0.0(eslint@8.57.1)(typescript@5.4.5))(eslint-import-resolver-typescript@3.7.0)(eslint@8.57.1):
>>>>>>> b0bd3ee6
    dependencies:
      '@rtsao/scc': 1.1.0
      array-includes: 3.1.8
      array.prototype.findlastindex: 1.2.5
      array.prototype.flat: 1.3.2
      array.prototype.flatmap: 1.3.2
      debug: 3.2.7
      doctrine: 2.1.0
      eslint: 8.57.1
      eslint-import-resolver-node: 0.3.9
<<<<<<< HEAD
      eslint-module-utils: 2.12.0(@typescript-eslint/parser@7.18.0(eslint@8.57.1)(typescript@5.6.3))(eslint-import-resolver-node@0.3.9)(eslint-import-resolver-typescript@3.6.3)(eslint@8.57.1)
=======
      eslint-module-utils: 2.12.0(@typescript-eslint/parser@6.0.0(eslint@8.57.1)(typescript@5.4.5))(eslint-import-resolver-node@0.3.9)(eslint-import-resolver-typescript@3.7.0)(eslint@8.57.1)
      hasown: 2.0.2
      is-core-module: 2.15.1
      is-glob: 4.0.3
      minimatch: 3.1.2
      object.fromentries: 2.0.8
      object.groupby: 1.0.3
      object.values: 1.2.0
      semver: 6.3.1
      string.prototype.trimend: 1.0.8
      tsconfig-paths: 3.15.0
    optionalDependencies:
      '@typescript-eslint/parser': 6.0.0(eslint@8.57.1)(typescript@5.4.5)
    transitivePeerDependencies:
      - eslint-import-resolver-typescript
      - eslint-import-resolver-webpack
      - supports-color

  eslint-plugin-import@2.31.0(@typescript-eslint/parser@6.0.0(eslint@8.57.1)(typescript@5.6.3))(eslint-import-resolver-typescript@3.7.0)(eslint@8.57.1):
    dependencies:
      '@rtsao/scc': 1.1.0
      array-includes: 3.1.8
      array.prototype.findlastindex: 1.2.5
      array.prototype.flat: 1.3.2
      array.prototype.flatmap: 1.3.2
      debug: 3.2.7
      doctrine: 2.1.0
      eslint: 8.57.1
      eslint-import-resolver-node: 0.3.9
      eslint-module-utils: 2.12.0(@typescript-eslint/parser@6.0.0(eslint@8.57.1)(typescript@5.6.3))(eslint-import-resolver-node@0.3.9)(eslint-import-resolver-typescript@3.7.0)(eslint@8.57.1)
      hasown: 2.0.2
      is-core-module: 2.15.1
      is-glob: 4.0.3
      minimatch: 3.1.2
      object.fromentries: 2.0.8
      object.groupby: 1.0.3
      object.values: 1.2.0
      semver: 6.3.1
      string.prototype.trimend: 1.0.8
      tsconfig-paths: 3.15.0
    optionalDependencies:
      '@typescript-eslint/parser': 6.0.0(eslint@8.57.1)(typescript@5.6.3)
    transitivePeerDependencies:
      - eslint-import-resolver-typescript
      - eslint-import-resolver-webpack
      - supports-color

  eslint-plugin-import@2.31.0(@typescript-eslint/parser@7.18.0(eslint@8.57.1)(typescript@5.6.3))(eslint-import-resolver-typescript@3.7.0(eslint-plugin-import@2.31.0)(eslint@8.57.1))(eslint@8.57.1):
    dependencies:
      '@rtsao/scc': 1.1.0
      array-includes: 3.1.8
      array.prototype.findlastindex: 1.2.5
      array.prototype.flat: 1.3.2
      array.prototype.flatmap: 1.3.2
      debug: 3.2.7
      doctrine: 2.1.0
      eslint: 8.57.1
      eslint-import-resolver-node: 0.3.9
      eslint-module-utils: 2.12.0(@typescript-eslint/parser@7.18.0(eslint@8.57.1)(typescript@5.6.3))(eslint-import-resolver-node@0.3.9)(eslint-import-resolver-typescript@3.7.0(eslint-plugin-import@2.31.0)(eslint@8.57.1))(eslint@8.57.1)
>>>>>>> b0bd3ee6
      hasown: 2.0.2
      is-core-module: 2.15.1
      is-glob: 4.0.3
      minimatch: 3.1.2
      object.fromentries: 2.0.8
      object.groupby: 1.0.3
      object.values: 1.2.0
      semver: 6.3.1
      string.prototype.trimend: 1.0.8
      tsconfig-paths: 3.15.0
    optionalDependencies:
      '@typescript-eslint/parser': 7.18.0(eslint@8.57.1)(typescript@5.6.3)
    transitivePeerDependencies:
      - eslint-import-resolver-typescript
      - eslint-import-resolver-webpack
      - supports-color

<<<<<<< HEAD
=======
  eslint-plugin-jest@27.9.0(@typescript-eslint/eslint-plugin@6.0.0(@typescript-eslint/parser@6.0.0(eslint@8.57.1)(typescript@5.4.5))(eslint@8.57.1)(typescript@5.4.5))(eslint@8.57.1)(typescript@5.4.5):
    dependencies:
      '@typescript-eslint/utils': 5.62.0(eslint@8.57.1)(typescript@5.4.5)
      eslint: 8.57.1
    optionalDependencies:
      '@typescript-eslint/eslint-plugin': 6.0.0(@typescript-eslint/parser@6.0.0(eslint@8.57.1)(typescript@5.4.5))(eslint@8.57.1)(typescript@5.4.5)
    transitivePeerDependencies:
      - supports-color
      - typescript

>>>>>>> b0bd3ee6
  eslint-plugin-jest@27.9.0(@typescript-eslint/eslint-plugin@7.18.0(@typescript-eslint/parser@7.18.0(eslint@8.57.1)(typescript@5.6.3))(eslint@8.57.1)(typescript@5.6.3))(eslint@8.57.1)(typescript@5.6.3):
    dependencies:
      '@typescript-eslint/utils': 5.62.0(eslint@8.57.1)(typescript@5.6.3)
      eslint: 8.57.1
    optionalDependencies:
      '@typescript-eslint/eslint-plugin': 7.18.0(@typescript-eslint/parser@7.18.0(eslint@8.57.1)(typescript@5.6.3))(eslint@8.57.1)(typescript@5.6.3)
    transitivePeerDependencies:
      - supports-color
      - typescript

  eslint-plugin-jsonc@2.18.2(eslint@8.57.1):
    dependencies:
      '@eslint-community/eslint-utils': 4.4.1(eslint@8.57.1)
      eslint: 8.57.1
      eslint-compat-utils: 0.6.4(eslint@8.57.1)
      eslint-json-compat-utils: 0.2.1(eslint@8.57.1)(jsonc-eslint-parser@2.4.0)
      espree: 9.6.1
      graphemer: 1.4.0
      jsonc-eslint-parser: 2.4.0
      natural-compare: 1.4.0
      synckit: 0.6.2
    transitivePeerDependencies:
      - '@eslint/json'

  eslint-plugin-jsx-a11y@6.10.2(eslint@8.57.1):
    dependencies:
      aria-query: 5.3.2
      array-includes: 3.1.8
      array.prototype.flatmap: 1.3.2
      ast-types-flow: 0.0.8
      axe-core: 4.10.2
      axobject-query: 4.1.0
      damerau-levenshtein: 1.0.8
      emoji-regex: 9.2.2
      eslint: 8.57.1
      hasown: 2.0.2
      jsx-ast-utils: 3.3.5
      language-tags: 1.0.9
      minimatch: 3.1.2
      object.fromentries: 2.0.8
      safe-regex-test: 1.0.3
      string.prototype.includes: 2.0.1

  eslint-plugin-playwright@1.8.3(eslint-plugin-jest@27.9.0(@typescript-eslint/eslint-plugin@7.18.0(@typescript-eslint/parser@7.18.0(eslint@8.57.1)(typescript@5.4.5))(eslint@8.57.1)(typescript@5.4.5))(eslint@8.57.1)(typescript@5.4.5))(eslint@8.57.1):
    dependencies:
      eslint: 8.57.1
      globals: 13.24.0
    optionalDependencies:
      eslint-plugin-jest: 27.9.0(@typescript-eslint/eslint-plugin@6.0.0(@typescript-eslint/parser@6.0.0(eslint@8.57.1)(typescript@5.4.5))(eslint@8.57.1)(typescript@5.4.5))(eslint@8.57.1)(typescript@5.4.5)

  eslint-plugin-react-hooks@4.6.2(eslint@8.57.1):
    dependencies:
      eslint: 8.57.1

  eslint-plugin-react-hooks@5.0.0(eslint@8.57.1):
    dependencies:
      eslint: 8.57.1

  eslint-plugin-react@7.37.2(eslint@8.57.1):
    dependencies:
      array-includes: 3.1.8
      array.prototype.findlast: 1.2.5
      array.prototype.flatmap: 1.3.2
      array.prototype.tosorted: 1.1.4
      doctrine: 2.1.0
      es-iterator-helpers: 1.2.0
      eslint: 8.57.1
      estraverse: 5.3.0
      hasown: 2.0.2
      jsx-ast-utils: 3.3.5
      minimatch: 3.1.2
      object.entries: 1.1.8
      object.fromentries: 2.0.8
      object.values: 1.2.0
      prop-types: 15.8.1
      resolve: 2.0.0-next.5
      semver: 6.3.1
      string.prototype.matchall: 4.0.11
      string.prototype.repeat: 1.0.0

  eslint-plugin-tailwindcss@3.17.5(tailwindcss@3.4.16):
    dependencies:
      fast-glob: 3.3.2
      postcss: 8.4.49
      tailwindcss: 3.4.16

  eslint-plugin-testing-library@6.5.0(eslint@8.57.1)(typescript@5.4.5):
    dependencies:
      '@typescript-eslint/utils': 5.62.0(eslint@8.57.1)(typescript@5.4.5)
      eslint: 8.57.1
    transitivePeerDependencies:
      - supports-color
      - typescript

  eslint-plugin-testing-library@6.5.0(eslint@8.57.1)(typescript@5.6.3):
    dependencies:
      '@typescript-eslint/utils': 5.62.0(eslint@8.57.1)(typescript@5.6.3)
      eslint: 8.57.1
    transitivePeerDependencies:
      - supports-color
      - typescript

  eslint-plugin-tsdoc@0.2.17:
    dependencies:
      '@microsoft/tsdoc': 0.14.2
      '@microsoft/tsdoc-config': 0.16.2

  eslint-plugin-unicorn@51.0.1(eslint@8.57.1):
    dependencies:
      '@babel/helper-validator-identifier': 7.25.9
      '@eslint-community/eslint-utils': 4.4.1(eslint@8.57.1)
      '@eslint/eslintrc': 2.1.4
      ci-info: 4.1.0
      clean-regexp: 1.0.0
      core-js-compat: 3.39.0
      eslint: 8.57.1
      esquery: 1.6.0
      indent-string: 4.0.0
      is-builtin-module: 3.2.1
      jsesc: 3.0.2
      pluralize: 8.0.0
      read-pkg-up: 7.0.1
      regexp-tree: 0.1.27
      regjsparser: 0.10.0
      semver: 7.6.3
      strip-indent: 3.0.0
    transitivePeerDependencies:
      - supports-color

  eslint-plugin-vitest@0.3.26(@typescript-eslint/eslint-plugin@7.18.0(@typescript-eslint/parser@7.18.0(eslint@8.57.1)(typescript@5.4.5))(eslint@8.57.1)(typescript@5.4.5))(eslint@8.57.1)(typescript@5.4.5)(vitest@1.0.0(@types/node@22.10.2)(terser@5.36.0)):
    dependencies:
      '@typescript-eslint/utils': 7.18.0(eslint@8.57.1)(typescript@5.4.5)
      eslint: 8.57.1
    optionalDependencies:
      '@typescript-eslint/eslint-plugin': 7.18.0(@typescript-eslint/parser@7.18.0(eslint@8.57.1)(typescript@5.4.5))(eslint@8.57.1)(typescript@5.4.5)
      vitest: 1.0.0(@types/node@22.10.2)(terser@5.36.0)
    transitivePeerDependencies:
      - supports-color
      - typescript

<<<<<<< HEAD
  eslint-plugin-vitest@0.3.26(@typescript-eslint/eslint-plugin@7.18.0(@typescript-eslint/parser@7.18.0(eslint@8.57.1)(typescript@5.6.3))(eslint@8.57.1)(typescript@5.6.3))(eslint@8.57.1)(typescript@5.6.3)(vitest@1.0.0(@types/node@22.10.1)(terser@5.36.0)):
=======
  eslint-plugin-vitest@0.3.26(@typescript-eslint/eslint-plugin@7.18.0(@typescript-eslint/parser@7.18.0(eslint@8.57.1)(typescript@5.6.3))(eslint@8.57.1)(typescript@5.6.3))(eslint@8.57.1)(typescript@5.6.3)(vitest@1.0.0(@types/node@20.17.10)(terser@5.36.0)):
>>>>>>> b0bd3ee6
    dependencies:
      '@typescript-eslint/utils': 7.18.0(eslint@8.57.1)(typescript@5.6.3)
      eslint: 8.57.1
    optionalDependencies:
      '@typescript-eslint/eslint-plugin': 7.18.0(@typescript-eslint/parser@7.18.0(eslint@8.57.1)(typescript@5.6.3))(eslint@8.57.1)(typescript@5.6.3)
<<<<<<< HEAD
      vitest: 1.0.0(@types/node@22.10.1)(terser@5.36.0)
=======
      vitest: 1.0.0(@types/node@20.17.10)(terser@5.36.0)
>>>>>>> b0bd3ee6
    transitivePeerDependencies:
      - supports-color
      - typescript

  eslint-scope@5.1.1:
    dependencies:
      esrecurse: 4.3.0
      estraverse: 4.3.0

  eslint-scope@7.2.2:
    dependencies:
      esrecurse: 4.3.0
      estraverse: 5.3.0

  eslint-visitor-keys@2.1.0: {}

  eslint-visitor-keys@3.4.3: {}

  eslint@8.57.1:
    dependencies:
      '@eslint-community/eslint-utils': 4.4.1(eslint@8.57.1)
      '@eslint-community/regexpp': 4.12.1
      '@eslint/eslintrc': 2.1.4
      '@eslint/js': 8.57.1
      '@humanwhocodes/config-array': 0.13.0
      '@humanwhocodes/module-importer': 1.0.1
      '@nodelib/fs.walk': 1.2.8
      '@ungap/structured-clone': 1.2.0
      ajv: 6.12.6
      chalk: 4.1.2
      cross-spawn: 7.0.6
      debug: 4.3.7
      doctrine: 3.0.0
      escape-string-regexp: 4.0.0
      eslint-scope: 7.2.2
      eslint-visitor-keys: 3.4.3
      espree: 9.6.1
      esquery: 1.6.0
      esutils: 2.0.3
      fast-deep-equal: 3.1.3
      file-entry-cache: 6.0.1
      find-up: 5.0.0
      glob-parent: 6.0.2
      globals: 13.24.0
      graphemer: 1.4.0
      ignore: 5.3.2
      imurmurhash: 0.1.4
      is-glob: 4.0.3
      is-path-inside: 3.0.3
      js-yaml: 4.1.0
      json-stable-stringify-without-jsonify: 1.0.1
      levn: 0.4.1
      lodash.merge: 4.6.2
      minimatch: 3.1.2
      natural-compare: 1.4.0
      optionator: 0.9.4
      strip-ansi: 6.0.1
      text-table: 0.2.0
    transitivePeerDependencies:
      - supports-color

  espree@9.6.1:
    dependencies:
      acorn: 8.14.0
      acorn-jsx: 5.3.2(acorn@8.14.0)
      eslint-visitor-keys: 3.4.3

  esquery@1.6.0:
    dependencies:
      estraverse: 5.3.0

  esrecurse@4.3.0:
    dependencies:
      estraverse: 5.3.0

  estraverse@4.3.0: {}

  estraverse@5.3.0: {}

  estree-walker@2.0.2: {}

  estree-walker@3.0.3:
    dependencies:
      '@types/estree': 1.0.6

  esutils@2.0.3: {}

  execa@5.1.1:
    dependencies:
      cross-spawn: 7.0.6
      get-stream: 6.0.1
      human-signals: 2.1.0
      is-stream: 2.0.1
      merge-stream: 2.0.0
      npm-run-path: 4.0.1
      onetime: 5.1.2
      signal-exit: 3.0.7
      strip-final-newline: 2.0.0

  execa@8.0.1:
    dependencies:
      cross-spawn: 7.0.6
      get-stream: 8.0.1
      human-signals: 5.0.0
      is-stream: 3.0.0
      merge-stream: 2.0.0
      npm-run-path: 5.3.0
      onetime: 6.0.0
      signal-exit: 4.1.0
      strip-final-newline: 3.0.0

  fast-deep-equal@3.1.3: {}

  fast-glob@3.3.1:
    dependencies:
      '@nodelib/fs.stat': 2.0.5
      '@nodelib/fs.walk': 1.2.8
      glob-parent: 5.1.2
      merge2: 1.4.1
      micromatch: 4.0.8

  fast-glob@3.3.2:
    dependencies:
      '@nodelib/fs.stat': 2.0.5
      '@nodelib/fs.walk': 1.2.8
      glob-parent: 5.1.2
      merge2: 1.4.1
      micromatch: 4.0.8

  fast-json-stable-stringify@2.1.0: {}

  fast-levenshtein@2.0.6: {}

  fast-uri@3.0.3: {}

  fastq@1.17.1:
    dependencies:
      reusify: 1.0.4

  fdir@6.4.2(picomatch@4.0.2):
    optionalDependencies:
      picomatch: 4.0.2

  file-entry-cache@6.0.1:
    dependencies:
      flat-cache: 3.2.0

  fill-range@7.1.1:
    dependencies:
      to-regex-range: 5.0.1

  find-up@4.1.0:
    dependencies:
      locate-path: 5.0.0
      path-exists: 4.0.0

  find-up@5.0.0:
    dependencies:
      locate-path: 6.0.0
      path-exists: 4.0.0

  firefox-profile@4.6.0:
    dependencies:
      adm-zip: 0.5.16
      fs-extra: 9.0.1
      ini: 2.0.0
      minimist: 1.2.8
      xml2js: 0.5.0

  flat-cache@3.2.0:
    dependencies:
      flatted: 3.3.2
      keyv: 4.5.4
      rimraf: 3.0.2

  flatted@3.3.2: {}

  for-each@0.3.3:
    dependencies:
      is-callable: 1.2.7

  foreground-child@3.3.0:
    dependencies:
      cross-spawn: 7.0.6
      signal-exit: 4.1.0

  form-data-encoder@2.1.4: {}

  fraction.js@4.3.7: {}

  fs-constants@1.0.0: {}

  fs-extra@10.1.0:
    dependencies:
      graceful-fs: 4.2.11
      jsonfile: 6.1.0
      universalify: 2.0.1

  fs-extra@11.2.0:
    dependencies:
      graceful-fs: 4.2.11
      jsonfile: 6.1.0
      universalify: 2.0.1

  fs-extra@9.0.1:
    dependencies:
      at-least-node: 1.0.0
      graceful-fs: 4.2.11
      jsonfile: 6.1.0
      universalify: 1.0.0

  fs.realpath@1.0.0: {}

  fsevents@2.3.2:
    optional: true

  fsevents@2.3.3:
    optional: true

  function-bind@1.1.2: {}

  function.prototype.name@1.1.6:
    dependencies:
      call-bind: 1.0.7
      define-properties: 1.2.1
      es-abstract: 1.23.5
      functions-have-names: 1.2.3

  functions-have-names@1.2.3: {}

  fx-runner@1.4.0:
    dependencies:
      commander: 2.9.0
      shell-quote: 1.7.3
      spawn-sync: 1.0.15
      when: 3.7.7
      which: 1.2.4
      winreg: 0.0.12

  gensync@1.0.0-beta.2: {}

  get-caller-file@2.0.5: {}

  get-east-asian-width@1.3.0: {}

  get-func-name@2.0.2: {}

  get-intrinsic@1.2.4:
    dependencies:
      es-errors: 1.3.0
      function-bind: 1.1.2
      has-proto: 1.1.0
      has-symbols: 1.0.3
      hasown: 2.0.2

  get-stdin@9.0.0: {}

  get-stream@6.0.1: {}

  get-stream@8.0.1: {}

  get-symbol-description@1.0.2:
    dependencies:
      call-bind: 1.0.7
      es-errors: 1.3.0
      get-intrinsic: 1.2.4

  get-tsconfig@4.8.1:
    dependencies:
      resolve-pkg-maps: 1.0.0

  git-hooks-list@3.1.0: {}

  glob-parent@5.1.2:
    dependencies:
      is-glob: 4.0.3

  glob-parent@6.0.2:
    dependencies:
      is-glob: 4.0.3

  glob-to-regexp@0.4.1: {}

  glob@10.4.5:
    dependencies:
      foreground-child: 3.3.0
      jackspeak: 3.4.3
      minimatch: 9.0.5
      minipass: 7.1.2
      package-json-from-dist: 1.0.1
      path-scurry: 1.11.1

  glob@6.0.4:
    dependencies:
      inflight: 1.0.6
      inherits: 2.0.4
      minimatch: 3.1.2
      once: 1.4.0
      path-is-absolute: 1.0.1
    optional: true

  glob@7.2.3:
    dependencies:
      fs.realpath: 1.0.0
      inflight: 1.0.6
      inherits: 2.0.4
      minimatch: 3.1.2
      once: 1.4.0
      path-is-absolute: 1.0.1

  glob@8.1.0:
    dependencies:
      fs.realpath: 1.0.0
      inflight: 1.0.6
      inherits: 2.0.4
      minimatch: 5.1.6
      once: 1.4.0

  global-dirs@3.0.1:
    dependencies:
      ini: 2.0.0

  globals@11.12.0: {}

  globals@13.24.0:
    dependencies:
      type-fest: 0.20.2

  globalthis@1.0.4:
    dependencies:
      define-properties: 1.2.1
      gopd: 1.1.0

  globby@11.1.0:
    dependencies:
      array-union: 2.1.0
      dir-glob: 3.0.1
      fast-glob: 3.3.2
      ignore: 5.3.2
      merge2: 1.4.1
      slash: 3.0.0

  gopd@1.1.0:
    dependencies:
      get-intrinsic: 1.2.4

  got@12.6.1:
    dependencies:
      '@sindresorhus/is': 5.6.0
      '@szmarczak/http-timer': 5.0.1
      cacheable-lookup: 7.0.0
      cacheable-request: 10.2.14
      decompress-response: 6.0.0
      form-data-encoder: 2.1.4
      get-stream: 6.0.1
      http2-wrapper: 2.2.1
      lowercase-keys: 3.0.0
      p-cancelable: 3.0.0
      responselike: 3.0.0

  graceful-fs@4.2.10: {}

  graceful-fs@4.2.11: {}

  graceful-readlink@1.0.1: {}

  grapheme-splitter@1.0.4: {}

  graphemer@1.4.0: {}

  growly@1.3.0: {}

  has-bigints@1.0.2: {}

  has-flag@3.0.0: {}

  has-flag@4.0.0: {}

  has-property-descriptors@1.0.2:
    dependencies:
      es-define-property: 1.0.0

  has-proto@1.1.0:
    dependencies:
      call-bind: 1.0.7

  has-symbols@1.0.3: {}

  has-tostringtag@1.0.2:
    dependencies:
      has-symbols: 1.0.3

  has-yarn@3.0.0: {}

  hasown@2.0.2:
    dependencies:
      function-bind: 1.1.2

  history@4.10.1:
    dependencies:
      '@babel/runtime': 7.24.7
      loose-envify: 1.4.0
      resolve-pathname: 3.0.0
      tiny-invariant: 1.3.3
      tiny-warning: 1.0.3
      value-equal: 1.0.1

  hoist-non-react-statics@3.3.2:
    dependencies:
      react-is: 16.13.1

  hosted-git-info@2.8.9: {}

  html-escaper@3.0.3: {}

  htmlparser2@8.0.2:
    dependencies:
      domelementtype: 2.3.0
      domhandler: 5.0.3
      domutils: 3.1.0
      entities: 4.5.0

  http-cache-semantics@4.1.1: {}

  http2-wrapper@2.2.1:
    dependencies:
      quick-lru: 5.1.1
      resolve-alpn: 1.2.1

  human-signals@2.1.0: {}

  human-signals@5.0.0: {}

  ieee754@1.2.1: {}

  ignore-walk@5.0.1:
    dependencies:
      minimatch: 5.1.6

  ignore@5.3.2: {}

  immediate@3.0.6: {}

  import-fresh@3.3.0:
    dependencies:
      parent-module: 1.0.1
      resolve-from: 4.0.0

  import-lazy@4.0.0: {}

  imurmurhash@0.1.4: {}

  indent-string@4.0.0: {}

  inflight@1.0.6:
    dependencies:
      once: 1.4.0
      wrappy: 1.0.2

  inherits@2.0.4: {}

  ini@1.3.8: {}

  ini@2.0.0: {}

  internal-slot@1.0.7:
    dependencies:
      es-errors: 1.3.0
      hasown: 2.0.2
      side-channel: 1.0.6

  is-absolute@0.1.7:
    dependencies:
      is-relative: 0.1.3

  is-array-buffer@3.0.4:
    dependencies:
      call-bind: 1.0.7
      get-intrinsic: 1.2.4

  is-arrayish@0.2.1: {}

  is-arrayish@0.3.2:
    optional: true

  is-async-function@2.0.0:
    dependencies:
      has-tostringtag: 1.0.2

  is-bigint@1.0.4:
    dependencies:
      has-bigints: 1.0.2

  is-binary-path@2.1.0:
    dependencies:
      binary-extensions: 2.3.0

  is-boolean-object@1.1.2:
    dependencies:
      call-bind: 1.0.7
      has-tostringtag: 1.0.2

  is-buffer@1.1.6: {}

  is-builtin-module@3.2.1:
    dependencies:
      builtin-modules: 3.3.0

  is-bun-module@1.3.0:
    dependencies:
      semver: 7.6.3

  is-callable@1.2.7: {}

  is-ci@3.0.1:
    dependencies:
      ci-info: 3.9.0

  is-core-module@2.15.1:
    dependencies:
      hasown: 2.0.2

  is-data-view@1.0.1:
    dependencies:
      is-typed-array: 1.1.13

  is-date-object@1.0.5:
    dependencies:
      has-tostringtag: 1.0.2

  is-docker@2.2.1: {}

  is-docker@3.0.0: {}

  is-extglob@2.1.1: {}

  is-finalizationregistry@1.1.0:
    dependencies:
      call-bind: 1.0.7

  is-fullwidth-code-point@3.0.0: {}

  is-generator-function@1.0.10:
    dependencies:
      has-tostringtag: 1.0.2

  is-glob@4.0.3:
    dependencies:
      is-extglob: 2.1.1

  is-inside-container@1.0.0:
    dependencies:
      is-docker: 3.0.0

  is-installed-globally@0.4.0:
    dependencies:
      global-dirs: 3.0.1
      is-path-inside: 3.0.3

  is-map@2.0.3: {}

  is-negative-zero@2.0.3: {}

  is-npm@6.0.0: {}

  is-number-object@1.0.7:
    dependencies:
      has-tostringtag: 1.0.2

  is-number@7.0.0: {}

  is-obj@2.0.0: {}

  is-path-inside@3.0.3: {}

  is-plain-obj@4.1.0: {}

  is-plain-object@2.0.4:
    dependencies:
      isobject: 3.0.1

  is-primitive@3.0.1: {}

  is-regex@1.2.0:
    dependencies:
      call-bind: 1.0.7
      gopd: 1.1.0
      has-tostringtag: 1.0.2
      hasown: 2.0.2

  is-relative@0.1.3: {}

  is-set@2.0.3: {}

  is-shared-array-buffer@1.0.3:
    dependencies:
      call-bind: 1.0.7

  is-stream@2.0.1: {}

  is-stream@3.0.0: {}

  is-string@1.0.7:
    dependencies:
      has-tostringtag: 1.0.2

  is-symbol@1.0.4:
    dependencies:
      has-symbols: 1.0.3

  is-typed-array@1.1.13:
    dependencies:
      which-typed-array: 1.1.16

  is-typedarray@1.0.0: {}

  is-weakmap@2.0.2: {}

  is-weakref@1.0.2:
    dependencies:
      call-bind: 1.0.7

  is-weakset@2.0.3:
    dependencies:
      call-bind: 1.0.7
      get-intrinsic: 1.2.4

  is-wsl@2.2.0:
    dependencies:
      is-docker: 2.2.1

  is-wsl@3.1.0:
    dependencies:
      is-inside-container: 1.0.0

  is-yarn-global@0.4.1: {}

  isarray@0.0.1: {}

  isarray@1.0.0: {}

  isarray@2.0.5: {}

  isexe@1.1.2: {}

  isexe@2.0.0: {}

  isobject@3.0.1: {}

  iterator.prototype@1.1.3:
    dependencies:
      define-properties: 1.2.1
      get-intrinsic: 1.2.4
      has-symbols: 1.0.3
      reflect.getprototypeof: 1.0.7
      set-function-name: 2.0.2

  jackspeak@3.4.3:
    dependencies:
      '@isaacs/cliui': 8.0.2
    optionalDependencies:
      '@pkgjs/parseargs': 0.11.0

  jiti@1.21.6: {}

  jju@1.4.0: {}

  joycon@3.1.1: {}

  js-tokens@4.0.0: {}

  js-yaml@4.1.0:
    dependencies:
      argparse: 2.0.1

  jsesc@0.5.0: {}

  jsesc@3.0.2: {}

  json-buffer@3.0.1: {}

  json-parse-better-errors@1.0.2: {}

  json-parse-even-better-errors@2.3.1: {}

  json-parse-even-better-errors@3.0.2: {}

  json-schema-traverse@0.4.1: {}

  json-schema-traverse@1.0.0: {}

  json-stable-stringify-without-jsonify@1.0.1: {}

  json5@1.0.2:
    dependencies:
      minimist: 1.2.8

  json5@2.2.3: {}

  jsonc-eslint-parser@2.4.0:
    dependencies:
      acorn: 8.14.0
      eslint-visitor-keys: 3.4.3
      espree: 9.6.1
      semver: 7.6.3

  jsonfile@6.1.0:
    dependencies:
      universalify: 2.0.1
    optionalDependencies:
      graceful-fs: 4.2.11

  jsx-ast-utils@3.3.5:
    dependencies:
      array-includes: 3.1.8
      array.prototype.flat: 1.3.2
      object.assign: 4.1.5
      object.values: 1.2.0

  jszip@3.10.1:
    dependencies:
      lie: 3.3.0
      pako: 1.0.11
      readable-stream: 2.3.8
      setimmediate: 1.0.5

  keyv@4.5.4:
    dependencies:
      json-buffer: 3.0.1

  kleur@4.1.5: {}

  language-subtag-registry@0.3.23: {}

  language-tags@1.0.9:
    dependencies:
      language-subtag-registry: 0.3.23

  latest-version@7.0.0:
    dependencies:
      package-json: 8.1.1

  lazystream@1.0.1:
    dependencies:
      readable-stream: 2.3.8

  levn@0.4.1:
    dependencies:
      prelude-ls: 1.2.1
      type-check: 0.4.0

  lie@3.3.0:
    dependencies:
      immediate: 3.0.6

  lighthouse-logger@2.0.1:
    dependencies:
      debug: 2.6.9
      marky: 1.2.5
    transitivePeerDependencies:
      - supports-color

  lilconfig@3.1.3: {}

  lines-and-columns@1.2.4: {}

  lines-and-columns@2.0.4: {}

  linkedom@0.14.26:
    dependencies:
      css-select: 5.1.0
      cssom: 0.5.0
      html-escaper: 3.0.3
      htmlparser2: 8.0.2
      uhyphen: 0.2.0

  load-json-file@4.0.0:
    dependencies:
      graceful-fs: 4.2.11
      parse-json: 4.0.0
      pify: 3.0.0
      strip-bom: 3.0.0

  load-tsconfig@0.2.5: {}

  local-pkg@0.5.1:
    dependencies:
      mlly: 1.7.3
      pkg-types: 1.2.1

  locate-path@5.0.0:
    dependencies:
      p-locate: 4.1.0

  locate-path@6.0.0:
    dependencies:
      p-locate: 5.0.0

  lodash.defaults@4.2.0: {}

  lodash.difference@4.5.0: {}

  lodash.flatten@4.4.0: {}

  lodash.isplainobject@4.0.6: {}

  lodash.merge@4.6.2: {}

  lodash.sortby@4.7.0: {}

  lodash.union@4.6.0: {}

  lodash.uniq@4.5.0: {}

  lodash.uniqby@4.7.0: {}

  loose-envify@1.4.0:
    dependencies:
      js-tokens: 4.0.0

  loupe@2.3.7:
    dependencies:
      get-func-name: 2.0.2

  lowercase-keys@3.0.0: {}

  lru-cache@10.4.3: {}

  lru-cache@5.1.1:
    dependencies:
      yallist: 3.1.1

  magic-string@0.30.14:
    dependencies:
      '@jridgewell/sourcemap-codec': 1.5.0

  make-error@1.3.6: {}

  marky@1.2.5: {}

  md5@2.3.0:
    dependencies:
      charenc: 0.0.2
      crypt: 0.0.2
      is-buffer: 1.1.6

  memorystream@0.3.1: {}

  merge-stream@2.0.0: {}

  merge2@1.4.1: {}

  micromatch@4.0.8:
    dependencies:
      braces: 3.0.3
      picomatch: 2.3.1

  mimic-fn@2.1.0: {}

  mimic-fn@4.0.0: {}

  mimic-response@3.1.0: {}

  mimic-response@4.0.0: {}

  min-indent@1.0.1: {}

  minimatch@3.1.2:
    dependencies:
      brace-expansion: 1.1.11

  minimatch@5.1.6:
    dependencies:
      brace-expansion: 2.0.1

  minimatch@9.0.5:
    dependencies:
      brace-expansion: 2.0.1

  minimist@1.2.8: {}

  minipass@7.1.2: {}

  mkdirp@0.5.6:
    dependencies:
      minimist: 1.2.8
    optional: true

  mkdirp@3.0.1: {}

  mlly@1.7.3:
    dependencies:
      acorn: 8.14.0
      pathe: 1.1.2
      pkg-types: 1.2.1
      ufo: 1.5.4

  moment@2.30.1:
    optional: true

  mri@1.2.0: {}

  mrmime@2.0.0: {}

  ms@2.0.0: {}

  ms@2.1.3: {}

  multimatch@6.0.0:
    dependencies:
      '@types/minimatch': 3.0.5
      array-differ: 4.0.0
      array-union: 3.0.1
      minimatch: 3.1.2

  mv@2.1.1:
    dependencies:
      mkdirp: 0.5.6
      ncp: 2.0.0
      rimraf: 2.4.5
    optional: true

  mz@2.7.0:
    dependencies:
      any-promise: 1.3.0
      object-assign: 4.1.1
      thenify-all: 1.6.0

  nan@2.22.0:
    optional: true

  nanoid@3.3.8: {}

  natural-compare-lite@1.4.0: {}

  natural-compare@1.4.0: {}

  ncp@2.0.0:
    optional: true

  next@15.0.3(@babel/core@7.26.0)(babel-plugin-react-compiler@19.0.0-beta-a7bf2bd-20241110)(react-dom@19.0.0-rc.1(react@19.0.0-rc.1))(react@19.0.0-rc.1):
    dependencies:
      '@next/env': 15.0.3
      '@swc/counter': 0.1.3
      '@swc/helpers': 0.5.13
      busboy: 1.6.0
      caniuse-lite: 1.0.30001684
      postcss: 8.4.31
      react: 19.0.0-rc.1
      react-dom: 19.0.0-rc.1(react@19.0.0-rc.1)
      styled-jsx: 5.1.6(@babel/core@7.26.0)(react@19.0.0-rc.1)
    optionalDependencies:
      '@next/swc-darwin-arm64': 15.0.3
      '@next/swc-darwin-x64': 15.0.3
      '@next/swc-linux-arm64-gnu': 15.0.3
      '@next/swc-linux-arm64-musl': 15.0.3
      '@next/swc-linux-x64-gnu': 15.0.3
      '@next/swc-linux-x64-musl': 15.0.3
      '@next/swc-win32-arm64-msvc': 15.0.3
      '@next/swc-win32-x64-msvc': 15.0.3
      babel-plugin-react-compiler: 19.0.0-beta-a7bf2bd-20241110
      sharp: 0.33.5
    transitivePeerDependencies:
      - '@babel/core'
      - babel-plugin-macros
    optional: true

  next@15.0.3(@babel/core@7.26.0)(react-dom@18.2.0(react@18.2.0))(react@18.2.0):
    dependencies:
      '@next/env': 15.0.3
      '@swc/counter': 0.1.3
      '@swc/helpers': 0.5.13
      busboy: 1.6.0
      caniuse-lite: 1.0.30001684
      postcss: 8.4.31
      react: 18.2.0
      react-dom: 18.2.0(react@18.2.0)
      styled-jsx: 5.1.6(@babel/core@7.26.0)(react@18.2.0)
    optionalDependencies:
      '@next/swc-darwin-arm64': 15.0.3
      '@next/swc-darwin-x64': 15.0.3
      '@next/swc-linux-arm64-gnu': 15.0.3
      '@next/swc-linux-arm64-musl': 15.0.3
      '@next/swc-linux-x64-gnu': 15.0.3
      '@next/swc-linux-x64-musl': 15.0.3
      '@next/swc-win32-arm64-msvc': 15.0.3
      '@next/swc-win32-x64-msvc': 15.0.3
      sharp: 0.33.5
    transitivePeerDependencies:
      - '@babel/core'
      - babel-plugin-macros

  next@15.0.3(@babel/core@7.26.0)(react-dom@19.0.0-rc-66855b96-20241106(react@19.0.0-rc-66855b96-20241106))(react@19.0.0-rc-66855b96-20241106):
    dependencies:
      '@next/env': 15.0.3
      '@swc/counter': 0.1.3
      '@swc/helpers': 0.5.13
      busboy: 1.6.0
      caniuse-lite: 1.0.30001684
      postcss: 8.4.31
      react: 19.0.0-rc-66855b96-20241106
      react-dom: 19.0.0-rc-66855b96-20241106(react@19.0.0-rc-66855b96-20241106)
      styled-jsx: 5.1.6(@babel/core@7.26.0)(react@19.0.0-rc-66855b96-20241106)
    optionalDependencies:
      '@next/swc-darwin-arm64': 15.0.3
      '@next/swc-darwin-x64': 15.0.3
      '@next/swc-linux-arm64-gnu': 15.0.3
      '@next/swc-linux-arm64-musl': 15.0.3
      '@next/swc-linux-x64-gnu': 15.0.3
      '@next/swc-linux-x64-musl': 15.0.3
      '@next/swc-win32-arm64-msvc': 15.0.3
      '@next/swc-win32-x64-msvc': 15.0.3
      sharp: 0.33.5
    transitivePeerDependencies:
      - '@babel/core'
      - babel-plugin-macros

<<<<<<< HEAD
=======
  nice-try@1.0.5: {}

>>>>>>> b0bd3ee6
  node-forge@1.3.1: {}

  node-notifier@10.0.1:
    dependencies:
      growly: 1.3.0
      is-wsl: 2.2.0
      semver: 7.6.3
      shellwords: 0.1.1
      uuid: 8.3.2
      which: 2.0.2

  node-releases@2.0.18: {}

  normalize-package-data@2.5.0:
    dependencies:
      hosted-git-info: 2.8.9
      resolve: 1.22.8
      semver: 5.7.2
      validate-npm-package-license: 3.0.4

  normalize-path@3.0.0: {}

  normalize-range@0.1.2: {}

  normalize-url@8.0.1: {}

  npm-bundled@2.0.1:
    dependencies:
      npm-normalize-package-bin: 2.0.0

  npm-normalize-package-bin@2.0.0: {}

  npm-packlist@5.1.3:
    dependencies:
      glob: 8.1.0
      ignore-walk: 5.0.1
      npm-bundled: 2.0.1
      npm-normalize-package-bin: 2.0.0

  npm-run-all@4.1.5:
    dependencies:
      ansi-styles: 3.2.1
      chalk: 2.4.2
      cross-spawn: 6.0.6
      memorystream: 0.3.1
      minimatch: 3.1.2
      pidtree: 0.3.1
      read-pkg: 3.0.0
      shell-quote: 1.7.3
      string.prototype.padend: 3.1.6

  npm-run-path@4.0.1:
    dependencies:
      path-key: 3.1.1

  npm-run-path@5.3.0:
    dependencies:
      path-key: 4.0.0

  nth-check@2.1.1:
    dependencies:
      boolbase: 1.0.0

  object-assign@4.1.1: {}

  object-hash@3.0.0: {}

  object-inspect@1.13.3: {}

  object-keys@1.1.1: {}

  object.assign@4.1.5:
    dependencies:
      call-bind: 1.0.7
      define-properties: 1.2.1
      has-symbols: 1.0.3
      object-keys: 1.1.1

  object.entries@1.1.8:
    dependencies:
      call-bind: 1.0.7
      define-properties: 1.2.1
      es-object-atoms: 1.0.0

  object.fromentries@2.0.8:
    dependencies:
      call-bind: 1.0.7
      define-properties: 1.2.1
      es-abstract: 1.23.5
      es-object-atoms: 1.0.0

  object.groupby@1.0.3:
    dependencies:
      call-bind: 1.0.7
      define-properties: 1.2.1
      es-abstract: 1.23.5

  object.values@1.2.0:
    dependencies:
      call-bind: 1.0.7
      define-properties: 1.2.1
      es-object-atoms: 1.0.0

  once@1.4.0:
    dependencies:
      wrappy: 1.0.2

  onetime@5.1.2:
    dependencies:
      mimic-fn: 2.1.0

  onetime@6.0.0:
    dependencies:
      mimic-fn: 4.0.0

  open@10.1.0:
    dependencies:
      default-browser: 5.2.1
      define-lazy-prop: 3.0.0
      is-inside-container: 1.0.0
      is-wsl: 3.1.0

  optionator@0.9.4:
    dependencies:
      deep-is: 0.1.4
      fast-levenshtein: 2.0.6
      levn: 0.4.1
      prelude-ls: 1.2.1
      type-check: 0.4.0
      word-wrap: 1.2.5

  os-shim@0.1.3: {}

  p-cancelable@3.0.0: {}

  p-limit@2.3.0:
    dependencies:
      p-try: 2.2.0

  p-limit@3.1.0:
    dependencies:
      yocto-queue: 0.1.0

  p-limit@5.0.0:
    dependencies:
      yocto-queue: 1.1.1

  p-locate@4.1.0:
    dependencies:
      p-limit: 2.3.0

  p-locate@5.0.0:
    dependencies:
      p-limit: 3.1.0

  p-try@2.2.0: {}

  package-json-from-dist@1.0.1: {}

  package-json@8.1.1:
    dependencies:
      got: 12.6.1
      registry-auth-token: 5.0.3
      registry-url: 6.0.1
      semver: 7.6.3

  pako@1.0.11: {}

  parent-module@1.0.1:
    dependencies:
      callsites: 3.1.0

  parse-json@4.0.0:
    dependencies:
      error-ex: 1.3.2
      json-parse-better-errors: 1.0.2

  parse-json@5.2.0:
    dependencies:
      '@babel/code-frame': 7.26.2
      error-ex: 1.3.2
      json-parse-even-better-errors: 2.3.1
      lines-and-columns: 1.2.4

  parse-json@7.1.1:
    dependencies:
      '@babel/code-frame': 7.26.2
      error-ex: 1.3.2
      json-parse-even-better-errors: 3.0.2
      lines-and-columns: 2.0.4
      type-fest: 3.13.1

  path-exists@4.0.0: {}

  path-is-absolute@1.0.1: {}

  path-key@2.0.1: {}

  path-key@3.1.1: {}

  path-key@4.0.0: {}

  path-parse@1.0.7: {}

  path-scurry@1.11.1:
    dependencies:
      lru-cache: 10.4.3
      minipass: 7.1.2

  path-to-regexp@1.9.0:
    dependencies:
      isarray: 0.0.1

  path-type@3.0.0:
    dependencies:
      pify: 3.0.0

  path-type@4.0.0: {}

  pathe@1.1.2: {}

  pathval@1.1.1: {}

  perfect-debounce@1.0.0: {}

  picocolors@1.1.1: {}

  picomatch@2.3.1: {}

  picomatch@4.0.2: {}

  pidtree@0.3.1: {}

  pify@2.3.0: {}

  pify@3.0.0: {}

  pirates@4.0.6: {}

  pkg-types@1.2.1:
    dependencies:
      confbox: 0.1.8
      mlly: 1.7.3
      pathe: 1.1.2

  playwright-core@1.49.0: {}

  playwright@1.49.0:
    dependencies:
      playwright-core: 1.49.0
    optionalDependencies:
      fsevents: 2.3.2

  pluralize@8.0.0: {}

  possible-typed-array-names@1.0.0: {}

  postcss-import@15.1.0(postcss@8.4.49):
    dependencies:
      postcss: 8.4.49
      postcss-value-parser: 4.2.0
      read-cache: 1.0.0
      resolve: 1.22.8

  postcss-js@4.0.1(postcss@8.4.49):
    dependencies:
      camelcase-css: 2.0.1
      postcss: 8.4.49

  postcss-load-config@4.0.2(postcss@8.4.49):
    dependencies:
      lilconfig: 3.1.3
      yaml: 2.6.1
    optionalDependencies:
      postcss: 8.4.49

  postcss-load-config@6.0.1(jiti@1.21.6)(postcss@8.4.49)(tsx@4.0.0)(yaml@2.6.1):
    dependencies:
      lilconfig: 3.1.3
    optionalDependencies:
      jiti: 1.21.6
      postcss: 8.4.49
      tsx: 4.0.0
      yaml: 2.6.1

  postcss-nested@6.2.0(postcss@8.4.49):
    dependencies:
      postcss: 8.4.49
      postcss-selector-parser: 6.1.2

  postcss-selector-parser@6.1.2:
    dependencies:
      cssesc: 3.0.0
      util-deprecate: 1.0.2

  postcss-value-parser@4.2.0: {}

  postcss@8.4.31:
    dependencies:
      nanoid: 3.3.8
      picocolors: 1.1.1
      source-map-js: 1.2.1

  postcss@8.4.49:
    dependencies:
      nanoid: 3.3.8
      picocolors: 1.1.1
      source-map-js: 1.2.1

  preact@10.25.1: {}

  prelude-ls@1.2.1: {}

  prettier-plugin-packagejson@2.5.6(prettier@3.3.3):
    dependencies:
      sort-package-json: 2.12.0
      synckit: 0.9.2
    optionalDependencies:
      prettier: 3.3.3

  prettier@3.3.3: {}

  pretty-format@29.7.0:
    dependencies:
      '@jest/schemas': 29.6.3
      ansi-styles: 5.2.0
      react-is: 18.3.1

  process-nextick-args@2.0.1: {}

  promise-toolbox@0.21.0:
    dependencies:
      make-error: 1.3.6

  prop-types@15.8.1:
    dependencies:
      loose-envify: 1.4.0
      object-assign: 4.1.1
      react-is: 16.13.1

  proto-list@1.2.4: {}

  publint@0.2.12:
    dependencies:
      npm-packlist: 5.1.3
      picocolors: 1.1.1
      sade: 1.8.1

  punycode@2.3.1: {}

  pupa@3.1.0:
    dependencies:
      escape-goat: 4.0.0

  queue-microtask@1.2.3: {}

  quick-lru@5.1.1: {}

  rc@1.2.8:
    dependencies:
      deep-extend: 0.6.0
      ini: 1.3.8
      minimist: 1.2.8
      strip-json-comments: 2.0.1

  react-dom@18.2.0(react@18.2.0):
    dependencies:
      loose-envify: 1.4.0
      react: 18.2.0
      scheduler: 0.23.2

  react-dom@19.0.0-rc-66855b96-20241106(react@19.0.0-rc-66855b96-20241106):
    dependencies:
      react: 19.0.0-rc-66855b96-20241106
      scheduler: 0.25.0-rc-66855b96-20241106

  react-dom@19.0.0-rc.1(react@19.0.0-rc.1):
    dependencies:
      react: 19.0.0-rc.1
      scheduler: 0.25.0-rc.1

  react-is@16.13.1: {}

  react-is@18.3.1: {}

  react-reconciler@0.29.2(react@18.2.0):
    dependencies:
      loose-envify: 1.4.0
      react: 18.2.0
      scheduler: 0.23.2

  react-refresh@0.14.2: {}

  react-router-dom@6.28.0(react-dom@18.2.0(react@18.2.0))(react@18.2.0):
    dependencies:
      '@remix-run/router': 1.21.0
      react: 18.2.0
      react-dom: 18.2.0(react@18.2.0)
      react-router: 6.28.0(react@18.2.0)

  react-router-dom@6.28.0(react-dom@19.0.0-rc-66855b96-20241106(react@19.0.0-rc-66855b96-20241106))(react@19.0.0-rc-66855b96-20241106):
    dependencies:
      '@remix-run/router': 1.21.0
      react: 19.0.0-rc-66855b96-20241106
      react-dom: 19.0.0-rc-66855b96-20241106(react@19.0.0-rc-66855b96-20241106)
      react-router: 6.28.0(react@19.0.0-rc-66855b96-20241106)
    optional: true

  react-router-dom@6.28.0(react-dom@19.0.0-rc.1(react@19.0.0-rc.1))(react@19.0.0-rc.1):
    dependencies:
      '@remix-run/router': 1.21.0
      react: 19.0.0-rc.1
      react-dom: 19.0.0-rc.1(react@19.0.0-rc.1)
      react-router: 6.28.0(react@19.0.0-rc.1)
    optional: true

  react-router@5.3.4(react@18.2.0):
    dependencies:
      '@babel/runtime': 7.24.7
      history: 4.10.1
      hoist-non-react-statics: 3.3.2
      loose-envify: 1.4.0
      path-to-regexp: 1.9.0
      prop-types: 15.8.1
      react: 18.2.0
      react-is: 16.13.1
      tiny-invariant: 1.3.3
      tiny-warning: 1.0.3

  react-router@6.28.0(react@18.2.0):
    dependencies:
      '@remix-run/router': 1.21.0
      react: 18.2.0

  react-router@6.28.0(react@19.0.0-rc-66855b96-20241106):
    dependencies:
      '@remix-run/router': 1.21.0
      react: 19.0.0-rc-66855b96-20241106
    optional: true

  react-router@6.28.0(react@19.0.0-rc.1):
    dependencies:
      '@remix-run/router': 1.21.0
      react: 19.0.0-rc.1
    optional: true

  react-scan@0.0.34:
    dependencies:
      '@clack/core': 0.3.5
      '@clack/prompts': 0.8.2
      kleur: 4.1.5
      mri: 1.2.0
      playwright: 1.49.0

  react-scan@0.0.48(@remix-run/react@2.15.0(react-dom@19.0.0-rc-66855b96-20241106(react@19.0.0-rc-66855b96-20241106))(react@19.0.0-rc-66855b96-20241106)(typescript@5.6.3))(next@15.0.3(@babel/core@7.26.0)(react-dom@19.0.0-rc-66855b96-20241106(react@19.0.0-rc-66855b96-20241106))(react@19.0.0-rc-66855b96-20241106))(react-dom@19.0.0-rc-66855b96-20241106(react@19.0.0-rc-66855b96-20241106))(react-router-dom@6.28.0(react-dom@19.0.0-rc-66855b96-20241106(react@19.0.0-rc-66855b96-20241106))(react@19.0.0-rc-66855b96-20241106))(react-router@6.28.0(react@19.0.0-rc-66855b96-20241106))(react@19.0.0-rc-66855b96-20241106)(rollup@4.28.0):
    dependencies:
      '@babel/core': 7.26.0
      '@babel/generator': 7.26.2
      '@babel/types': 7.26.0
      '@clack/core': 0.3.5
      '@clack/prompts': 0.8.2
      '@preact/signals': 1.3.1(preact@10.25.1)
      '@rollup/pluginutils': 5.1.3(rollup@4.28.0)
      '@types/node': 20.17.10
      bippy: 0.0.19
      esbuild: 0.24.0
      estree-walker: 3.0.3
      kleur: 4.1.5
      mri: 1.2.0
      playwright: 1.49.0
      preact: 10.25.1
      react: 19.0.0-rc-66855b96-20241106
      react-dom: 19.0.0-rc-66855b96-20241106(react@19.0.0-rc-66855b96-20241106)
      tsx: 4.0.0
    optionalDependencies:
      '@remix-run/react': 2.15.0(react-dom@19.0.0-rc-66855b96-20241106(react@19.0.0-rc-66855b96-20241106))(react@19.0.0-rc-66855b96-20241106)(typescript@5.6.3)
      next: 15.0.3(@babel/core@7.26.0)(react-dom@19.0.0-rc-66855b96-20241106(react@19.0.0-rc-66855b96-20241106))(react@19.0.0-rc-66855b96-20241106)
      react-router: 6.28.0(react@19.0.0-rc-66855b96-20241106)
      react-router-dom: 6.28.0(react-dom@19.0.0-rc-66855b96-20241106(react@19.0.0-rc-66855b96-20241106))(react@19.0.0-rc-66855b96-20241106)
      unplugin: 2.1.0
    transitivePeerDependencies:
      - rollup
      - supports-color

  react@18.2.0:
    dependencies:
      loose-envify: 1.4.0

  react@19.0.0-rc-66855b96-20241106: {}

  react@19.0.0-rc.1: {}

  read-cache@1.0.0:
    dependencies:
      pify: 2.3.0

  read-pkg-up@7.0.1:
    dependencies:
      find-up: 4.1.0
      read-pkg: 5.2.0
      type-fest: 0.8.1

  read-pkg@3.0.0:
    dependencies:
      load-json-file: 4.0.0
      normalize-package-data: 2.5.0
      path-type: 3.0.0

  read-pkg@5.2.0:
    dependencies:
      '@types/normalize-package-data': 2.4.4
      normalize-package-data: 2.5.0
      parse-json: 5.2.0
      type-fest: 0.6.0

  readable-stream@2.3.8:
    dependencies:
      core-util-is: 1.0.3
      inherits: 2.0.4
      isarray: 1.0.0
      process-nextick-args: 2.0.1
      safe-buffer: 5.1.2
      string_decoder: 1.1.1
      util-deprecate: 1.0.2

  readable-stream@3.6.2:
    dependencies:
      inherits: 2.0.4
      string_decoder: 1.1.1
      util-deprecate: 1.0.2

  readdir-glob@1.1.3:
    dependencies:
      minimatch: 5.1.6

  readdirp@3.6.0:
    dependencies:
      picomatch: 2.3.1

  reflect.getprototypeof@1.0.7:
    dependencies:
      call-bind: 1.0.7
      define-properties: 1.2.1
      es-abstract: 1.23.5
      es-errors: 1.3.0
      get-intrinsic: 1.2.4
      gopd: 1.1.0
      which-builtin-type: 1.2.0

  regenerator-runtime@0.14.1: {}

  regexp-tree@0.1.27: {}

  regexp.prototype.flags@1.5.3:
    dependencies:
      call-bind: 1.0.7
      define-properties: 1.2.1
      es-errors: 1.3.0
      set-function-name: 2.0.2

  registry-auth-token@5.0.3:
    dependencies:
      '@pnpm/npm-conf': 2.3.1

  registry-url@6.0.1:
    dependencies:
      rc: 1.2.8

  regjsparser@0.10.0:
    dependencies:
      jsesc: 0.5.0

  require-directory@2.1.1: {}

  require-from-string@2.0.2: {}

  resolve-alpn@1.2.1: {}

  resolve-from@4.0.0: {}

  resolve-from@5.0.0: {}

  resolve-pathname@3.0.0: {}

  resolve-pkg-maps@1.0.0: {}

  resolve@1.19.0:
    dependencies:
      is-core-module: 2.15.1
      path-parse: 1.0.7

  resolve@1.22.8:
    dependencies:
      is-core-module: 2.15.1
      path-parse: 1.0.7
      supports-preserve-symlinks-flag: 1.0.0

  resolve@2.0.0-next.5:
    dependencies:
      is-core-module: 2.15.1
      path-parse: 1.0.7
      supports-preserve-symlinks-flag: 1.0.0

  responselike@3.0.0:
    dependencies:
      lowercase-keys: 3.0.0

  reusify@1.0.4: {}

  rimraf@2.4.5:
    dependencies:
      glob: 6.0.4
    optional: true

  rimraf@3.0.2:
    dependencies:
      glob: 7.2.3

  rollup@4.28.0:
    dependencies:
      '@types/estree': 1.0.6
    optionalDependencies:
      '@rollup/rollup-android-arm-eabi': 4.28.0
      '@rollup/rollup-android-arm64': 4.28.0
      '@rollup/rollup-darwin-arm64': 4.28.0
      '@rollup/rollup-darwin-x64': 4.28.0
      '@rollup/rollup-freebsd-arm64': 4.28.0
      '@rollup/rollup-freebsd-x64': 4.28.0
      '@rollup/rollup-linux-arm-gnueabihf': 4.28.0
      '@rollup/rollup-linux-arm-musleabihf': 4.28.0
      '@rollup/rollup-linux-arm64-gnu': 4.28.0
      '@rollup/rollup-linux-arm64-musl': 4.28.0
      '@rollup/rollup-linux-powerpc64le-gnu': 4.28.0
      '@rollup/rollup-linux-riscv64-gnu': 4.28.0
      '@rollup/rollup-linux-s390x-gnu': 4.28.0
      '@rollup/rollup-linux-x64-gnu': 4.28.0
      '@rollup/rollup-linux-x64-musl': 4.28.0
      '@rollup/rollup-win32-arm64-msvc': 4.28.0
      '@rollup/rollup-win32-ia32-msvc': 4.28.0
      '@rollup/rollup-win32-x64-msvc': 4.28.0
      fsevents: 2.3.3

  run-applescript@7.0.0: {}

  run-parallel@1.2.0:
    dependencies:
      queue-microtask: 1.2.3

  sade@1.8.1:
    dependencies:
      mri: 1.2.0

  safe-array-concat@1.1.2:
    dependencies:
      call-bind: 1.0.7
      get-intrinsic: 1.2.4
      has-symbols: 1.0.3
      isarray: 2.0.5

  safe-buffer@5.1.2: {}

  safe-json-stringify@1.2.0:
    optional: true

  safe-regex-test@1.0.3:
    dependencies:
      call-bind: 1.0.7
      es-errors: 1.3.0
      is-regex: 1.2.0

  sax@1.4.1: {}

  scheduler@0.23.2:
    dependencies:
      loose-envify: 1.4.0

  scheduler@0.25.0-rc-66855b96-20241106: {}

  scheduler@0.25.0-rc.1: {}

  semver-diff@4.0.0:
    dependencies:
      semver: 7.6.3

  semver@5.7.2: {}

  semver@6.3.1: {}

  semver@7.6.3: {}

  set-cookie-parser@2.7.1: {}

  set-function-length@1.2.2:
    dependencies:
      define-data-property: 1.1.4
      es-errors: 1.3.0
      function-bind: 1.1.2
      get-intrinsic: 1.2.4
      gopd: 1.1.0
      has-property-descriptors: 1.0.2

  set-function-name@2.0.2:
    dependencies:
      define-data-property: 1.1.4
      es-errors: 1.3.0
      functions-have-names: 1.2.3
      has-property-descriptors: 1.0.2

  set-value@4.1.0:
    dependencies:
      is-plain-object: 2.0.4
      is-primitive: 3.0.1

  setimmediate@1.0.5: {}

  sharp@0.33.5:
    dependencies:
      color: 4.2.3
      detect-libc: 2.0.3
      semver: 7.6.3
    optionalDependencies:
      '@img/sharp-darwin-arm64': 0.33.5
      '@img/sharp-darwin-x64': 0.33.5
      '@img/sharp-libvips-darwin-arm64': 1.0.4
      '@img/sharp-libvips-darwin-x64': 1.0.4
      '@img/sharp-libvips-linux-arm': 1.0.5
      '@img/sharp-libvips-linux-arm64': 1.0.4
      '@img/sharp-libvips-linux-s390x': 1.0.4
      '@img/sharp-libvips-linux-x64': 1.0.4
      '@img/sharp-libvips-linuxmusl-arm64': 1.0.4
      '@img/sharp-libvips-linuxmusl-x64': 1.0.4
      '@img/sharp-linux-arm': 0.33.5
      '@img/sharp-linux-arm64': 0.33.5
      '@img/sharp-linux-s390x': 0.33.5
      '@img/sharp-linux-x64': 0.33.5
      '@img/sharp-linuxmusl-arm64': 0.33.5
      '@img/sharp-linuxmusl-x64': 0.33.5
      '@img/sharp-wasm32': 0.33.5
      '@img/sharp-win32-ia32': 0.33.5
      '@img/sharp-win32-x64': 0.33.5
    optional: true

  shebang-command@1.2.0:
    dependencies:
      shebang-regex: 1.0.0

  shebang-command@2.0.0:
    dependencies:
      shebang-regex: 3.0.0

  shebang-regex@1.0.0: {}

  shebang-regex@3.0.0: {}

  shell-quote@1.7.3: {}

  shellwords@0.1.1: {}

  side-channel@1.0.6:
    dependencies:
      call-bind: 1.0.7
      es-errors: 1.3.0
      get-intrinsic: 1.2.4
      object-inspect: 1.13.3

  siginfo@2.0.0: {}

  signal-exit@3.0.7: {}

  signal-exit@4.1.0: {}

  simple-swizzle@0.2.2:
    dependencies:
      is-arrayish: 0.3.2
    optional: true

  sirv@2.0.4:
    dependencies:
      '@polka/url': 1.0.0-next.28
      mrmime: 2.0.0
      totalist: 3.0.1

  sisteransi@1.0.5: {}

  slash@3.0.0: {}

  sort-object-keys@1.1.3: {}

  sort-package-json@2.12.0:
    dependencies:
      detect-indent: 7.0.1
      detect-newline: 4.0.1
      get-stdin: 9.0.0
      git-hooks-list: 3.1.0
      is-plain-obj: 4.1.0
      semver: 7.6.3
      sort-object-keys: 1.1.3
      tinyglobby: 0.2.10

  source-map-js@1.2.1: {}

  source-map-support@0.5.21:
    dependencies:
      buffer-from: 1.1.2
      source-map: 0.6.1

  source-map@0.6.1: {}

  source-map@0.7.4: {}

  source-map@0.8.0-beta.0:
    dependencies:
      whatwg-url: 7.1.0

  spawn-sync@1.0.15:
    dependencies:
      concat-stream: 1.6.2
      os-shim: 0.1.3

  spdx-correct@3.2.0:
    dependencies:
      spdx-expression-parse: 3.0.1
      spdx-license-ids: 3.0.20

  spdx-exceptions@2.5.0: {}

  spdx-expression-parse@3.0.1:
    dependencies:
      spdx-exceptions: 2.5.0
      spdx-license-ids: 3.0.20

  spdx-license-ids@3.0.20: {}

  split@1.0.1:
    dependencies:
      through: 2.3.8

  stable-hash@0.0.4: {}

  stackback@0.0.2: {}

  std-env@3.8.0: {}

  streamsearch@1.1.0: {}

  string-width@4.2.3:
    dependencies:
      emoji-regex: 8.0.0
      is-fullwidth-code-point: 3.0.0
      strip-ansi: 6.0.1

  string-width@5.1.2:
    dependencies:
      eastasianwidth: 0.2.0
      emoji-regex: 9.2.2
      strip-ansi: 7.1.0

  string-width@7.2.0:
    dependencies:
      emoji-regex: 10.4.0
      get-east-asian-width: 1.3.0
      strip-ansi: 7.1.0

  string.prototype.includes@2.0.1:
    dependencies:
      call-bind: 1.0.7
      define-properties: 1.2.1
      es-abstract: 1.23.5

  string.prototype.matchall@4.0.11:
    dependencies:
      call-bind: 1.0.7
      define-properties: 1.2.1
      es-abstract: 1.23.5
      es-errors: 1.3.0
      es-object-atoms: 1.0.0
      get-intrinsic: 1.2.4
      gopd: 1.1.0
      has-symbols: 1.0.3
      internal-slot: 1.0.7
      regexp.prototype.flags: 1.5.3
      set-function-name: 2.0.2
      side-channel: 1.0.6

  string.prototype.padend@3.1.6:
    dependencies:
      call-bind: 1.0.7
      define-properties: 1.2.1
      es-abstract: 1.23.5
      es-object-atoms: 1.0.0

  string.prototype.repeat@1.0.0:
    dependencies:
      define-properties: 1.2.1
      es-abstract: 1.23.5

  string.prototype.trim@1.2.9:
    dependencies:
      call-bind: 1.0.7
      define-properties: 1.2.1
      es-abstract: 1.23.5
      es-object-atoms: 1.0.0

  string.prototype.trimend@1.0.8:
    dependencies:
      call-bind: 1.0.7
      define-properties: 1.2.1
      es-object-atoms: 1.0.0

  string.prototype.trimstart@1.0.8:
    dependencies:
      call-bind: 1.0.7
      define-properties: 1.2.1
      es-object-atoms: 1.0.0

  string_decoder@1.1.1:
    dependencies:
      safe-buffer: 5.1.2

  strip-ansi@6.0.1:
    dependencies:
      ansi-regex: 5.0.1

  strip-ansi@7.1.0:
    dependencies:
      ansi-regex: 6.1.0

  strip-bom@3.0.0: {}

  strip-bom@5.0.0: {}

  strip-final-newline@2.0.0: {}

  strip-final-newline@3.0.0: {}

  strip-indent@3.0.0:
    dependencies:
      min-indent: 1.0.1

  strip-json-comments@2.0.1: {}

  strip-json-comments@3.1.1: {}

  strip-json-comments@5.0.1: {}

  strip-literal@1.3.0:
    dependencies:
      acorn: 8.14.0

  styled-jsx@5.1.6(@babel/core@7.26.0)(react@18.2.0):
    dependencies:
      client-only: 0.0.1
      react: 18.2.0
    optionalDependencies:
      '@babel/core': 7.26.0

  styled-jsx@5.1.6(@babel/core@7.26.0)(react@19.0.0-rc-66855b96-20241106):
    dependencies:
      client-only: 0.0.1
      react: 19.0.0-rc-66855b96-20241106
    optionalDependencies:
      '@babel/core': 7.26.0

  styled-jsx@5.1.6(@babel/core@7.26.0)(react@19.0.0-rc.1):
    dependencies:
      client-only: 0.0.1
      react: 19.0.0-rc.1
    optionalDependencies:
      '@babel/core': 7.26.0
    optional: true

  sucrase@3.35.0:
    dependencies:
      '@jridgewell/gen-mapping': 0.3.5
      commander: 4.1.1
      glob: 10.4.5
      lines-and-columns: 1.2.4
      mz: 2.7.0
      pirates: 4.0.6
      ts-interface-checker: 0.1.13

  sugar-high@0.7.5: {}

  supports-color@5.5.0:
    dependencies:
      has-flag: 3.0.0

  supports-color@7.2.0:
    dependencies:
      has-flag: 4.0.0

  supports-preserve-symlinks-flag@1.0.0: {}

  synckit@0.6.2:
    dependencies:
      tslib: 2.8.1

  synckit@0.9.2:
    dependencies:
      '@pkgr/core': 0.1.1
      tslib: 2.8.1

  tailwind-merge@2.5.5: {}

  tailwindcss@3.4.16:
    dependencies:
      '@alloc/quick-lru': 5.2.0
      arg: 5.0.2
      chokidar: 3.6.0
      didyoumean: 1.2.2
      dlv: 1.1.3
      fast-glob: 3.3.2
      glob-parent: 6.0.2
      is-glob: 4.0.3
      jiti: 1.21.6
      lilconfig: 3.1.3
      micromatch: 4.0.8
      normalize-path: 3.0.0
      object-hash: 3.0.0
      picocolors: 1.1.1
      postcss: 8.4.49
      postcss-import: 15.1.0(postcss@8.4.49)
      postcss-js: 4.0.1(postcss@8.4.49)
      postcss-load-config: 4.0.2(postcss@8.4.49)
      postcss-nested: 6.2.0(postcss@8.4.49)
      postcss-selector-parser: 6.1.2
      resolve: 1.22.8
      sucrase: 3.35.0
    transitivePeerDependencies:
      - ts-node

  tapable@2.2.1: {}

  tar-stream@2.2.0:
    dependencies:
      bl: 4.1.0
      end-of-stream: 1.4.4
      fs-constants: 1.0.0
      inherits: 2.0.4
      readable-stream: 3.6.2

  terser@5.36.0:
    dependencies:
      '@jridgewell/source-map': 0.3.6
      acorn: 8.14.0
      commander: 2.20.3
      source-map-support: 0.5.21

  text-table@0.2.0: {}

  thenify-all@1.6.0:
    dependencies:
      thenify: 3.3.1

  thenify@3.3.1:
    dependencies:
      any-promise: 1.3.0

  through@2.3.8: {}

  tiny-invariant@1.3.3: {}

  tiny-warning@1.0.3: {}

  tinybench@2.9.0: {}

  tinyglobby@0.2.10:
    dependencies:
      fdir: 6.4.2(picomatch@4.0.2)
      picomatch: 4.0.2

  tinypool@0.8.4: {}

  tinyspy@2.2.1: {}

  tmp@0.2.3: {}

  to-regex-range@5.0.1:
    dependencies:
      is-number: 7.0.0

  totalist@3.0.1: {}

  tr46@1.0.1:
    dependencies:
      punycode: 2.3.1

  tree-kill@1.2.2: {}

  ts-api-utils@1.4.3(typescript@5.4.5):
    dependencies:
      typescript: 5.4.5

  ts-api-utils@1.4.3(typescript@5.6.3):
    dependencies:
      typescript: 5.6.3

  ts-interface-checker@0.1.13: {}

  tsconfig-paths@3.15.0:
    dependencies:
      '@types/json5': 0.0.29
      json5: 1.0.2
      minimist: 1.2.8
      strip-bom: 3.0.0

  tslib@1.14.1: {}

  tslib@2.8.1: {}

  tsup@8.2.4(jiti@1.21.6)(postcss@8.4.49)(tsx@4.0.0)(typescript@5.6.3)(yaml@2.6.1):
    dependencies:
      bundle-require: 5.0.0(esbuild@0.23.1)
      cac: 6.7.14
      chokidar: 3.6.0
      consola: 3.2.3
      debug: 4.3.7
      esbuild: 0.23.1
      execa: 5.1.1
      globby: 11.1.0
      joycon: 3.1.1
      picocolors: 1.1.1
      postcss-load-config: 6.0.1(jiti@1.21.6)(postcss@8.4.49)(tsx@4.0.0)(yaml@2.6.1)
      resolve-from: 5.0.0
      rollup: 4.28.0
      source-map: 0.8.0-beta.0
      sucrase: 3.35.0
      tree-kill: 1.2.2
    optionalDependencies:
      postcss: 8.4.49
      typescript: 5.6.3
    transitivePeerDependencies:
      - jiti
      - supports-color
      - tsx
      - yaml

  tsutils@3.21.0(typescript@5.4.5):
    dependencies:
      tslib: 1.14.1
      typescript: 5.4.5

  tsutils@3.21.0(typescript@5.6.3):
    dependencies:
      tslib: 1.14.1
      typescript: 5.6.3

  tsx@4.0.0:
    dependencies:
      esbuild: 0.18.20
      get-tsconfig: 4.8.1
      source-map-support: 0.5.21
    optionalDependencies:
      fsevents: 2.3.3

  turbo-stream@2.4.0: {}

  type-check@0.4.0:
    dependencies:
      prelude-ls: 1.2.1

  type-detect@4.1.0: {}

  type-fest@0.20.2: {}

  type-fest@0.6.0: {}

  type-fest@0.8.1: {}

  type-fest@1.4.0: {}

  type-fest@2.19.0: {}

  type-fest@3.13.1: {}

  type-fest@4.30.0: {}

  typed-array-buffer@1.0.2:
    dependencies:
      call-bind: 1.0.7
      es-errors: 1.3.0
      is-typed-array: 1.1.13

  typed-array-byte-length@1.0.1:
    dependencies:
      call-bind: 1.0.7
      for-each: 0.3.3
      gopd: 1.1.0
      has-proto: 1.1.0
      is-typed-array: 1.1.13

  typed-array-byte-offset@1.0.3:
    dependencies:
      available-typed-arrays: 1.0.7
      call-bind: 1.0.7
      for-each: 0.3.3
      gopd: 1.1.0
      has-proto: 1.1.0
      is-typed-array: 1.1.13
      reflect.getprototypeof: 1.0.7

  typed-array-length@1.0.7:
    dependencies:
      call-bind: 1.0.7
      for-each: 0.3.3
      gopd: 1.1.0
      is-typed-array: 1.1.13
      possible-typed-array-names: 1.0.0
      reflect.getprototypeof: 1.0.7

  typedarray-to-buffer@3.1.5:
    dependencies:
      is-typedarray: 1.0.0

  typedarray@0.0.6: {}

  typescript@5.4.5: {}

  typescript@5.6.3: {}

  ufo@1.5.4: {}

  uhyphen@0.2.0: {}

  unbox-primitive@1.0.2:
    dependencies:
      call-bind: 1.0.7
      has-bigints: 1.0.2
      has-symbols: 1.0.3
      which-boxed-primitive: 1.0.2

  undici-types@6.19.8: {}

  undici-types@6.20.0: {}

  unique-string@3.0.0:
    dependencies:
      crypto-random-string: 4.0.0

  universalify@1.0.0: {}

  universalify@2.0.1: {}

  unplugin@2.1.0:
    dependencies:
      acorn: 8.14.0
      webpack-virtual-modules: 0.6.2
    optional: true

  update-browserslist-db@1.1.1(browserslist@4.24.2):
    dependencies:
      browserslist: 4.24.2
      escalade: 3.2.0
      picocolors: 1.1.1

  update-notifier@6.0.2:
    dependencies:
      boxen: 7.1.1
      chalk: 5.3.0
      configstore: 6.0.0
      has-yarn: 3.0.0
      import-lazy: 4.0.0
      is-ci: 3.0.1
      is-installed-globally: 0.4.0
      is-npm: 6.0.0
      is-yarn-global: 0.4.1
      latest-version: 7.0.0
      pupa: 3.1.0
      semver: 7.6.3
      semver-diff: 4.0.0
      xdg-basedir: 5.1.0

  uri-js@4.4.1:
    dependencies:
      punycode: 2.3.1

  util-deprecate@1.0.2: {}

  uuid@8.3.2: {}

  validate-npm-package-license@3.0.4:
    dependencies:
      spdx-correct: 3.2.0
      spdx-expression-parse: 3.0.1

  value-equal@1.0.1: {}

<<<<<<< HEAD
  vite-node@1.0.0(@types/node@20.17.9)(terser@5.36.0):
=======
  vite-node@1.0.0(@types/node@20.17.10)(terser@5.36.0):
>>>>>>> b0bd3ee6
    dependencies:
      cac: 6.7.14
      debug: 4.3.7
      pathe: 1.1.2
      picocolors: 1.1.1
<<<<<<< HEAD
      vite: 5.4.3(@types/node@20.17.9)(terser@5.36.0)
=======
      vite: 5.4.3(@types/node@20.17.10)(terser@5.36.0)
>>>>>>> b0bd3ee6
    transitivePeerDependencies:
      - '@types/node'
      - less
      - lightningcss
      - sass
      - sass-embedded
      - stylus
      - sugarss
      - supports-color
      - terser

<<<<<<< HEAD
  vite-node@1.0.0(@types/node@22.10.1)(terser@5.36.0):
=======
  vite-node@1.0.0(@types/node@22.10.2)(terser@5.36.0):
>>>>>>> b0bd3ee6
    dependencies:
      cac: 6.7.14
      debug: 4.3.7
      pathe: 1.1.2
      picocolors: 1.1.1
<<<<<<< HEAD
      vite: 5.4.3(@types/node@22.10.1)(terser@5.36.0)
=======
      vite: 5.4.3(@types/node@22.10.2)(terser@5.36.0)
>>>>>>> b0bd3ee6
    transitivePeerDependencies:
      - '@types/node'
      - less
      - lightningcss
      - sass
      - sass-embedded
      - stylus
      - sugarss
      - supports-color
      - terser
    optional: true

  vite-plugin-inspect@0.8.7(rollup@4.28.0)(vite@5.4.3(@types/node@22.10.2)(terser@5.36.0)):
    dependencies:
      '@antfu/utils': 0.7.10
      '@rollup/pluginutils': 5.1.3(rollup@4.28.0)
      debug: 4.3.7
      error-stack-parser-es: 0.1.5
      fs-extra: 11.2.0
      open: 10.1.0
      perfect-debounce: 1.0.0
      picocolors: 1.1.1
      sirv: 2.0.4
      vite: 5.4.3(@types/node@22.10.2)(terser@5.36.0)
    transitivePeerDependencies:
      - rollup
      - supports-color

  vite-plugin-web-extension@4.3.1(@types/node@22.10.2)(terser@5.36.0):
    dependencies:
      ajv: 8.17.1
      async-lock: 1.4.1
      fs-extra: 10.1.0
      json5: 2.2.3
      linkedom: 0.14.26
      lodash.uniq: 4.5.0
      lodash.uniqby: 4.7.0
      md5: 2.3.0
      vite: 5.4.3(@types/node@22.10.2)(terser@5.36.0)
      web-ext-run: 0.2.2
      webextension-polyfill: 0.10.0
      yaml: 2.6.1
    transitivePeerDependencies:
      - '@types/node'
      - bufferutil
      - less
      - lightningcss
      - sass
      - sass-embedded
      - stylus
      - sugarss
      - supports-color
      - terser
      - utf-8-validate

<<<<<<< HEAD
  vite@5.4.3(@types/node@20.17.9)(terser@5.36.0):
=======
  vite@5.4.3(@types/node@20.17.10)(terser@5.36.0):
>>>>>>> b0bd3ee6
    dependencies:
      esbuild: 0.21.5
      postcss: 8.4.49
      rollup: 4.28.0
    optionalDependencies:
      '@types/node': 20.17.10
      fsevents: 2.3.3
      terser: 5.36.0

  vite@5.4.3(@types/node@22.10.2)(terser@5.36.0):
    dependencies:
      esbuild: 0.21.5
      postcss: 8.4.49
      rollup: 4.28.0
    optionalDependencies:
      '@types/node': 22.10.2
      fsevents: 2.3.3
      terser: 5.36.0

<<<<<<< HEAD
  vitest@1.0.0(@types/node@20.17.9)(terser@5.36.0):
=======
  vitest@1.0.0(@types/node@20.17.10)(terser@5.36.0):
>>>>>>> b0bd3ee6
    dependencies:
      '@vitest/expect': 1.0.0
      '@vitest/runner': 1.0.0
      '@vitest/snapshot': 1.0.0
      '@vitest/spy': 1.0.0
      '@vitest/utils': 1.0.0
      acorn-walk: 8.3.4
      cac: 6.7.14
      chai: 4.5.0
      debug: 4.3.7
      execa: 8.0.1
      local-pkg: 0.5.1
      magic-string: 0.30.14
      pathe: 1.1.2
      picocolors: 1.1.1
      std-env: 3.8.0
      strip-literal: 1.3.0
      tinybench: 2.9.0
      tinypool: 0.8.4
<<<<<<< HEAD
      vite: 5.4.3(@types/node@20.17.9)(terser@5.36.0)
      vite-node: 1.0.0(@types/node@20.17.9)(terser@5.36.0)
      why-is-node-running: 2.3.0
    optionalDependencies:
      '@types/node': 20.17.9
=======
      vite: 5.4.3(@types/node@20.17.10)(terser@5.36.0)
      vite-node: 1.0.0(@types/node@20.17.10)(terser@5.36.0)
      why-is-node-running: 2.3.0
    optionalDependencies:
      '@types/node': 20.17.10
>>>>>>> b0bd3ee6
    transitivePeerDependencies:
      - less
      - lightningcss
      - sass
      - sass-embedded
      - stylus
      - sugarss
      - supports-color
      - terser

<<<<<<< HEAD
  vitest@1.0.0(@types/node@22.10.1)(terser@5.36.0):
=======
  vitest@1.0.0(@types/node@22.10.2)(terser@5.36.0):
>>>>>>> b0bd3ee6
    dependencies:
      '@vitest/expect': 1.0.0
      '@vitest/runner': 1.0.0
      '@vitest/snapshot': 1.0.0
      '@vitest/spy': 1.0.0
      '@vitest/utils': 1.0.0
      acorn-walk: 8.3.4
      cac: 6.7.14
      chai: 4.5.0
      debug: 4.3.7
      execa: 8.0.1
      local-pkg: 0.5.1
      magic-string: 0.30.14
      pathe: 1.1.2
      picocolors: 1.1.1
      std-env: 3.8.0
      strip-literal: 1.3.0
      tinybench: 2.9.0
      tinypool: 0.8.4
<<<<<<< HEAD
      vite: 5.4.3(@types/node@22.10.1)(terser@5.36.0)
      vite-node: 1.0.0(@types/node@22.10.1)(terser@5.36.0)
      why-is-node-running: 2.3.0
    optionalDependencies:
      '@types/node': 22.10.1
=======
      vite: 5.4.3(@types/node@22.10.2)(terser@5.36.0)
      vite-node: 1.0.0(@types/node@22.10.2)(terser@5.36.0)
      why-is-node-running: 2.3.0
    optionalDependencies:
      '@types/node': 22.10.2
>>>>>>> b0bd3ee6
    transitivePeerDependencies:
      - less
      - lightningcss
      - sass
      - sass-embedded
      - stylus
      - sugarss
      - supports-color
      - terser
    optional: true

  watchpack@2.4.1:
    dependencies:
      glob-to-regexp: 0.4.1
      graceful-fs: 4.2.11

  web-ext-run@0.2.2:
    dependencies:
      '@babel/runtime': 7.24.7
      '@devicefarmer/adbkit': 3.2.6
      bunyan: 1.8.15
      chrome-launcher: 1.1.0
      debounce: 1.2.1
      es6-error: 4.1.1
      firefox-profile: 4.6.0
      fs-extra: 11.2.0
      fx-runner: 1.4.0
      mkdirp: 3.0.1
      multimatch: 6.0.0
      mz: 2.7.0
      node-notifier: 10.0.1
      parse-json: 7.1.1
      promise-toolbox: 0.21.0
      set-value: 4.1.0
      source-map-support: 0.5.21
      strip-bom: 5.0.0
      strip-json-comments: 5.0.1
      tmp: 0.2.3
      update-notifier: 6.0.2
      watchpack: 2.4.1
      ws: 8.18.0
      zip-dir: 2.0.0
    transitivePeerDependencies:
      - bufferutil
      - supports-color
      - utf-8-validate

  webextension-polyfill@0.10.0: {}

  webidl-conversions@4.0.2: {}

  webpack-virtual-modules@0.6.2:
    optional: true

  whatwg-url@7.1.0:
    dependencies:
      lodash.sortby: 4.7.0
      tr46: 1.0.1
      webidl-conversions: 4.0.2

  when@3.7.7: {}

  which-boxed-primitive@1.0.2:
    dependencies:
      is-bigint: 1.0.4
      is-boolean-object: 1.1.2
      is-number-object: 1.0.7
      is-string: 1.0.7
      is-symbol: 1.0.4

  which-builtin-type@1.2.0:
    dependencies:
      call-bind: 1.0.7
      function.prototype.name: 1.1.6
      has-tostringtag: 1.0.2
      is-async-function: 2.0.0
      is-date-object: 1.0.5
      is-finalizationregistry: 1.1.0
      is-generator-function: 1.0.10
      is-regex: 1.2.0
      is-weakref: 1.0.2
      isarray: 2.0.5
      which-boxed-primitive: 1.0.2
      which-collection: 1.0.2
      which-typed-array: 1.1.16

  which-collection@1.0.2:
    dependencies:
      is-map: 2.0.3
      is-set: 2.0.3
      is-weakmap: 2.0.2
      is-weakset: 2.0.3

  which-typed-array@1.1.16:
    dependencies:
      available-typed-arrays: 1.0.7
      call-bind: 1.0.7
      for-each: 0.3.3
      gopd: 1.1.0
      has-tostringtag: 1.0.2

  which@1.2.4:
    dependencies:
      is-absolute: 0.1.7
      isexe: 1.1.2

  which@1.3.1:
    dependencies:
      isexe: 2.0.0

  which@2.0.2:
    dependencies:
      isexe: 2.0.0

  why-is-node-running@2.3.0:
    dependencies:
      siginfo: 2.0.0
      stackback: 0.0.2

  widest-line@4.0.1:
    dependencies:
      string-width: 5.1.2

  widest-line@5.0.0:
    dependencies:
      string-width: 7.2.0

  winreg@0.0.12: {}

  word-wrap@1.2.5: {}

  wrap-ansi@7.0.0:
    dependencies:
      ansi-styles: 4.3.0
      string-width: 4.2.3
      strip-ansi: 6.0.1

  wrap-ansi@8.1.0:
    dependencies:
      ansi-styles: 6.2.1
      string-width: 5.1.2
      strip-ansi: 7.1.0

  wrap-ansi@9.0.0:
    dependencies:
      ansi-styles: 6.2.1
      string-width: 7.2.0
      strip-ansi: 7.1.0

  wrappy@1.0.2: {}

  write-file-atomic@3.0.3:
    dependencies:
      imurmurhash: 0.1.4
      is-typedarray: 1.0.0
      signal-exit: 3.0.7
      typedarray-to-buffer: 3.1.5

  ws@8.18.0: {}

  xdg-basedir@5.1.0: {}

  xml2js@0.5.0:
    dependencies:
      sax: 1.4.1
      xmlbuilder: 11.0.1

  xmlbuilder@11.0.1: {}

  y18n@5.0.8: {}

  yallist@3.1.1: {}

  yaml@2.6.1: {}

  yargs-parser@20.2.9: {}

  yargs@16.2.0:
    dependencies:
      cliui: 7.0.4
      escalade: 3.2.0
      get-caller-file: 2.0.5
      require-directory: 2.1.1
      string-width: 4.2.3
      y18n: 5.0.8
      yargs-parser: 20.2.9

  yocto-queue@0.1.0: {}

  yocto-queue@1.1.1: {}

  zip-dir@2.0.0:
    dependencies:
      async: 3.2.6
      jszip: 3.10.1

  zip-stream@4.1.1:
    dependencies:
      archiver-utils: 3.0.4
      compress-commons: 4.1.2
      readable-stream: 3.6.2

  zod@3.23.8: {}<|MERGE_RESOLUTION|>--- conflicted
+++ resolved
@@ -23,9 +23,6 @@
         version: 6.0.0(eslint@8.57.1)(typescript@5.4.5)
       '@vercel/style-guide':
         specifier: ^6.0.0
-<<<<<<< HEAD
-        version: 6.0.0(eslint@8.57.1)(prettier@3.3.3)(typescript@5.6.3)(vitest@1.0.0(@types/node@22.10.1)(terser@5.36.0))
-=======
         version: 6.0.0(eslint@8.57.1)(prettier@3.3.3)(typescript@5.4.5)(vitest@1.0.0(@types/node@22.10.2)(terser@5.36.0))
       boxen:
         specifier: ^8.0.1
@@ -33,7 +30,6 @@
       chalk:
         specifier: ^5.3.0
         version: 5.3.0
->>>>>>> b0bd3ee6
       eslint:
         specifier: ^8.57.1
         version: 8.57.1
@@ -52,37 +48,6 @@
       typescript:
         specifier: 5.4.5
         version: 5.4.5
-
-  examples/sierpinski:
-    dependencies:
-      '@vercel/analytics':
-        specifier: ^1.4.0
-        version: 1.4.0(@remix-run/react@2.15.0(react-dom@19.0.0-rc.1(react@19.0.0-rc.1))(react@19.0.0-rc.1)(typescript@5.6.3))(next@15.0.3(@babel/core@7.26.0)(babel-plugin-react-compiler@19.0.0-beta-a7bf2bd-20241110)(react-dom@19.0.0-rc.1(react@19.0.0-rc.1))(react@19.0.0-rc.1))(react@19.0.0-rc.1)
-      babel-plugin-react-compiler:
-        specifier: 19.0.0-beta-a7bf2bd-20241110
-        version: 19.0.0-beta-a7bf2bd-20241110
-      react:
-        specifier: 19.0.0-rc.1
-        version: 19.0.0-rc.1
-      react-dom:
-        specifier: 19.0.0-rc.1
-        version: 19.0.0-rc.1(react@19.0.0-rc.1)
-      react-scan:
-        specifier: workspace:*
-        version: link:../../packages/scan
-      sugar-high:
-        specifier: ^0.7.5
-        version: 0.7.5
-      vite-plugin-inspect:
-        specifier: ^0.8.7
-        version: 0.8.7(rollup@4.28.0)(vite@5.4.3(@types/node@22.10.1)(terser@5.36.0))
-    devDependencies:
-      '@vitejs/plugin-react':
-        specifier: ^4.3.1
-        version: 4.3.1(vite@5.4.3(@types/node@22.10.1)(terser@5.36.0))
-      vite:
-        specifier: ^5.4.3
-        version: 5.4.3(@types/node@22.10.1)(terser@5.36.0)
 
   packages/extension:
     dependencies:
@@ -6264,16 +6229,12 @@
       next: 15.0.3(@babel/core@7.26.0)(babel-plugin-react-compiler@19.0.0-beta-a7bf2bd-20241110)(react-dom@19.0.0-rc.1(react@19.0.0-rc.1))(react@19.0.0-rc.1)
       react: 19.0.0-rc.1
 
-<<<<<<< HEAD
-  '@vercel/style-guide@6.0.0(eslint@8.57.1)(prettier@3.3.3)(typescript@5.6.3)(vitest@1.0.0(@types/node@20.17.9)(terser@5.36.0))':
-=======
   '@vercel/speed-insights@1.1.0(next@15.0.3(@babel/core@7.26.0)(react-dom@19.0.0-rc-66855b96-20241106(react@19.0.0-rc-66855b96-20241106))(react@19.0.0-rc-66855b96-20241106))(react@19.0.0-rc-66855b96-20241106)':
     optionalDependencies:
       next: 15.0.3(@babel/core@7.26.0)(react-dom@19.0.0-rc-66855b96-20241106(react@19.0.0-rc-66855b96-20241106))(react@19.0.0-rc-66855b96-20241106)
       react: 19.0.0-rc-66855b96-20241106
 
   '@vercel/style-guide@6.0.0(eslint@8.57.1)(prettier@3.3.3)(typescript@5.4.5)(vitest@1.0.0(@types/node@22.10.2)(terser@5.36.0))':
->>>>>>> b0bd3ee6
     dependencies:
       '@babel/core': 7.26.0
       '@babel/eslint-parser': 7.25.9(@babel/core@7.26.0)(eslint@8.57.1)
@@ -6282,17 +6243,10 @@
       '@typescript-eslint/parser': 7.18.0(eslint@8.57.1)(typescript@5.4.5)
       eslint-config-prettier: 9.1.0(eslint@8.57.1)
       eslint-import-resolver-alias: 1.1.2(eslint-plugin-import@2.31.0)
-<<<<<<< HEAD
-      eslint-import-resolver-typescript: 3.6.3(@typescript-eslint/parser@7.18.0(eslint@8.57.1)(typescript@5.6.3))(eslint-import-resolver-node@0.3.9)(eslint-plugin-import@2.31.0)(eslint@8.57.1)
-      eslint-plugin-eslint-comments: 3.2.0(eslint@8.57.1)
-      eslint-plugin-import: 2.31.0(@typescript-eslint/parser@7.18.0(eslint@8.57.1)(typescript@5.6.3))(eslint-import-resolver-typescript@3.6.3)(eslint@8.57.1)
-      eslint-plugin-jest: 27.9.0(@typescript-eslint/eslint-plugin@7.18.0(@typescript-eslint/parser@7.18.0(eslint@8.57.1)(typescript@5.6.3))(eslint@8.57.1)(typescript@5.6.3))(eslint@8.57.1)(typescript@5.6.3)
-=======
       eslint-import-resolver-typescript: 3.7.0(eslint-plugin-import@2.31.0)(eslint@8.57.1)
       eslint-plugin-eslint-comments: 3.2.0(eslint@8.57.1)
       eslint-plugin-import: 2.31.0(@typescript-eslint/parser@6.0.0(eslint@8.57.1)(typescript@5.4.5))(eslint-import-resolver-typescript@3.7.0)(eslint@8.57.1)
       eslint-plugin-jest: 27.9.0(@typescript-eslint/eslint-plugin@6.0.0(@typescript-eslint/parser@6.0.0(eslint@8.57.1)(typescript@5.4.5))(eslint@8.57.1)(typescript@5.4.5))(eslint@8.57.1)(typescript@5.4.5)
->>>>>>> b0bd3ee6
       eslint-plugin-jsx-a11y: 6.10.2(eslint@8.57.1)
       eslint-plugin-playwright: 1.8.3(eslint-plugin-jest@27.9.0(@typescript-eslint/eslint-plugin@7.18.0(@typescript-eslint/parser@7.18.0(eslint@8.57.1)(typescript@5.4.5))(eslint@8.57.1)(typescript@5.4.5))(eslint@8.57.1)(typescript@5.4.5))(eslint@8.57.1)
       eslint-plugin-react: 7.37.2(eslint@8.57.1)
@@ -6313,11 +6267,7 @@
       - supports-color
       - vitest
 
-<<<<<<< HEAD
-  '@vercel/style-guide@6.0.0(eslint@8.57.1)(prettier@3.3.3)(typescript@5.6.3)(vitest@1.0.0(@types/node@22.10.1)(terser@5.36.0))':
-=======
   '@vercel/style-guide@6.0.0(eslint@8.57.1)(prettier@3.3.3)(typescript@5.6.3)(vitest@1.0.0(@types/node@20.17.10)(terser@5.36.0))':
->>>>>>> b0bd3ee6
     dependencies:
       '@babel/core': 7.26.0
       '@babel/eslint-parser': 7.25.9(@babel/core@7.26.0)(eslint@8.57.1)
@@ -6326,15 +6276,9 @@
       '@typescript-eslint/parser': 7.18.0(eslint@8.57.1)(typescript@5.6.3)
       eslint-config-prettier: 9.1.0(eslint@8.57.1)
       eslint-import-resolver-alias: 1.1.2(eslint-plugin-import@2.31.0)
-<<<<<<< HEAD
-      eslint-import-resolver-typescript: 3.6.3(@typescript-eslint/parser@7.18.0(eslint@8.57.1)(typescript@5.6.3))(eslint-import-resolver-node@0.3.9)(eslint-plugin-import@2.31.0)(eslint@8.57.1)
-      eslint-plugin-eslint-comments: 3.2.0(eslint@8.57.1)
-      eslint-plugin-import: 2.31.0(@typescript-eslint/parser@7.18.0(eslint@8.57.1)(typescript@5.6.3))(eslint-import-resolver-typescript@3.6.3)(eslint@8.57.1)
-=======
       eslint-import-resolver-typescript: 3.7.0(eslint-plugin-import@2.31.0)(eslint@8.57.1)
       eslint-plugin-eslint-comments: 3.2.0(eslint@8.57.1)
       eslint-plugin-import: 2.31.0(@typescript-eslint/parser@7.18.0(eslint@8.57.1)(typescript@5.6.3))(eslint-import-resolver-typescript@3.7.0(eslint-plugin-import@2.31.0)(eslint@8.57.1))(eslint@8.57.1)
->>>>>>> b0bd3ee6
       eslint-plugin-jest: 27.9.0(@typescript-eslint/eslint-plugin@7.18.0(@typescript-eslint/parser@7.18.0(eslint@8.57.1)(typescript@5.6.3))(eslint@8.57.1)(typescript@5.6.3))(eslint@8.57.1)(typescript@5.6.3)
       eslint-plugin-jsx-a11y: 6.10.2(eslint@8.57.1)
       eslint-plugin-playwright: 1.8.3(eslint-plugin-jest@27.9.0(@typescript-eslint/eslint-plugin@7.18.0(@typescript-eslint/parser@7.18.0(eslint@8.57.1)(typescript@5.4.5))(eslint@8.57.1)(typescript@5.4.5))(eslint@8.57.1)(typescript@5.4.5))(eslint@8.57.1)
@@ -6343,11 +6287,7 @@
       eslint-plugin-testing-library: 6.5.0(eslint@8.57.1)(typescript@5.6.3)
       eslint-plugin-tsdoc: 0.2.17
       eslint-plugin-unicorn: 51.0.1(eslint@8.57.1)
-<<<<<<< HEAD
-      eslint-plugin-vitest: 0.3.26(@typescript-eslint/eslint-plugin@7.18.0(@typescript-eslint/parser@7.18.0(eslint@8.57.1)(typescript@5.6.3))(eslint@8.57.1)(typescript@5.6.3))(eslint@8.57.1)(typescript@5.6.3)(vitest@1.0.0(@types/node@22.10.1)(terser@5.36.0))
-=======
       eslint-plugin-vitest: 0.3.26(@typescript-eslint/eslint-plugin@7.18.0(@typescript-eslint/parser@7.18.0(eslint@8.57.1)(typescript@5.6.3))(eslint@8.57.1)(typescript@5.6.3))(eslint@8.57.1)(typescript@5.6.3)(vitest@1.0.0(@types/node@20.17.10)(terser@5.36.0))
->>>>>>> b0bd3ee6
       prettier-plugin-packagejson: 2.5.6(prettier@3.3.3)
     optionalDependencies:
       eslint: 8.57.1
@@ -7295,13 +7235,8 @@
       '@typescript-eslint/parser': 6.0.0(eslint@8.57.1)(typescript@5.6.3)
       eslint: 8.57.1
       eslint-import-resolver-node: 0.3.9
-<<<<<<< HEAD
-      eslint-import-resolver-typescript: 3.6.3(@typescript-eslint/parser@7.18.0(eslint@8.57.1)(typescript@5.6.3))(eslint-import-resolver-node@0.3.9)(eslint-plugin-import@2.31.0)(eslint@8.57.1)
-      eslint-plugin-import: 2.31.0(@typescript-eslint/parser@7.18.0(eslint@8.57.1)(typescript@5.6.3))(eslint-import-resolver-typescript@3.6.3)(eslint@8.57.1)
-=======
       eslint-import-resolver-typescript: 3.6.3(@typescript-eslint/parser@6.0.0(eslint@8.57.1)(typescript@5.6.3))(eslint-import-resolver-node@0.3.9)(eslint-plugin-import@2.31.0)(eslint@8.57.1)
       eslint-plugin-import: 2.31.0(@typescript-eslint/parser@6.0.0(eslint@8.57.1)(typescript@5.6.3))(eslint-import-resolver-typescript@3.7.0)(eslint@8.57.1)
->>>>>>> b0bd3ee6
       eslint-plugin-jsx-a11y: 6.10.2(eslint@8.57.1)
       eslint-plugin-react: 7.37.2(eslint@8.57.1)
       eslint-plugin-react-hooks: 5.0.0(eslint@8.57.1)
@@ -7318,11 +7253,7 @@
 
   eslint-import-resolver-alias@1.1.2(eslint-plugin-import@2.31.0):
     dependencies:
-<<<<<<< HEAD
-      eslint-plugin-import: 2.31.0(@typescript-eslint/parser@7.18.0(eslint@8.57.1)(typescript@5.6.3))(eslint-import-resolver-typescript@3.6.3)(eslint@8.57.1)
-=======
       eslint-plugin-import: 2.31.0(@typescript-eslint/parser@6.0.0(eslint@8.57.1)(typescript@5.4.5))(eslint-import-resolver-typescript@3.7.0)(eslint@8.57.1)
->>>>>>> b0bd3ee6
 
   eslint-import-resolver-node@0.3.9:
     dependencies:
@@ -7338,9 +7269,6 @@
       debug: 4.3.7
       enhanced-resolve: 5.17.1
       eslint: 8.57.1
-<<<<<<< HEAD
-      eslint-module-utils: 2.12.0(@typescript-eslint/parser@7.18.0(eslint@8.57.1)(typescript@5.6.3))(eslint-import-resolver-node@0.3.9)(eslint-import-resolver-typescript@3.6.3)(eslint@8.57.1)
-=======
       eslint-module-utils: 2.12.0(@typescript-eslint/parser@6.0.0(eslint@8.57.1)(typescript@5.6.3))(eslint-import-resolver-node@0.3.9)(eslint-import-resolver-typescript@3.6.3)(eslint@8.57.1)
       fast-glob: 3.3.2
       get-tsconfig: 4.8.1
@@ -7360,24 +7288,16 @@
       debug: 4.3.7
       enhanced-resolve: 5.17.1
       eslint: 8.57.1
->>>>>>> b0bd3ee6
       fast-glob: 3.3.2
       get-tsconfig: 4.8.1
       is-bun-module: 1.3.0
       is-glob: 4.0.3
       stable-hash: 0.0.4
     optionalDependencies:
-<<<<<<< HEAD
-      eslint-plugin-import: 2.31.0(@typescript-eslint/parser@7.18.0(eslint@8.57.1)(typescript@5.6.3))(eslint-import-resolver-typescript@3.6.3)(eslint@8.57.1)
-=======
       eslint-plugin-import: 2.31.0(@typescript-eslint/parser@6.0.0(eslint@8.57.1)(typescript@5.4.5))(eslint-import-resolver-typescript@3.7.0)(eslint@8.57.1)
->>>>>>> b0bd3ee6
     transitivePeerDependencies:
       - supports-color
 
-<<<<<<< HEAD
-  eslint-module-utils@2.12.0(@typescript-eslint/parser@7.18.0(eslint@8.57.1)(typescript@5.6.3))(eslint-import-resolver-node@0.3.9)(eslint-import-resolver-typescript@3.6.3)(eslint@8.57.1):
-=======
   eslint-json-compat-utils@0.2.1(eslint@8.57.1)(jsonc-eslint-parser@2.4.0):
     dependencies:
       eslint: 8.57.1
@@ -7396,7 +7316,6 @@
       - supports-color
 
   eslint-module-utils@2.12.0(@typescript-eslint/parser@6.0.0(eslint@8.57.1)(typescript@5.6.3))(eslint-import-resolver-node@0.3.9)(eslint-import-resolver-typescript@3.6.3)(eslint@8.57.1):
->>>>>>> b0bd3ee6
     dependencies:
       debug: 3.2.7
     optionalDependencies:
@@ -7407,8 +7326,6 @@
     transitivePeerDependencies:
       - supports-color
 
-<<<<<<< HEAD
-=======
   eslint-module-utils@2.12.0(@typescript-eslint/parser@6.0.0(eslint@8.57.1)(typescript@5.6.3))(eslint-import-resolver-node@0.3.9)(eslint-import-resolver-typescript@3.7.0)(eslint@8.57.1):
     dependencies:
       debug: 3.2.7
@@ -7431,18 +7348,13 @@
     transitivePeerDependencies:
       - supports-color
 
->>>>>>> b0bd3ee6
   eslint-plugin-eslint-comments@3.2.0(eslint@8.57.1):
     dependencies:
       escape-string-regexp: 1.0.5
       eslint: 8.57.1
       ignore: 5.3.2
 
-<<<<<<< HEAD
-  eslint-plugin-import@2.31.0(@typescript-eslint/parser@7.18.0(eslint@8.57.1)(typescript@5.6.3))(eslint-import-resolver-typescript@3.6.3)(eslint@8.57.1):
-=======
   eslint-plugin-import@2.31.0(@typescript-eslint/parser@6.0.0(eslint@8.57.1)(typescript@5.4.5))(eslint-import-resolver-typescript@3.7.0)(eslint@8.57.1):
->>>>>>> b0bd3ee6
     dependencies:
       '@rtsao/scc': 1.1.0
       array-includes: 3.1.8
@@ -7453,9 +7365,6 @@
       doctrine: 2.1.0
       eslint: 8.57.1
       eslint-import-resolver-node: 0.3.9
-<<<<<<< HEAD
-      eslint-module-utils: 2.12.0(@typescript-eslint/parser@7.18.0(eslint@8.57.1)(typescript@5.6.3))(eslint-import-resolver-node@0.3.9)(eslint-import-resolver-typescript@3.6.3)(eslint@8.57.1)
-=======
       eslint-module-utils: 2.12.0(@typescript-eslint/parser@6.0.0(eslint@8.57.1)(typescript@5.4.5))(eslint-import-resolver-node@0.3.9)(eslint-import-resolver-typescript@3.7.0)(eslint@8.57.1)
       hasown: 2.0.2
       is-core-module: 2.15.1
@@ -7515,7 +7424,6 @@
       eslint: 8.57.1
       eslint-import-resolver-node: 0.3.9
       eslint-module-utils: 2.12.0(@typescript-eslint/parser@7.18.0(eslint@8.57.1)(typescript@5.6.3))(eslint-import-resolver-node@0.3.9)(eslint-import-resolver-typescript@3.7.0(eslint-plugin-import@2.31.0)(eslint@8.57.1))(eslint@8.57.1)
->>>>>>> b0bd3ee6
       hasown: 2.0.2
       is-core-module: 2.15.1
       is-glob: 4.0.3
@@ -7533,8 +7441,6 @@
       - eslint-import-resolver-webpack
       - supports-color
 
-<<<<<<< HEAD
-=======
   eslint-plugin-jest@27.9.0(@typescript-eslint/eslint-plugin@6.0.0(@typescript-eslint/parser@6.0.0(eslint@8.57.1)(typescript@5.4.5))(eslint@8.57.1)(typescript@5.4.5))(eslint@8.57.1)(typescript@5.4.5):
     dependencies:
       '@typescript-eslint/utils': 5.62.0(eslint@8.57.1)(typescript@5.4.5)
@@ -7545,7 +7451,6 @@
       - supports-color
       - typescript
 
->>>>>>> b0bd3ee6
   eslint-plugin-jest@27.9.0(@typescript-eslint/eslint-plugin@7.18.0(@typescript-eslint/parser@7.18.0(eslint@8.57.1)(typescript@5.6.3))(eslint@8.57.1)(typescript@5.6.3))(eslint@8.57.1)(typescript@5.6.3):
     dependencies:
       '@typescript-eslint/utils': 5.62.0(eslint@8.57.1)(typescript@5.6.3)
@@ -7686,21 +7591,13 @@
       - supports-color
       - typescript
 
-<<<<<<< HEAD
-  eslint-plugin-vitest@0.3.26(@typescript-eslint/eslint-plugin@7.18.0(@typescript-eslint/parser@7.18.0(eslint@8.57.1)(typescript@5.6.3))(eslint@8.57.1)(typescript@5.6.3))(eslint@8.57.1)(typescript@5.6.3)(vitest@1.0.0(@types/node@22.10.1)(terser@5.36.0)):
-=======
   eslint-plugin-vitest@0.3.26(@typescript-eslint/eslint-plugin@7.18.0(@typescript-eslint/parser@7.18.0(eslint@8.57.1)(typescript@5.6.3))(eslint@8.57.1)(typescript@5.6.3))(eslint@8.57.1)(typescript@5.6.3)(vitest@1.0.0(@types/node@20.17.10)(terser@5.36.0)):
->>>>>>> b0bd3ee6
     dependencies:
       '@typescript-eslint/utils': 7.18.0(eslint@8.57.1)(typescript@5.6.3)
       eslint: 8.57.1
     optionalDependencies:
       '@typescript-eslint/eslint-plugin': 7.18.0(@typescript-eslint/parser@7.18.0(eslint@8.57.1)(typescript@5.6.3))(eslint@8.57.1)(typescript@5.6.3)
-<<<<<<< HEAD
-      vitest: 1.0.0(@types/node@22.10.1)(terser@5.36.0)
-=======
       vitest: 1.0.0(@types/node@20.17.10)(terser@5.36.0)
->>>>>>> b0bd3ee6
     transitivePeerDependencies:
       - supports-color
       - typescript
@@ -8718,11 +8615,8 @@
       - '@babel/core'
       - babel-plugin-macros
 
-<<<<<<< HEAD
-=======
   nice-try@1.0.5: {}
 
->>>>>>> b0bd3ee6
   node-forge@1.3.1: {}
 
   node-notifier@10.0.1:
@@ -10010,21 +9904,13 @@
 
   value-equal@1.0.1: {}
 
-<<<<<<< HEAD
-  vite-node@1.0.0(@types/node@20.17.9)(terser@5.36.0):
-=======
   vite-node@1.0.0(@types/node@20.17.10)(terser@5.36.0):
->>>>>>> b0bd3ee6
     dependencies:
       cac: 6.7.14
       debug: 4.3.7
       pathe: 1.1.2
       picocolors: 1.1.1
-<<<<<<< HEAD
-      vite: 5.4.3(@types/node@20.17.9)(terser@5.36.0)
-=======
       vite: 5.4.3(@types/node@20.17.10)(terser@5.36.0)
->>>>>>> b0bd3ee6
     transitivePeerDependencies:
       - '@types/node'
       - less
@@ -10036,21 +9922,13 @@
       - supports-color
       - terser
 
-<<<<<<< HEAD
-  vite-node@1.0.0(@types/node@22.10.1)(terser@5.36.0):
-=======
   vite-node@1.0.0(@types/node@22.10.2)(terser@5.36.0):
->>>>>>> b0bd3ee6
     dependencies:
       cac: 6.7.14
       debug: 4.3.7
       pathe: 1.1.2
       picocolors: 1.1.1
-<<<<<<< HEAD
-      vite: 5.4.3(@types/node@22.10.1)(terser@5.36.0)
-=======
       vite: 5.4.3(@types/node@22.10.2)(terser@5.36.0)
->>>>>>> b0bd3ee6
     transitivePeerDependencies:
       - '@types/node'
       - less
@@ -10106,11 +9984,7 @@
       - terser
       - utf-8-validate
 
-<<<<<<< HEAD
-  vite@5.4.3(@types/node@20.17.9)(terser@5.36.0):
-=======
   vite@5.4.3(@types/node@20.17.10)(terser@5.36.0):
->>>>>>> b0bd3ee6
     dependencies:
       esbuild: 0.21.5
       postcss: 8.4.49
@@ -10130,11 +10004,7 @@
       fsevents: 2.3.3
       terser: 5.36.0
 
-<<<<<<< HEAD
-  vitest@1.0.0(@types/node@20.17.9)(terser@5.36.0):
-=======
   vitest@1.0.0(@types/node@20.17.10)(terser@5.36.0):
->>>>>>> b0bd3ee6
     dependencies:
       '@vitest/expect': 1.0.0
       '@vitest/runner': 1.0.0
@@ -10154,19 +10024,11 @@
       strip-literal: 1.3.0
       tinybench: 2.9.0
       tinypool: 0.8.4
-<<<<<<< HEAD
-      vite: 5.4.3(@types/node@20.17.9)(terser@5.36.0)
-      vite-node: 1.0.0(@types/node@20.17.9)(terser@5.36.0)
-      why-is-node-running: 2.3.0
-    optionalDependencies:
-      '@types/node': 20.17.9
-=======
       vite: 5.4.3(@types/node@20.17.10)(terser@5.36.0)
       vite-node: 1.0.0(@types/node@20.17.10)(terser@5.36.0)
       why-is-node-running: 2.3.0
     optionalDependencies:
       '@types/node': 20.17.10
->>>>>>> b0bd3ee6
     transitivePeerDependencies:
       - less
       - lightningcss
@@ -10177,11 +10039,7 @@
       - supports-color
       - terser
 
-<<<<<<< HEAD
-  vitest@1.0.0(@types/node@22.10.1)(terser@5.36.0):
-=======
   vitest@1.0.0(@types/node@22.10.2)(terser@5.36.0):
->>>>>>> b0bd3ee6
     dependencies:
       '@vitest/expect': 1.0.0
       '@vitest/runner': 1.0.0
@@ -10201,19 +10059,11 @@
       strip-literal: 1.3.0
       tinybench: 2.9.0
       tinypool: 0.8.4
-<<<<<<< HEAD
-      vite: 5.4.3(@types/node@22.10.1)(terser@5.36.0)
-      vite-node: 1.0.0(@types/node@22.10.1)(terser@5.36.0)
-      why-is-node-running: 2.3.0
-    optionalDependencies:
-      '@types/node': 22.10.1
-=======
       vite: 5.4.3(@types/node@22.10.2)(terser@5.36.0)
       vite-node: 1.0.0(@types/node@22.10.2)(terser@5.36.0)
       why-is-node-running: 2.3.0
     optionalDependencies:
       '@types/node': 22.10.2
->>>>>>> b0bd3ee6
     transitivePeerDependencies:
       - less
       - lightningcss
