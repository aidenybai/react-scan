lockfileVersion: '9.0'

settings:
  autoInstallPeers: true
  excludeLinksFromLockfile: false

importers:

  .:
<<<<<<< HEAD
=======
    dependencies:
      '@vercel/speed-insights':
        specifier: ^1.1.0
        version: 1.1.0(next@15.0.3(@babel/core@7.26.0)(react@19.0.0))(react@19.0.0)
>>>>>>> 85e0f3c6
    devDependencies:
      '@biomejs/biome':
        specifier: ^1.9.4
        version: 1.9.4
      '@types/node':
        specifier: ^22.10.2
        version: 22.10.2
      '@vercel/style-guide':
        specifier: ^6.0.0
<<<<<<< HEAD
        version: 6.0.0(eslint@8.57.1)(prettier@3.3.3)(typescript@5.4.5)(vitest@1.0.0(@types/node@22.10.2))
=======
        version: 6.0.0(eslint@8.57.1)(prettier@3.3.3)(typescript@5.7.3)(vitest@1.0.0(@types/node@22.10.2))
>>>>>>> 85e0f3c6
      autoprefixer:
        specifier: ^10.4.20
        version: 10.4.20(postcss@8.4.49)
      boxen:
        specifier: ^8.0.1
        version: 8.0.1
      chalk:
        specifier: ^5.3.0
        version: 5.3.0
      postcss:
        specifier: ^8.4.49
        version: 8.4.49
      tailwindcss:
        specifier: ^3.4.17
        version: 3.4.17
      typescript:
        specifier: latest
        version: 5.7.3
      vite-tsconfig-paths:
        specifier: ^5.1.4
<<<<<<< HEAD
        version: 5.1.4(typescript@5.4.5)(vite@5.4.3(@types/node@22.10.2))
=======
        version: 5.1.4(typescript@5.7.3)(vite@6.0.7(@types/node@22.10.2)(jiti@1.21.6)(terser@5.36.0)(yaml@2.6.1))
>>>>>>> 85e0f3c6

  examples/sierpinski:
    dependencies:
      '@vercel/analytics':
        specifier: ^1.4.0
<<<<<<< HEAD
        version: 1.4.1(@remix-run/react@2.15.0(react-dom@19.0.0-rc.1(react@19.0.0-rc.1))(react@19.0.0-rc.1)(typescript@5.4.5))(next@15.0.3(@babel/core@7.26.0)(babel-plugin-react-compiler@19.0.0-beta-a7bf2bd-20241110)(react-dom@19.0.0-rc.1(react@19.0.0-rc.1))(react@19.0.0-rc.1))(react@19.0.0-rc.1)
=======
        version: 1.4.1(@remix-run/react@2.15.0(react-dom@19.0.0-rc.1(react@19.0.0-rc.1))(react@19.0.0-rc.1)(typescript@5.7.3))(next@15.0.3(@babel/core@7.26.0)(babel-plugin-react-compiler@19.0.0-beta-a7bf2bd-20241110)(react-dom@19.0.0-rc.1(react@19.0.0-rc.1))(react@19.0.0-rc.1))(react@19.0.0-rc.1)
>>>>>>> 85e0f3c6
      babel-plugin-react-compiler:
        specifier: 19.0.0-beta-a7bf2bd-20241110
        version: 19.0.0-beta-a7bf2bd-20241110
      react:
        specifier: 19.0.0-rc.1
        version: 19.0.0-rc.1
      react-dom:
        specifier: 19.0.0-rc.1
        version: 19.0.0-rc.1(react@19.0.0-rc.1)
      react-scan:
        specifier: workspace:*
        version: link:../../packages/scan
      sugar-high:
        specifier: ^0.7.5
        version: 0.7.5
      vite-plugin-inspect:
        specifier: ^0.8.7
        version: 0.8.7(rollup@4.28.0)(vite@5.4.3(@types/node@22.10.2)(terser@5.36.0))
    devDependencies:
      '@vitejs/plugin-react':
        specifier: ^4.3.4
        version: 4.3.4(vite@5.4.3(@types/node@22.10.2)(terser@5.36.0))
      vite:
        specifier: ^5.4.3
        version: 5.4.3(@types/node@22.10.2)(terser@5.36.0)

  packages/extension:
    dependencies:
      '@pivanov/utils':
        specifier: ^0.0.1
        version: 0.0.1(react-dom@18.2.0(react@18.2.0))(react@18.2.0)
      react:
        specifier: ^18.2.0
        version: 18.2.0
      react-dom:
        specifier: ^18.2.0
        version: 18.2.0(react@18.2.0)
      react-scan:
        specifier: workspace:*
        version: link:../scan
      zod:
        specifier: ^3.23.8
        version: 3.23.8
    devDependencies:
      '@types/chrome':
        specifier: ^0.0.281
        version: 0.0.281
      '@types/react':
        specifier: ^18.0.26
        version: 18.3.12
      '@types/react-dom':
        specifier: ^18.0.9
        version: 18.0.9
      '@types/webextension-polyfill':
        specifier: ^0.10.0
        version: 0.10.0
      '@vitejs/plugin-react':
        specifier: ^4.2.1
        version: 4.3.4(vite@6.0.7(@types/node@22.10.2)(jiti@1.21.6)(terser@5.36.0)(yaml@2.6.1))
      bestzip:
        specifier: ^2.2.1
        version: 2.2.1
      cross-env:
        specifier: ^7.0.3
        version: 7.0.3
      vite:
        specifier: ^6.0.7
        version: 6.0.7(@types/node@22.10.2)(jiti@1.21.6)(terser@5.36.0)(yaml@2.6.1)
      vite-plugin-web-extension:
        specifier: ^4.4.3
        version: 4.4.3(@types/node@22.10.2)(jiti@1.21.6)(terser@5.36.0)
      vite-tsconfig-paths:
        specifier: ^5.1.4
        version: 5.1.4(typescript@5.7.3)(vite@6.0.7(@types/node@22.10.2)(jiti@1.21.6)(terser@5.36.0)(yaml@2.6.1))
      webextension-polyfill:
        specifier: ^0.10.0
        version: 0.10.0

  packages/kitchen-sink:
    dependencies:
      '@vercel/analytics':
        specifier: ^1.4.0
<<<<<<< HEAD
        version: 1.4.1(@remix-run/react@2.15.0(react-dom@19.0.0(react@19.0.0))(react@19.0.0)(typescript@5.4.5))(next@15.0.3(@babel/core@7.26.0)(react-dom@19.0.0(react@19.0.0))(react@19.0.0))(react@19.0.0)
=======
        version: 1.4.1(@remix-run/react@2.15.0(react-dom@19.0.0(react@19.0.0))(react@19.0.0)(typescript@5.7.3))(next@15.0.3(@babel/core@7.26.0)(react-dom@19.0.0(react@19.0.0))(react@19.0.0))(react@19.0.0)
>>>>>>> 85e0f3c6
      bippy:
        specifier: ^0.0.21
        version: 0.0.21
      react:
        specifier: 19.0.0
        version: 19.0.0
      react-dom:
        specifier: 19.0.0
        version: 19.0.0(react@19.0.0)
      react-scan:
        specifier: ^0.0.34
        version: 0.0.34
      sugar-high:
        specifier: ^0.7.5
        version: 0.7.5
    devDependencies:
      '@vitejs/plugin-react':
        specifier: ^4.3.1
        version: 4.3.1(vite@5.4.3(@types/node@22.10.2)(terser@5.36.0))
      vite:
        specifier: ^5.4.3
        version: 5.4.3(@types/node@22.10.2)(terser@5.36.0)
      vite-plugin-inspect:
        specifier: ^0.8.7
        version: 0.8.7(rollup@4.28.0)(vite@5.4.3(@types/node@22.10.2)(terser@5.36.0))

  packages/scan:
    dependencies:
      '@babel/core':
        specifier: ^7.26.0
        version: 7.26.0
      '@babel/types':
        specifier: ^7.26.0
        version: 7.26.0
      '@clack/prompts':
        specifier: ^0.8.2
        version: 0.8.2
      '@preact/signals':
        specifier: ^1.3.1
        version: 1.3.1(preact@10.25.1)
      '@rollup/pluginutils':
        specifier: ^5.1.3
        version: 5.1.3(rollup@4.28.0)
      '@types/node':
        specifier: ^20.17.9
        version: 20.17.10
      bippy:
        specifier: 0.2.7
        version: 0.2.7
      esbuild:
        specifier: ^0.24.0
        version: 0.24.0
      kleur:
        specifier: ^4.1.5
        version: 4.1.5
      mri:
        specifier: ^1.2.0
        version: 1.2.0
      playwright:
        specifier: ^1.49.0
        version: 1.49.0
      preact:
        specifier: ^10.25.1
        version: 10.25.1
    optionalDependencies:
      unplugin:
        specifier: 2.1.0
        version: 2.1.0
    devDependencies:
      '@esbuild-plugins/tsconfig-paths':
        specifier: ^0.1.2
        version: 0.1.2(esbuild@0.24.0)(typescript@5.7.3)
      '@remix-run/react':
        specifier: '*'
        version: 2.15.0(react-dom@18.2.0(react@18.2.0))(react@18.2.0)(typescript@5.7.3)
      '@types/babel__core':
        specifier: ^7.20.5
        version: 7.20.5
      '@types/react':
        specifier: ^18.0.0
        version: 18.3.12
      '@types/react-router':
        specifier: ^5.1.0
        version: 5.1.20
<<<<<<< HEAD
=======
      '@vercel/style-guide':
        specifier: ^6.0.0
        version: 6.0.0(eslint@8.57.1)(prettier@3.3.3)(typescript@5.7.3)(vitest@1.0.0(@types/node@20.17.10)(terser@5.36.0))
>>>>>>> 85e0f3c6
      clsx:
        specifier: ^2.1.1
        version: 2.1.1
      es-module-lexer:
        specifier: ^1.5.4
        version: 1.5.4
      next:
        specifier: '*'
        version: 15.0.3(@babel/core@7.26.0)(react-dom@18.2.0(react@18.2.0))(react@18.2.0)
      npm-run-all:
        specifier: ^4.1.5
        version: 4.1.5
      prettier:
        specifier: ^3.3.3
        version: 3.3.3
      publint:
        specifier: ^0.2.12
        version: 0.2.12
      react:
        specifier: '*'
        version: 18.2.0
      react-dom:
        specifier: '*'
        version: 18.2.0(react@18.2.0)
      react-router:
        specifier: ^5.0.0
        version: 5.3.4(react@18.2.0)
      react-router-dom:
        specifier: ^5.0.0 || ^6.0.0 || ^7.0.0
        version: 6.28.0(react-dom@18.2.0(react@18.2.0))(react@18.2.0)
      tailwind-merge:
        specifier: ^2.5.5
        version: 2.5.5
      terser:
        specifier: ^5.36.0
        version: 5.36.0
      tsup:
        specifier: ^8.0.0
<<<<<<< HEAD
        version: 8.2.4(jiti@1.21.6)(postcss@8.4.49)(typescript@5.6.3)(yaml@2.6.1)
=======
        version: 8.2.4(jiti@1.21.6)(postcss@8.4.49)(tsx@4.0.0)(typescript@5.7.3)(yaml@2.6.1)
>>>>>>> 85e0f3c6
      vitest:
        specifier: ^1.0.0
        version: 1.0.0(@types/node@20.17.10)(terser@5.36.0)

  packages/website:
    dependencies:
      '@vercel/analytics':
        specifier: ^1.4.1
        version: 1.4.1(@remix-run/react@2.15.0(react-dom@19.0.0-rc-66855b96-20241106(react@19.0.0-rc-66855b96-20241106))(react@19.0.0-rc-66855b96-20241106)(typescript@5.7.3))(next@15.0.3(@babel/core@7.26.0)(react-dom@19.0.0-rc-66855b96-20241106(react@19.0.0-rc-66855b96-20241106))(react@19.0.0-rc-66855b96-20241106))(react@19.0.0-rc-66855b96-20241106)
      '@vercel/speed-insights':
        specifier: ^1.1.0
        version: 1.1.0(next@15.0.3(@babel/core@7.26.0)(react-dom@19.0.0-rc-66855b96-20241106(react@19.0.0-rc-66855b96-20241106))(react@19.0.0-rc-66855b96-20241106))(react@19.0.0-rc-66855b96-20241106)
      next:
        specifier: 15.0.3
        version: 15.0.3(@babel/core@7.26.0)(react-dom@19.0.0-rc-66855b96-20241106(react@19.0.0-rc-66855b96-20241106))(react@19.0.0-rc-66855b96-20241106)
      react:
        specifier: 19.0.0-rc-66855b96-20241106
        version: 19.0.0-rc-66855b96-20241106
      react-dom:
        specifier: 19.0.0-rc-66855b96-20241106
        version: 19.0.0-rc-66855b96-20241106(react@19.0.0-rc-66855b96-20241106)
      react-scan:
        specifier: ^0.0.48
        version: 0.0.48(@remix-run/react@2.15.0(react-dom@19.0.0-rc-66855b96-20241106(react@19.0.0-rc-66855b96-20241106))(react@19.0.0-rc-66855b96-20241106)(typescript@5.7.3))(next@15.0.3(@babel/core@7.26.0)(react-dom@19.0.0-rc-66855b96-20241106(react@19.0.0-rc-66855b96-20241106))(react@19.0.0-rc-66855b96-20241106))(react-dom@19.0.0-rc-66855b96-20241106(react@19.0.0-rc-66855b96-20241106))(react-router-dom@6.28.0(react-dom@19.0.0-rc-66855b96-20241106(react@19.0.0-rc-66855b96-20241106))(react@19.0.0-rc-66855b96-20241106))(react-router@6.28.0(react@19.0.0-rc-66855b96-20241106))(react@19.0.0-rc-66855b96-20241106)(rollup@4.28.0)
      zod:
        specifier: ^3.23.8
        version: 3.23.8
    devDependencies:
      '@types/react':
        specifier: ^18
        version: 18.3.12
      '@types/react-dom':
        specifier: ^18
        version: 18.0.9
      eslint:
        specifier: ^8
        version: 8.57.1
      eslint-config-next:
        specifier: 15.0.3
        version: 15.0.3(eslint@8.57.1)(typescript@5.7.3)

packages:

  '@alloc/quick-lru@5.2.0':
    resolution: {integrity: sha512-UrcABB+4bUrFABwbluTIBErXwvbsU/V7TZWfmbgJfbkwiBuziS9gxdODUyuiecfdGQ85jglMW6juS3+z5TsKLw==}
    engines: {node: '>=10'}

  '@ampproject/remapping@2.3.0':
    resolution: {integrity: sha512-30iZtAPgz+LTIYoeivqYo853f02jBYSd5uGnGpkFV0M3xOt9aN73erkgYAmZU43x4VfqcnLxW9Kpg3R5LC4YYw==}
    engines: {node: '>=6.0.0'}

  '@antfu/utils@0.7.10':
    resolution: {integrity: sha512-+562v9k4aI80m1+VuMHehNJWLOFjBnXn3tdOitzD0il5b7smkSBal4+a3oKiQTbrwMmN/TBUMDvbdoWDehgOww==}

  '@babel/code-frame@7.26.2':
    resolution: {integrity: sha512-RJlIHRueQgwWitWgF8OdFYGZX328Ax5BCemNGlqHfplnRT9ESi8JkFlvaVYbS+UubVY6dpv87Fs2u5M29iNFVQ==}
    engines: {node: '>=6.9.0'}

  '@babel/compat-data@7.26.2':
    resolution: {integrity: sha512-Z0WgzSEa+aUcdiJuCIqgujCshpMWgUpgOxXotrYPSA53hA3qopNaqcJpyr0hVb1FeWdnqFA35/fUtXgBK8srQg==}
    engines: {node: '>=6.9.0'}

  '@babel/core@7.26.0':
    resolution: {integrity: sha512-i1SLeK+DzNnQ3LL/CswPCa/E5u4lh1k6IAEphON8F+cXt0t9euTshDru0q7/IqMa1PMPz5RnHuHscF8/ZJsStg==}
    engines: {node: '>=6.9.0'}

  '@babel/eslint-parser@7.25.9':
    resolution: {integrity: sha512-5UXfgpK0j0Xr/xIdgdLEhOFxaDZ0bRPWJJchRpqOSur/3rZoPbqqki5mm0p4NE2cs28krBEiSM2MB7//afRSQQ==}
    engines: {node: ^10.13.0 || ^12.13.0 || >=14.0.0}
    peerDependencies:
      '@babel/core': ^7.11.0
      eslint: ^7.5.0 || ^8.0.0 || ^9.0.0

  '@babel/generator@7.26.2':
    resolution: {integrity: sha512-zevQbhbau95nkoxSq3f/DC/SC+EEOUZd3DYqfSkMhY2/wfSeaHV1Ew4vk8e+x8lja31IbyuUa2uQ3JONqKbysw==}
    engines: {node: '>=6.9.0'}

  '@babel/helper-compilation-targets@7.25.9':
    resolution: {integrity: sha512-j9Db8Suy6yV/VHa4qzrj9yZfZxhLWQdVnRlXxmKLYlhWUVB1sB2G5sxuWYXk/whHD9iW76PmNzxZ4UCnTQTVEQ==}
    engines: {node: '>=6.9.0'}

  '@babel/helper-module-imports@7.25.9':
    resolution: {integrity: sha512-tnUA4RsrmflIM6W6RFTLFSXITtl0wKjgpnLgXyowocVPrbYrLUXSBXDgTs8BlbmIzIdlBySRQjINYs2BAkiLtw==}
    engines: {node: '>=6.9.0'}

  '@babel/helper-module-transforms@7.26.0':
    resolution: {integrity: sha512-xO+xu6B5K2czEnQye6BHA7DolFFmS3LB7stHZFaOLb1pAwO1HWLS8fXA+eh0A2yIvltPVmx3eNNDBJA2SLHXFw==}
    engines: {node: '>=6.9.0'}
    peerDependencies:
      '@babel/core': ^7.0.0

  '@babel/helper-plugin-utils@7.25.9':
    resolution: {integrity: sha512-kSMlyUVdWe25rEsRGviIgOWnoT/nfABVWlqt9N19/dIPWViAOW2s9wznP5tURbs/IDuNk4gPy3YdYRgH3uxhBw==}
    engines: {node: '>=6.9.0'}

  '@babel/helper-string-parser@7.25.9':
    resolution: {integrity: sha512-4A/SCr/2KLd5jrtOMFzaKjVtAei3+2r/NChoBNoZ3EyP/+GlhoaEGoWOZUmFmoITP7zOJyHIMm+DYRd8o3PvHA==}
    engines: {node: '>=6.9.0'}

  '@babel/helper-validator-identifier@7.25.9':
    resolution: {integrity: sha512-Ed61U6XJc3CVRfkERJWDz4dJwKe7iLmmJsbOGu9wSloNSFttHV0I8g6UAgb7qnK5ly5bGLPd4oXZlxCdANBOWQ==}
    engines: {node: '>=6.9.0'}

  '@babel/helper-validator-option@7.25.9':
    resolution: {integrity: sha512-e/zv1co8pp55dNdEcCynfj9X7nyUKUXoUEwfXqaZt0omVOmDe9oOTdKStH4GmAw6zxMFs50ZayuMfHDKlO7Tfw==}
    engines: {node: '>=6.9.0'}

  '@babel/helpers@7.26.0':
    resolution: {integrity: sha512-tbhNuIxNcVb21pInl3ZSjksLCvgdZy9KwJ8brv993QtIVKJBBkYXz4q4ZbAv31GdnC+R90np23L5FbEBlthAEw==}
    engines: {node: '>=6.9.0'}

  '@babel/parser@7.26.2':
    resolution: {integrity: sha512-DWMCZH9WA4Maitz2q21SRKHo9QXZxkDsbNZoVD62gusNtNBBqDg9i7uOhASfTfIGNzW+O+r7+jAlM8dwphcJKQ==}
    engines: {node: '>=6.0.0'}
    hasBin: true

  '@babel/plugin-transform-react-jsx-self@7.25.9':
    resolution: {integrity: sha512-y8quW6p0WHkEhmErnfe58r7x0A70uKphQm8Sp8cV7tjNQwK56sNVK0M73LK3WuYmsuyrftut4xAkjjgU0twaMg==}
    engines: {node: '>=6.9.0'}
    peerDependencies:
      '@babel/core': ^7.0.0-0

  '@babel/plugin-transform-react-jsx-source@7.25.9':
    resolution: {integrity: sha512-+iqjT8xmXhhYv4/uiYd8FNQsraMFZIfxVSqxxVSZP0WbbSAWvBXAul0m/zu+7Vv4O/3WtApy9pmaTMiumEZgfg==}
    engines: {node: '>=6.9.0'}
    peerDependencies:
      '@babel/core': ^7.0.0-0

  '@babel/runtime@7.24.7':
    resolution: {integrity: sha512-UwgBRMjJP+xv857DCngvqXI3Iq6J4v0wXmwc6sapg+zyhbwmQX67LUEFrkK5tbyJ30jGuG3ZvWpBiB9LCy1kWw==}
    engines: {node: '>=6.9.0'}

  '@babel/template@7.25.9':
    resolution: {integrity: sha512-9DGttpmPvIxBb/2uwpVo3dqJ+O6RooAFOS+lB+xDqoE2PVCE8nfoHMdZLpfCQRLwvohzXISPZcgxt80xLfsuwg==}
    engines: {node: '>=6.9.0'}

  '@babel/traverse@7.25.9':
    resolution: {integrity: sha512-ZCuvfwOwlz/bawvAuvcj8rrithP2/N55Tzz342AkTvq4qaWbGfmCk/tKhNaV2cthijKrPAA8SRJV5WWe7IBMJw==}
    engines: {node: '>=6.9.0'}

  '@babel/types@7.26.0':
    resolution: {integrity: sha512-Z/yiTPj+lDVnF7lWeKCIJzaIkI0vYO87dMpZ4bg4TDrFe4XXLFWL1TbXU27gBP3QccxV9mZICCrnjnYlJjXHOA==}
    engines: {node: '>=6.9.0'}

  '@biomejs/biome@1.9.4':
    resolution: {integrity: sha512-1rkd7G70+o9KkTn5KLmDYXihGoTaIGO9PIIN2ZB7UJxFrWw04CZHPYiMRjYsaDvVV7hP1dYNRLxSANLaBFGpog==}
    engines: {node: '>=14.21.3'}
    hasBin: true

  '@biomejs/cli-darwin-arm64@1.9.4':
    resolution: {integrity: sha512-bFBsPWrNvkdKrNCYeAp+xo2HecOGPAy9WyNyB/jKnnedgzl4W4Hb9ZMzYNbf8dMCGmUdSavlYHiR01QaYR58cw==}
    engines: {node: '>=14.21.3'}
    cpu: [arm64]
    os: [darwin]

  '@biomejs/cli-darwin-x64@1.9.4':
    resolution: {integrity: sha512-ngYBh/+bEedqkSevPVhLP4QfVPCpb+4BBe2p7Xs32dBgs7rh9nY2AIYUL6BgLw1JVXV8GlpKmb/hNiuIxfPfZg==}
    engines: {node: '>=14.21.3'}
    cpu: [x64]
    os: [darwin]

  '@biomejs/cli-linux-arm64-musl@1.9.4':
    resolution: {integrity: sha512-v665Ct9WCRjGa8+kTr0CzApU0+XXtRgwmzIf1SeKSGAv+2scAlW6JR5PMFo6FzqqZ64Po79cKODKf3/AAmECqA==}
    engines: {node: '>=14.21.3'}
    cpu: [arm64]
    os: [linux]

  '@biomejs/cli-linux-arm64@1.9.4':
    resolution: {integrity: sha512-fJIW0+LYujdjUgJJuwesP4EjIBl/N/TcOX3IvIHJQNsAqvV2CHIogsmA94BPG6jZATS4Hi+xv4SkBBQSt1N4/g==}
    engines: {node: '>=14.21.3'}
    cpu: [arm64]
    os: [linux]

  '@biomejs/cli-linux-x64-musl@1.9.4':
    resolution: {integrity: sha512-gEhi/jSBhZ2m6wjV530Yy8+fNqG8PAinM3oV7CyO+6c3CEh16Eizm21uHVsyVBEB6RIM8JHIl6AGYCv6Q6Q9Tg==}
    engines: {node: '>=14.21.3'}
    cpu: [x64]
    os: [linux]

  '@biomejs/cli-linux-x64@1.9.4':
    resolution: {integrity: sha512-lRCJv/Vi3Vlwmbd6K+oQ0KhLHMAysN8lXoCI7XeHlxaajk06u7G+UsFSO01NAs5iYuWKmVZjmiOzJ0OJmGsMwg==}
    engines: {node: '>=14.21.3'}
    cpu: [x64]
    os: [linux]

  '@biomejs/cli-win32-arm64@1.9.4':
    resolution: {integrity: sha512-tlbhLk+WXZmgwoIKwHIHEBZUwxml7bRJgk0X2sPyNR3S93cdRq6XulAZRQJ17FYGGzWne0fgrXBKpl7l4M87Hg==}
    engines: {node: '>=14.21.3'}
    cpu: [arm64]
    os: [win32]

  '@biomejs/cli-win32-x64@1.9.4':
    resolution: {integrity: sha512-8Y5wMhVIPaWe6jw2H+KlEm4wP/f7EW3810ZLmDlrEEy5KvBsb9ECEfu/kMWD484ijfQ8+nIi0giMgu9g1UAuuA==}
    engines: {node: '>=14.21.3'}
    cpu: [x64]
    os: [win32]

  '@clack/core@0.3.5':
    resolution: {integrity: sha512-5cfhQNH+1VQ2xLQlmzXMqUoiaH0lRBq9/CLW9lTyMbuKLC3+xEK01tHVvyut++mLOn5urSHmkm6I0Lg9MaJSTQ==}

  '@clack/prompts@0.8.2':
    resolution: {integrity: sha512-6b9Ab2UiZwJYA9iMyboYyW9yJvAO9V753ZhS+DHKEjZRKAxPPOb7MXXu84lsPFG+vZt6FRFniZ8rXi+zCIw4yQ==}

  '@devicefarmer/adbkit-logcat@2.1.3':
    resolution: {integrity: sha512-yeaGFjNBc/6+svbDeul1tNHtNChw6h8pSHAt5D+JsedUrMTN7tla7B15WLDyekxsuS2XlZHRxpuC6m92wiwCNw==}
    engines: {node: '>= 4'}

  '@devicefarmer/adbkit-monkey@1.2.1':
    resolution: {integrity: sha512-ZzZY/b66W2Jd6NHbAhLyDWOEIBWC11VizGFk7Wx7M61JZRz7HR9Cq5P+65RKWUU7u6wgsE8Lmh9nE4Mz+U2eTg==}
    engines: {node: '>= 0.10.4'}

  '@devicefarmer/adbkit@3.2.6':
    resolution: {integrity: sha512-8lO1hSeTgtxcOHhp4tTWq/JaOysp5KNbbyFoxNEBnwkCDZu/Bji3ZfOaG++Riv9jN6c9bgdLBOZqJTC5VJPRKQ==}
    engines: {node: '>= 0.10.4'}
    hasBin: true

  '@emnapi/runtime@1.3.1':
    resolution: {integrity: sha512-kEBmG8KyqtxJZv+ygbEim+KCGtIq1fC22Ms3S4ziXmYKm8uyoLX0MHONVKwp+9opg390VaKRNt4a7A9NwmpNhw==}

  '@esbuild-plugins/tsconfig-paths@0.1.2':
    resolution: {integrity: sha512-TusFR26Y+Ze+Zm+NdfqZTSG4XyrXKxIaAfYCL3jASEI/gHjSdoCujATjzNWaaXs6Sk6Bv2D7NLr4Jdz1gysy/Q==}
    peerDependencies:
      esbuild: '*'
      typescript: '*'

  '@esbuild/aix-ppc64@0.21.5':
    resolution: {integrity: sha512-1SDgH6ZSPTlggy1yI6+Dbkiz8xzpHJEVAlF/AM1tHPLsf5STom9rwtjE4hKAF20FfXXNTFqEYXyJNWh1GiZedQ==}
    engines: {node: '>=12'}
    cpu: [ppc64]
    os: [aix]

  '@esbuild/aix-ppc64@0.23.1':
    resolution: {integrity: sha512-6VhYk1diRqrhBAqpJEdjASR/+WVRtfjpqKuNw11cLiaWpAT/Uu+nokB+UJnevzy/P9C/ty6AOe0dwueMrGh/iQ==}
    engines: {node: '>=18'}
    cpu: [ppc64]
    os: [aix]

  '@esbuild/aix-ppc64@0.24.0':
    resolution: {integrity: sha512-WtKdFM7ls47zkKHFVzMz8opM7LkcsIp9amDUBIAWirg70RM71WRSjdILPsY5Uv1D42ZpUfaPILDlfactHgsRkw==}
    engines: {node: '>=18'}
    cpu: [ppc64]
    os: [aix]

  '@esbuild/aix-ppc64@0.24.2':
    resolution: {integrity: sha512-thpVCb/rhxE/BnMLQ7GReQLLN8q9qbHmI55F4489/ByVg2aQaQ6kbcLb6FHkocZzQhxc4gx0sCk0tJkKBFzDhA==}
    engines: {node: '>=18'}
    cpu: [ppc64]
    os: [aix]

  '@esbuild/android-arm64@0.18.20':
    resolution: {integrity: sha512-Nz4rJcchGDtENV0eMKUNa6L12zz2zBDXuhj/Vjh18zGqB44Bi7MBMSXjgunJgjRhCmKOjnPuZp4Mb6OKqtMHLQ==}
    engines: {node: '>=12'}
    cpu: [arm64]
    os: [android]

  '@esbuild/android-arm64@0.21.5':
    resolution: {integrity: sha512-c0uX9VAUBQ7dTDCjq+wdyGLowMdtR/GoC2U5IYk/7D1H1JYC0qseD7+11iMP2mRLN9RcCMRcjC4YMclCzGwS/A==}
    engines: {node: '>=12'}
    cpu: [arm64]
    os: [android]

  '@esbuild/android-arm64@0.23.1':
    resolution: {integrity: sha512-xw50ipykXcLstLeWH7WRdQuysJqejuAGPd30vd1i5zSyKK3WE+ijzHmLKxdiCMtH1pHz78rOg0BKSYOSB/2Khw==}
    engines: {node: '>=18'}
    cpu: [arm64]
    os: [android]

  '@esbuild/android-arm64@0.24.0':
    resolution: {integrity: sha512-Vsm497xFM7tTIPYK9bNTYJyF/lsP590Qc1WxJdlB6ljCbdZKU9SY8i7+Iin4kyhV/KV5J2rOKsBQbB77Ab7L/w==}
    engines: {node: '>=18'}
    cpu: [arm64]
    os: [android]

  '@esbuild/android-arm64@0.24.2':
    resolution: {integrity: sha512-cNLgeqCqV8WxfcTIOeL4OAtSmL8JjcN6m09XIgro1Wi7cF4t/THaWEa7eL5CMoMBdjoHOTh/vwTO/o2TRXIyzg==}
    engines: {node: '>=18'}
    cpu: [arm64]
    os: [android]

  '@esbuild/android-arm@0.18.20':
    resolution: {integrity: sha512-fyi7TDI/ijKKNZTUJAQqiG5T7YjJXgnzkURqmGj13C6dCqckZBLdl4h7bkhHt/t0WP+zO9/zwroDvANaOqO5Sw==}
    engines: {node: '>=12'}
    cpu: [arm]
    os: [android]

  '@esbuild/android-arm@0.21.5':
    resolution: {integrity: sha512-vCPvzSjpPHEi1siZdlvAlsPxXl7WbOVUBBAowWug4rJHb68Ox8KualB+1ocNvT5fjv6wpkX6o/iEpbDrf68zcg==}
    engines: {node: '>=12'}
    cpu: [arm]
    os: [android]

  '@esbuild/android-arm@0.23.1':
    resolution: {integrity: sha512-uz6/tEy2IFm9RYOyvKl88zdzZfwEfKZmnX9Cj1BHjeSGNuGLuMD1kR8y5bteYmwqKm1tj8m4cb/aKEorr6fHWQ==}
    engines: {node: '>=18'}
    cpu: [arm]
    os: [android]

  '@esbuild/android-arm@0.24.0':
    resolution: {integrity: sha512-arAtTPo76fJ/ICkXWetLCc9EwEHKaeya4vMrReVlEIUCAUncH7M4bhMQ+M9Vf+FFOZJdTNMXNBrWwW+OXWpSew==}
    engines: {node: '>=18'}
    cpu: [arm]
    os: [android]

  '@esbuild/android-arm@0.24.2':
    resolution: {integrity: sha512-tmwl4hJkCfNHwFB3nBa8z1Uy3ypZpxqxfTQOcHX+xRByyYgunVbZ9MzUUfb0RxaHIMnbHagwAxuTL+tnNM+1/Q==}
    engines: {node: '>=18'}
    cpu: [arm]
    os: [android]

  '@esbuild/android-x64@0.18.20':
    resolution: {integrity: sha512-8GDdlePJA8D6zlZYJV/jnrRAi6rOiNaCC/JclcXpB+KIuvfBN4owLtgzY2bsxnx666XjJx2kDPUmnTtR8qKQUg==}
    engines: {node: '>=12'}
    cpu: [x64]
    os: [android]

  '@esbuild/android-x64@0.21.5':
    resolution: {integrity: sha512-D7aPRUUNHRBwHxzxRvp856rjUHRFW1SdQATKXH2hqA0kAZb1hKmi02OpYRacl0TxIGz/ZmXWlbZgjwWYaCakTA==}
    engines: {node: '>=12'}
    cpu: [x64]
    os: [android]

  '@esbuild/android-x64@0.23.1':
    resolution: {integrity: sha512-nlN9B69St9BwUoB+jkyU090bru8L0NA3yFvAd7k8dNsVH8bi9a8cUAUSEcEEgTp2z3dbEDGJGfP6VUnkQnlReg==}
    engines: {node: '>=18'}
    cpu: [x64]
    os: [android]

  '@esbuild/android-x64@0.24.0':
    resolution: {integrity: sha512-t8GrvnFkiIY7pa7mMgJd7p8p8qqYIz1NYiAoKc75Zyv73L3DZW++oYMSHPRarcotTKuSs6m3hTOa5CKHaS02TQ==}
    engines: {node: '>=18'}
    cpu: [x64]
    os: [android]

  '@esbuild/android-x64@0.24.2':
    resolution: {integrity: sha512-B6Q0YQDqMx9D7rvIcsXfmJfvUYLoP722bgfBlO5cGvNVb5V/+Y7nhBE3mHV9OpxBf4eAS2S68KZztiPaWq4XYw==}
    engines: {node: '>=18'}
    cpu: [x64]
    os: [android]

  '@esbuild/darwin-arm64@0.18.20':
    resolution: {integrity: sha512-bxRHW5kHU38zS2lPTPOyuyTm+S+eobPUnTNkdJEfAddYgEcll4xkT8DB9d2008DtTbl7uJag2HuE5NZAZgnNEA==}
    engines: {node: '>=12'}
    cpu: [arm64]
    os: [darwin]

  '@esbuild/darwin-arm64@0.21.5':
    resolution: {integrity: sha512-DwqXqZyuk5AiWWf3UfLiRDJ5EDd49zg6O9wclZ7kUMv2WRFr4HKjXp/5t8JZ11QbQfUS6/cRCKGwYhtNAY88kQ==}
    engines: {node: '>=12'}
    cpu: [arm64]
    os: [darwin]

  '@esbuild/darwin-arm64@0.23.1':
    resolution: {integrity: sha512-YsS2e3Wtgnw7Wq53XXBLcV6JhRsEq8hkfg91ESVadIrzr9wO6jJDMZnCQbHm1Guc5t/CdDiFSSfWP58FNuvT3Q==}
    engines: {node: '>=18'}
    cpu: [arm64]
    os: [darwin]

  '@esbuild/darwin-arm64@0.24.0':
    resolution: {integrity: sha512-CKyDpRbK1hXwv79soeTJNHb5EiG6ct3efd/FTPdzOWdbZZfGhpbcqIpiD0+vwmpu0wTIL97ZRPZu8vUt46nBSw==}
    engines: {node: '>=18'}
    cpu: [arm64]
    os: [darwin]

  '@esbuild/darwin-arm64@0.24.2':
    resolution: {integrity: sha512-kj3AnYWc+CekmZnS5IPu9D+HWtUI49hbnyqk0FLEJDbzCIQt7hg7ucF1SQAilhtYpIujfaHr6O0UHlzzSPdOeA==}
    engines: {node: '>=18'}
    cpu: [arm64]
    os: [darwin]

  '@esbuild/darwin-x64@0.18.20':
    resolution: {integrity: sha512-pc5gxlMDxzm513qPGbCbDukOdsGtKhfxD1zJKXjCCcU7ju50O7MeAZ8c4krSJcOIJGFR+qx21yMMVYwiQvyTyQ==}
    engines: {node: '>=12'}
    cpu: [x64]
    os: [darwin]

  '@esbuild/darwin-x64@0.21.5':
    resolution: {integrity: sha512-se/JjF8NlmKVG4kNIuyWMV/22ZaerB+qaSi5MdrXtd6R08kvs2qCN4C09miupktDitvh8jRFflwGFBQcxZRjbw==}
    engines: {node: '>=12'}
    cpu: [x64]
    os: [darwin]

  '@esbuild/darwin-x64@0.23.1':
    resolution: {integrity: sha512-aClqdgTDVPSEGgoCS8QDG37Gu8yc9lTHNAQlsztQ6ENetKEO//b8y31MMu2ZaPbn4kVsIABzVLXYLhCGekGDqw==}
    engines: {node: '>=18'}
    cpu: [x64]
    os: [darwin]

  '@esbuild/darwin-x64@0.24.0':
    resolution: {integrity: sha512-rgtz6flkVkh58od4PwTRqxbKH9cOjaXCMZgWD905JOzjFKW+7EiUObfd/Kav+A6Gyud6WZk9w+xu6QLytdi2OA==}
    engines: {node: '>=18'}
    cpu: [x64]
    os: [darwin]

  '@esbuild/darwin-x64@0.24.2':
    resolution: {integrity: sha512-WeSrmwwHaPkNR5H3yYfowhZcbriGqooyu3zI/3GGpF8AyUdsrrP0X6KumITGA9WOyiJavnGZUwPGvxvwfWPHIA==}
    engines: {node: '>=18'}
    cpu: [x64]
    os: [darwin]

  '@esbuild/freebsd-arm64@0.18.20':
    resolution: {integrity: sha512-yqDQHy4QHevpMAaxhhIwYPMv1NECwOvIpGCZkECn8w2WFHXjEwrBn3CeNIYsibZ/iZEUemj++M26W3cNR5h+Tw==}
    engines: {node: '>=12'}
    cpu: [arm64]
    os: [freebsd]

  '@esbuild/freebsd-arm64@0.21.5':
    resolution: {integrity: sha512-5JcRxxRDUJLX8JXp/wcBCy3pENnCgBR9bN6JsY4OmhfUtIHe3ZW0mawA7+RDAcMLrMIZaf03NlQiX9DGyB8h4g==}
    engines: {node: '>=12'}
    cpu: [arm64]
    os: [freebsd]

  '@esbuild/freebsd-arm64@0.23.1':
    resolution: {integrity: sha512-h1k6yS8/pN/NHlMl5+v4XPfikhJulk4G+tKGFIOwURBSFzE8bixw1ebjluLOjfwtLqY0kewfjLSrO6tN2MgIhA==}
    engines: {node: '>=18'}
    cpu: [arm64]
    os: [freebsd]

  '@esbuild/freebsd-arm64@0.24.0':
    resolution: {integrity: sha512-6Mtdq5nHggwfDNLAHkPlyLBpE5L6hwsuXZX8XNmHno9JuL2+bg2BX5tRkwjyfn6sKbxZTq68suOjgWqCicvPXA==}
    engines: {node: '>=18'}
    cpu: [arm64]
    os: [freebsd]

  '@esbuild/freebsd-arm64@0.24.2':
    resolution: {integrity: sha512-UN8HXjtJ0k/Mj6a9+5u6+2eZ2ERD7Edt1Q9IZiB5UZAIdPnVKDoG7mdTVGhHJIeEml60JteamR3qhsr1r8gXvg==}
    engines: {node: '>=18'}
    cpu: [arm64]
    os: [freebsd]

  '@esbuild/freebsd-x64@0.18.20':
    resolution: {integrity: sha512-tgWRPPuQsd3RmBZwarGVHZQvtzfEBOreNuxEMKFcd5DaDn2PbBxfwLcj4+aenoh7ctXcbXmOQIn8HI6mCSw5MQ==}
    engines: {node: '>=12'}
    cpu: [x64]
    os: [freebsd]

  '@esbuild/freebsd-x64@0.21.5':
    resolution: {integrity: sha512-J95kNBj1zkbMXtHVH29bBriQygMXqoVQOQYA+ISs0/2l3T9/kj42ow2mpqerRBxDJnmkUDCaQT/dfNXWX/ZZCQ==}
    engines: {node: '>=12'}
    cpu: [x64]
    os: [freebsd]

  '@esbuild/freebsd-x64@0.23.1':
    resolution: {integrity: sha512-lK1eJeyk1ZX8UklqFd/3A60UuZ/6UVfGT2LuGo3Wp4/z7eRTRYY+0xOu2kpClP+vMTi9wKOfXi2vjUpO1Ro76g==}
    engines: {node: '>=18'}
    cpu: [x64]
    os: [freebsd]

  '@esbuild/freebsd-x64@0.24.0':
    resolution: {integrity: sha512-D3H+xh3/zphoX8ck4S2RxKR6gHlHDXXzOf6f/9dbFt/NRBDIE33+cVa49Kil4WUjxMGW0ZIYBYtaGCa2+OsQwQ==}
    engines: {node: '>=18'}
    cpu: [x64]
    os: [freebsd]

  '@esbuild/freebsd-x64@0.24.2':
    resolution: {integrity: sha512-TvW7wE/89PYW+IevEJXZ5sF6gJRDY/14hyIGFXdIucxCsbRmLUcjseQu1SyTko+2idmCw94TgyaEZi9HUSOe3Q==}
    engines: {node: '>=18'}
    cpu: [x64]
    os: [freebsd]

  '@esbuild/linux-arm64@0.18.20':
    resolution: {integrity: sha512-2YbscF+UL7SQAVIpnWvYwM+3LskyDmPhe31pE7/aoTMFKKzIc9lLbyGUpmmb8a8AixOL61sQ/mFh3jEjHYFvdA==}
    engines: {node: '>=12'}
    cpu: [arm64]
    os: [linux]

  '@esbuild/linux-arm64@0.21.5':
    resolution: {integrity: sha512-ibKvmyYzKsBeX8d8I7MH/TMfWDXBF3db4qM6sy+7re0YXya+K1cem3on9XgdT2EQGMu4hQyZhan7TeQ8XkGp4Q==}
    engines: {node: '>=12'}
    cpu: [arm64]
    os: [linux]

  '@esbuild/linux-arm64@0.23.1':
    resolution: {integrity: sha512-/93bf2yxencYDnItMYV/v116zff6UyTjo4EtEQjUBeGiVpMmffDNUyD9UN2zV+V3LRV3/on4xdZ26NKzn6754g==}
    engines: {node: '>=18'}
    cpu: [arm64]
    os: [linux]

  '@esbuild/linux-arm64@0.24.0':
    resolution: {integrity: sha512-TDijPXTOeE3eaMkRYpcy3LarIg13dS9wWHRdwYRnzlwlA370rNdZqbcp0WTyyV/k2zSxfko52+C7jU5F9Tfj1g==}
    engines: {node: '>=18'}
    cpu: [arm64]
    os: [linux]

  '@esbuild/linux-arm64@0.24.2':
    resolution: {integrity: sha512-7HnAD6074BW43YvvUmE/35Id9/NB7BeX5EoNkK9obndmZBUk8xmJJeU7DwmUeN7tkysslb2eSl6CTrYz6oEMQg==}
    engines: {node: '>=18'}
    cpu: [arm64]
    os: [linux]

  '@esbuild/linux-arm@0.18.20':
    resolution: {integrity: sha512-/5bHkMWnq1EgKr1V+Ybz3s1hWXok7mDFUMQ4cG10AfW3wL02PSZi5kFpYKrptDsgb2WAJIvRcDm+qIvXf/apvg==}
    engines: {node: '>=12'}
    cpu: [arm]
    os: [linux]

  '@esbuild/linux-arm@0.21.5':
    resolution: {integrity: sha512-bPb5AHZtbeNGjCKVZ9UGqGwo8EUu4cLq68E95A53KlxAPRmUyYv2D6F0uUI65XisGOL1hBP5mTronbgo+0bFcA==}
    engines: {node: '>=12'}
    cpu: [arm]
    os: [linux]

  '@esbuild/linux-arm@0.23.1':
    resolution: {integrity: sha512-CXXkzgn+dXAPs3WBwE+Kvnrf4WECwBdfjfeYHpMeVxWE0EceB6vhWGShs6wi0IYEqMSIzdOF1XjQ/Mkm5d7ZdQ==}
    engines: {node: '>=18'}
    cpu: [arm]
    os: [linux]

  '@esbuild/linux-arm@0.24.0':
    resolution: {integrity: sha512-gJKIi2IjRo5G6Glxb8d3DzYXlxdEj2NlkixPsqePSZMhLudqPhtZ4BUrpIuTjJYXxvF9njql+vRjB2oaC9XpBw==}
    engines: {node: '>=18'}
    cpu: [arm]
    os: [linux]

  '@esbuild/linux-arm@0.24.2':
    resolution: {integrity: sha512-n0WRM/gWIdU29J57hJyUdIsk0WarGd6To0s+Y+LwvlC55wt+GT/OgkwoXCXvIue1i1sSNWblHEig00GBWiJgfA==}
    engines: {node: '>=18'}
    cpu: [arm]
    os: [linux]

  '@esbuild/linux-ia32@0.18.20':
    resolution: {integrity: sha512-P4etWwq6IsReT0E1KHU40bOnzMHoH73aXp96Fs8TIT6z9Hu8G6+0SHSw9i2isWrD2nbx2qo5yUqACgdfVGx7TA==}
    engines: {node: '>=12'}
    cpu: [ia32]
    os: [linux]

  '@esbuild/linux-ia32@0.21.5':
    resolution: {integrity: sha512-YvjXDqLRqPDl2dvRODYmmhz4rPeVKYvppfGYKSNGdyZkA01046pLWyRKKI3ax8fbJoK5QbxblURkwK/MWY18Tg==}
    engines: {node: '>=12'}
    cpu: [ia32]
    os: [linux]

  '@esbuild/linux-ia32@0.23.1':
    resolution: {integrity: sha512-VTN4EuOHwXEkXzX5nTvVY4s7E/Krz7COC8xkftbbKRYAl96vPiUssGkeMELQMOnLOJ8k3BY1+ZY52tttZnHcXQ==}
    engines: {node: '>=18'}
    cpu: [ia32]
    os: [linux]

  '@esbuild/linux-ia32@0.24.0':
    resolution: {integrity: sha512-K40ip1LAcA0byL05TbCQ4yJ4swvnbzHscRmUilrmP9Am7//0UjPreh4lpYzvThT2Quw66MhjG//20mrufm40mA==}
    engines: {node: '>=18'}
    cpu: [ia32]
    os: [linux]

  '@esbuild/linux-ia32@0.24.2':
    resolution: {integrity: sha512-sfv0tGPQhcZOgTKO3oBE9xpHuUqguHvSo4jl+wjnKwFpapx+vUDcawbwPNuBIAYdRAvIDBfZVvXprIj3HA+Ugw==}
    engines: {node: '>=18'}
    cpu: [ia32]
    os: [linux]

  '@esbuild/linux-loong64@0.18.20':
    resolution: {integrity: sha512-nXW8nqBTrOpDLPgPY9uV+/1DjxoQ7DoB2N8eocyq8I9XuqJ7BiAMDMf9n1xZM9TgW0J8zrquIb/A7s3BJv7rjg==}
    engines: {node: '>=12'}
    cpu: [loong64]
    os: [linux]

  '@esbuild/linux-loong64@0.21.5':
    resolution: {integrity: sha512-uHf1BmMG8qEvzdrzAqg2SIG/02+4/DHB6a9Kbya0XDvwDEKCoC8ZRWI5JJvNdUjtciBGFQ5PuBlpEOXQj+JQSg==}
    engines: {node: '>=12'}
    cpu: [loong64]
    os: [linux]

  '@esbuild/linux-loong64@0.23.1':
    resolution: {integrity: sha512-Vx09LzEoBa5zDnieH8LSMRToj7ir/Jeq0Gu6qJ/1GcBq9GkfoEAoXvLiW1U9J1qE/Y/Oyaq33w5p2ZWrNNHNEw==}
    engines: {node: '>=18'}
    cpu: [loong64]
    os: [linux]

  '@esbuild/linux-loong64@0.24.0':
    resolution: {integrity: sha512-0mswrYP/9ai+CU0BzBfPMZ8RVm3RGAN/lmOMgW4aFUSOQBjA31UP8Mr6DDhWSuMwj7jaWOT0p0WoZ6jeHhrD7g==}
    engines: {node: '>=18'}
    cpu: [loong64]
    os: [linux]

  '@esbuild/linux-loong64@0.24.2':
    resolution: {integrity: sha512-CN9AZr8kEndGooS35ntToZLTQLHEjtVB5n7dl8ZcTZMonJ7CCfStrYhrzF97eAecqVbVJ7APOEe18RPI4KLhwQ==}
    engines: {node: '>=18'}
    cpu: [loong64]
    os: [linux]

  '@esbuild/linux-mips64el@0.18.20':
    resolution: {integrity: sha512-d5NeaXZcHp8PzYy5VnXV3VSd2D328Zb+9dEq5HE6bw6+N86JVPExrA6O68OPwobntbNJ0pzCpUFZTo3w0GyetQ==}
    engines: {node: '>=12'}
    cpu: [mips64el]
    os: [linux]

  '@esbuild/linux-mips64el@0.21.5':
    resolution: {integrity: sha512-IajOmO+KJK23bj52dFSNCMsz1QP1DqM6cwLUv3W1QwyxkyIWecfafnI555fvSGqEKwjMXVLokcV5ygHW5b3Jbg==}
    engines: {node: '>=12'}
    cpu: [mips64el]
    os: [linux]

  '@esbuild/linux-mips64el@0.23.1':
    resolution: {integrity: sha512-nrFzzMQ7W4WRLNUOU5dlWAqa6yVeI0P78WKGUo7lg2HShq/yx+UYkeNSE0SSfSure0SqgnsxPvmAUu/vu0E+3Q==}
    engines: {node: '>=18'}
    cpu: [mips64el]
    os: [linux]

  '@esbuild/linux-mips64el@0.24.0':
    resolution: {integrity: sha512-hIKvXm0/3w/5+RDtCJeXqMZGkI2s4oMUGj3/jM0QzhgIASWrGO5/RlzAzm5nNh/awHE0A19h/CvHQe6FaBNrRA==}
    engines: {node: '>=18'}
    cpu: [mips64el]
    os: [linux]

  '@esbuild/linux-mips64el@0.24.2':
    resolution: {integrity: sha512-iMkk7qr/wl3exJATwkISxI7kTcmHKE+BlymIAbHO8xanq/TjHaaVThFF6ipWzPHryoFsesNQJPE/3wFJw4+huw==}
    engines: {node: '>=18'}
    cpu: [mips64el]
    os: [linux]

  '@esbuild/linux-ppc64@0.18.20':
    resolution: {integrity: sha512-WHPyeScRNcmANnLQkq6AfyXRFr5D6N2sKgkFo2FqguP44Nw2eyDlbTdZwd9GYk98DZG9QItIiTlFLHJHjxP3FA==}
    engines: {node: '>=12'}
    cpu: [ppc64]
    os: [linux]

  '@esbuild/linux-ppc64@0.21.5':
    resolution: {integrity: sha512-1hHV/Z4OEfMwpLO8rp7CvlhBDnjsC3CttJXIhBi+5Aj5r+MBvy4egg7wCbe//hSsT+RvDAG7s81tAvpL2XAE4w==}
    engines: {node: '>=12'}
    cpu: [ppc64]
    os: [linux]

  '@esbuild/linux-ppc64@0.23.1':
    resolution: {integrity: sha512-dKN8fgVqd0vUIjxuJI6P/9SSSe/mB9rvA98CSH2sJnlZ/OCZWO1DJvxj8jvKTfYUdGfcq2dDxoKaC6bHuTlgcw==}
    engines: {node: '>=18'}
    cpu: [ppc64]
    os: [linux]

  '@esbuild/linux-ppc64@0.24.0':
    resolution: {integrity: sha512-HcZh5BNq0aC52UoocJxaKORfFODWXZxtBaaZNuN3PUX3MoDsChsZqopzi5UupRhPHSEHotoiptqikjN/B77mYQ==}
    engines: {node: '>=18'}
    cpu: [ppc64]
    os: [linux]

  '@esbuild/linux-ppc64@0.24.2':
    resolution: {integrity: sha512-shsVrgCZ57Vr2L8mm39kO5PPIb+843FStGt7sGGoqiiWYconSxwTiuswC1VJZLCjNiMLAMh34jg4VSEQb+iEbw==}
    engines: {node: '>=18'}
    cpu: [ppc64]
    os: [linux]

  '@esbuild/linux-riscv64@0.18.20':
    resolution: {integrity: sha512-WSxo6h5ecI5XH34KC7w5veNnKkju3zBRLEQNY7mv5mtBmrP/MjNBCAlsM2u5hDBlS3NGcTQpoBvRzqBcRtpq1A==}
    engines: {node: '>=12'}
    cpu: [riscv64]
    os: [linux]

  '@esbuild/linux-riscv64@0.21.5':
    resolution: {integrity: sha512-2HdXDMd9GMgTGrPWnJzP2ALSokE/0O5HhTUvWIbD3YdjME8JwvSCnNGBnTThKGEB91OZhzrJ4qIIxk/SBmyDDA==}
    engines: {node: '>=12'}
    cpu: [riscv64]
    os: [linux]

  '@esbuild/linux-riscv64@0.23.1':
    resolution: {integrity: sha512-5AV4Pzp80fhHL83JM6LoA6pTQVWgB1HovMBsLQ9OZWLDqVY8MVobBXNSmAJi//Csh6tcY7e7Lny2Hg1tElMjIA==}
    engines: {node: '>=18'}
    cpu: [riscv64]
    os: [linux]

  '@esbuild/linux-riscv64@0.24.0':
    resolution: {integrity: sha512-bEh7dMn/h3QxeR2KTy1DUszQjUrIHPZKyO6aN1X4BCnhfYhuQqedHaa5MxSQA/06j3GpiIlFGSsy1c7Gf9padw==}
    engines: {node: '>=18'}
    cpu: [riscv64]
    os: [linux]

  '@esbuild/linux-riscv64@0.24.2':
    resolution: {integrity: sha512-4eSFWnU9Hhd68fW16GD0TINewo1L6dRrB+oLNNbYyMUAeOD2yCK5KXGK1GH4qD/kT+bTEXjsyTCiJGHPZ3eM9Q==}
    engines: {node: '>=18'}
    cpu: [riscv64]
    os: [linux]

  '@esbuild/linux-s390x@0.18.20':
    resolution: {integrity: sha512-+8231GMs3mAEth6Ja1iK0a1sQ3ohfcpzpRLH8uuc5/KVDFneH6jtAJLFGafpzpMRO6DzJ6AvXKze9LfFMrIHVQ==}
    engines: {node: '>=12'}
    cpu: [s390x]
    os: [linux]

  '@esbuild/linux-s390x@0.21.5':
    resolution: {integrity: sha512-zus5sxzqBJD3eXxwvjN1yQkRepANgxE9lgOW2qLnmr8ikMTphkjgXu1HR01K4FJg8h1kEEDAqDcZQtbrRnB41A==}
    engines: {node: '>=12'}
    cpu: [s390x]
    os: [linux]

  '@esbuild/linux-s390x@0.23.1':
    resolution: {integrity: sha512-9ygs73tuFCe6f6m/Tb+9LtYxWR4c9yg7zjt2cYkjDbDpV/xVn+68cQxMXCjUpYwEkze2RcU/rMnfIXNRFmSoDw==}
    engines: {node: '>=18'}
    cpu: [s390x]
    os: [linux]

  '@esbuild/linux-s390x@0.24.0':
    resolution: {integrity: sha512-ZcQ6+qRkw1UcZGPyrCiHHkmBaj9SiCD8Oqd556HldP+QlpUIe2Wgn3ehQGVoPOvZvtHm8HPx+bH20c9pvbkX3g==}
    engines: {node: '>=18'}
    cpu: [s390x]
    os: [linux]

  '@esbuild/linux-s390x@0.24.2':
    resolution: {integrity: sha512-S0Bh0A53b0YHL2XEXC20bHLuGMOhFDO6GN4b3YjRLK//Ep3ql3erpNcPlEFed93hsQAjAQDNsvcK+hV90FubSw==}
    engines: {node: '>=18'}
    cpu: [s390x]
    os: [linux]

  '@esbuild/linux-x64@0.18.20':
    resolution: {integrity: sha512-UYqiqemphJcNsFEskc73jQ7B9jgwjWrSayxawS6UVFZGWrAAtkzjxSqnoclCXxWtfwLdzU+vTpcNYhpn43uP1w==}
    engines: {node: '>=12'}
    cpu: [x64]
    os: [linux]

  '@esbuild/linux-x64@0.21.5':
    resolution: {integrity: sha512-1rYdTpyv03iycF1+BhzrzQJCdOuAOtaqHTWJZCWvijKD2N5Xu0TtVC8/+1faWqcP9iBCWOmjmhoH94dH82BxPQ==}
    engines: {node: '>=12'}
    cpu: [x64]
    os: [linux]

  '@esbuild/linux-x64@0.23.1':
    resolution: {integrity: sha512-EV6+ovTsEXCPAp58g2dD68LxoP/wK5pRvgy0J/HxPGB009omFPv3Yet0HiaqvrIrgPTBuC6wCH1LTOY91EO5hQ==}
    engines: {node: '>=18'}
    cpu: [x64]
    os: [linux]

  '@esbuild/linux-x64@0.24.0':
    resolution: {integrity: sha512-vbutsFqQ+foy3wSSbmjBXXIJ6PL3scghJoM8zCL142cGaZKAdCZHyf+Bpu/MmX9zT9Q0zFBVKb36Ma5Fzfa8xA==}
    engines: {node: '>=18'}
    cpu: [x64]
    os: [linux]

  '@esbuild/linux-x64@0.24.2':
    resolution: {integrity: sha512-8Qi4nQcCTbLnK9WoMjdC9NiTG6/E38RNICU6sUNqK0QFxCYgoARqVqxdFmWkdonVsvGqWhmm7MO0jyTqLqwj0Q==}
    engines: {node: '>=18'}
    cpu: [x64]
    os: [linux]

  '@esbuild/netbsd-arm64@0.24.2':
    resolution: {integrity: sha512-wuLK/VztRRpMt9zyHSazyCVdCXlpHkKm34WUyinD2lzK07FAHTq0KQvZZlXikNWkDGoT6x3TD51jKQ7gMVpopw==}
    engines: {node: '>=18'}
    cpu: [arm64]
    os: [netbsd]

  '@esbuild/netbsd-x64@0.18.20':
    resolution: {integrity: sha512-iO1c++VP6xUBUmltHZoMtCUdPlnPGdBom6IrO4gyKPFFVBKioIImVooR5I83nTew5UOYrk3gIJhbZh8X44y06A==}
    engines: {node: '>=12'}
    cpu: [x64]
    os: [netbsd]

  '@esbuild/netbsd-x64@0.21.5':
    resolution: {integrity: sha512-Woi2MXzXjMULccIwMnLciyZH4nCIMpWQAs049KEeMvOcNADVxo0UBIQPfSmxB3CWKedngg7sWZdLvLczpe0tLg==}
    engines: {node: '>=12'}
    cpu: [x64]
    os: [netbsd]

  '@esbuild/netbsd-x64@0.23.1':
    resolution: {integrity: sha512-aevEkCNu7KlPRpYLjwmdcuNz6bDFiE7Z8XC4CPqExjTvrHugh28QzUXVOZtiYghciKUacNktqxdpymplil1beA==}
    engines: {node: '>=18'}
    cpu: [x64]
    os: [netbsd]

  '@esbuild/netbsd-x64@0.24.0':
    resolution: {integrity: sha512-hjQ0R/ulkO8fCYFsG0FZoH+pWgTTDreqpqY7UnQntnaKv95uP5iW3+dChxnx7C3trQQU40S+OgWhUVwCjVFLvg==}
    engines: {node: '>=18'}
    cpu: [x64]
    os: [netbsd]

  '@esbuild/netbsd-x64@0.24.2':
    resolution: {integrity: sha512-VefFaQUc4FMmJuAxmIHgUmfNiLXY438XrL4GDNV1Y1H/RW3qow68xTwjZKfj/+Plp9NANmzbH5R40Meudu8mmw==}
    engines: {node: '>=18'}
    cpu: [x64]
    os: [netbsd]

  '@esbuild/openbsd-arm64@0.23.1':
    resolution: {integrity: sha512-3x37szhLexNA4bXhLrCC/LImN/YtWis6WXr1VESlfVtVeoFJBRINPJ3f0a/6LV8zpikqoUg4hyXw0sFBt5Cr+Q==}
    engines: {node: '>=18'}
    cpu: [arm64]
    os: [openbsd]

  '@esbuild/openbsd-arm64@0.24.0':
    resolution: {integrity: sha512-MD9uzzkPQbYehwcN583yx3Tu5M8EIoTD+tUgKF982WYL9Pf5rKy9ltgD0eUgs8pvKnmizxjXZyLt0z6DC3rRXg==}
    engines: {node: '>=18'}
    cpu: [arm64]
    os: [openbsd]

  '@esbuild/openbsd-arm64@0.24.2':
    resolution: {integrity: sha512-YQbi46SBct6iKnszhSvdluqDmxCJA+Pu280Av9WICNwQmMxV7nLRHZfjQzwbPs3jeWnuAhE9Jy0NrnJ12Oz+0A==}
    engines: {node: '>=18'}
    cpu: [arm64]
    os: [openbsd]

  '@esbuild/openbsd-x64@0.18.20':
    resolution: {integrity: sha512-e5e4YSsuQfX4cxcygw/UCPIEP6wbIL+se3sxPdCiMbFLBWu0eiZOJ7WoD+ptCLrmjZBK1Wk7I6D/I3NglUGOxg==}
    engines: {node: '>=12'}
    cpu: [x64]
    os: [openbsd]

  '@esbuild/openbsd-x64@0.21.5':
    resolution: {integrity: sha512-HLNNw99xsvx12lFBUwoT8EVCsSvRNDVxNpjZ7bPn947b8gJPzeHWyNVhFsaerc0n3TsbOINvRP2byTZ5LKezow==}
    engines: {node: '>=12'}
    cpu: [x64]
    os: [openbsd]

  '@esbuild/openbsd-x64@0.23.1':
    resolution: {integrity: sha512-aY2gMmKmPhxfU+0EdnN+XNtGbjfQgwZj43k8G3fyrDM/UdZww6xrWxmDkuz2eCZchqVeABjV5BpildOrUbBTqA==}
    engines: {node: '>=18'}
    cpu: [x64]
    os: [openbsd]

  '@esbuild/openbsd-x64@0.24.0':
    resolution: {integrity: sha512-4ir0aY1NGUhIC1hdoCzr1+5b43mw99uNwVzhIq1OY3QcEwPDO3B7WNXBzaKY5Nsf1+N11i1eOfFcq+D/gOS15Q==}
    engines: {node: '>=18'}
    cpu: [x64]
    os: [openbsd]

  '@esbuild/openbsd-x64@0.24.2':
    resolution: {integrity: sha512-+iDS6zpNM6EnJyWv0bMGLWSWeXGN/HTaF/LXHXHwejGsVi+ooqDfMCCTerNFxEkM3wYVcExkeGXNqshc9iMaOA==}
    engines: {node: '>=18'}
    cpu: [x64]
    os: [openbsd]

  '@esbuild/sunos-x64@0.18.20':
    resolution: {integrity: sha512-kDbFRFp0YpTQVVrqUd5FTYmWo45zGaXe0X8E1G/LKFC0v8x0vWrhOWSLITcCn63lmZIxfOMXtCfti/RxN/0wnQ==}
    engines: {node: '>=12'}
    cpu: [x64]
    os: [sunos]

  '@esbuild/sunos-x64@0.21.5':
    resolution: {integrity: sha512-6+gjmFpfy0BHU5Tpptkuh8+uw3mnrvgs+dSPQXQOv3ekbordwnzTVEb4qnIvQcYXq6gzkyTnoZ9dZG+D4garKg==}
    engines: {node: '>=12'}
    cpu: [x64]
    os: [sunos]

  '@esbuild/sunos-x64@0.23.1':
    resolution: {integrity: sha512-RBRT2gqEl0IKQABT4XTj78tpk9v7ehp+mazn2HbUeZl1YMdaGAQqhapjGTCe7uw7y0frDi4gS0uHzhvpFuI1sA==}
    engines: {node: '>=18'}
    cpu: [x64]
    os: [sunos]

  '@esbuild/sunos-x64@0.24.0':
    resolution: {integrity: sha512-jVzdzsbM5xrotH+W5f1s+JtUy1UWgjU0Cf4wMvffTB8m6wP5/kx0KiaLHlbJO+dMgtxKV8RQ/JvtlFcdZ1zCPA==}
    engines: {node: '>=18'}
    cpu: [x64]
    os: [sunos]

  '@esbuild/sunos-x64@0.24.2':
    resolution: {integrity: sha512-hTdsW27jcktEvpwNHJU4ZwWFGkz2zRJUz8pvddmXPtXDzVKTTINmlmga3ZzwcuMpUvLw7JkLy9QLKyGpD2Yxig==}
    engines: {node: '>=18'}
    cpu: [x64]
    os: [sunos]

  '@esbuild/win32-arm64@0.18.20':
    resolution: {integrity: sha512-ddYFR6ItYgoaq4v4JmQQaAI5s7npztfV4Ag6NrhiaW0RrnOXqBkgwZLofVTlq1daVTQNhtI5oieTvkRPfZrePg==}
    engines: {node: '>=12'}
    cpu: [arm64]
    os: [win32]

  '@esbuild/win32-arm64@0.21.5':
    resolution: {integrity: sha512-Z0gOTd75VvXqyq7nsl93zwahcTROgqvuAcYDUr+vOv8uHhNSKROyU961kgtCD1e95IqPKSQKH7tBTslnS3tA8A==}
    engines: {node: '>=12'}
    cpu: [arm64]
    os: [win32]

  '@esbuild/win32-arm64@0.23.1':
    resolution: {integrity: sha512-4O+gPR5rEBe2FpKOVyiJ7wNDPA8nGzDuJ6gN4okSA1gEOYZ67N8JPk58tkWtdtPeLz7lBnY6I5L3jdsr3S+A6A==}
    engines: {node: '>=18'}
    cpu: [arm64]
    os: [win32]

  '@esbuild/win32-arm64@0.24.0':
    resolution: {integrity: sha512-iKc8GAslzRpBytO2/aN3d2yb2z8XTVfNV0PjGlCxKo5SgWmNXx82I/Q3aG1tFfS+A2igVCY97TJ8tnYwpUWLCA==}
    engines: {node: '>=18'}
    cpu: [arm64]
    os: [win32]

  '@esbuild/win32-arm64@0.24.2':
    resolution: {integrity: sha512-LihEQ2BBKVFLOC9ZItT9iFprsE9tqjDjnbulhHoFxYQtQfai7qfluVODIYxt1PgdoyQkz23+01rzwNwYfutxUQ==}
    engines: {node: '>=18'}
    cpu: [arm64]
    os: [win32]

  '@esbuild/win32-ia32@0.18.20':
    resolution: {integrity: sha512-Wv7QBi3ID/rROT08SABTS7eV4hX26sVduqDOTe1MvGMjNd3EjOz4b7zeexIR62GTIEKrfJXKL9LFxTYgkyeu7g==}
    engines: {node: '>=12'}
    cpu: [ia32]
    os: [win32]

  '@esbuild/win32-ia32@0.21.5':
    resolution: {integrity: sha512-SWXFF1CL2RVNMaVs+BBClwtfZSvDgtL//G/smwAc5oVK/UPu2Gu9tIaRgFmYFFKrmg3SyAjSrElf0TiJ1v8fYA==}
    engines: {node: '>=12'}
    cpu: [ia32]
    os: [win32]

  '@esbuild/win32-ia32@0.23.1':
    resolution: {integrity: sha512-BcaL0Vn6QwCwre3Y717nVHZbAa4UBEigzFm6VdsVdT/MbZ38xoj1X9HPkZhbmaBGUD1W8vxAfffbDe8bA6AKnQ==}
    engines: {node: '>=18'}
    cpu: [ia32]
    os: [win32]

  '@esbuild/win32-ia32@0.24.0':
    resolution: {integrity: sha512-vQW36KZolfIudCcTnaTpmLQ24Ha1RjygBo39/aLkM2kmjkWmZGEJ5Gn9l5/7tzXA42QGIoWbICfg6KLLkIw6yw==}
    engines: {node: '>=18'}
    cpu: [ia32]
    os: [win32]

  '@esbuild/win32-ia32@0.24.2':
    resolution: {integrity: sha512-q+iGUwfs8tncmFC9pcnD5IvRHAzmbwQ3GPS5/ceCyHdjXubwQWI12MKWSNSMYLJMq23/IUCvJMS76PDqXe1fxA==}
    engines: {node: '>=18'}
    cpu: [ia32]
    os: [win32]

  '@esbuild/win32-x64@0.18.20':
    resolution: {integrity: sha512-kTdfRcSiDfQca/y9QIkng02avJ+NCaQvrMejlsB3RRv5sE9rRoeBPISaZpKxHELzRxZyLvNts1P27W3wV+8geQ==}
    engines: {node: '>=12'}
    cpu: [x64]
    os: [win32]

  '@esbuild/win32-x64@0.21.5':
    resolution: {integrity: sha512-tQd/1efJuzPC6rCFwEvLtci/xNFcTZknmXs98FYDfGE4wP9ClFV98nyKrzJKVPMhdDnjzLhdUyMX4PsQAPjwIw==}
    engines: {node: '>=12'}
    cpu: [x64]
    os: [win32]

  '@esbuild/win32-x64@0.23.1':
    resolution: {integrity: sha512-BHpFFeslkWrXWyUPnbKm+xYYVYruCinGcftSBaa8zoF9hZO4BcSCFUvHVTtzpIY6YzUnYtuEhZ+C9iEXjxnasg==}
    engines: {node: '>=18'}
    cpu: [x64]
    os: [win32]

  '@esbuild/win32-x64@0.24.0':
    resolution: {integrity: sha512-7IAFPrjSQIJrGsK6flwg7NFmwBoSTyF3rl7If0hNUFQU4ilTsEPL6GuMuU9BfIWVVGuRnuIidkSMC+c0Otu8IA==}
    engines: {node: '>=18'}
    cpu: [x64]
    os: [win32]

  '@esbuild/win32-x64@0.24.2':
    resolution: {integrity: sha512-7VTgWzgMGvup6aSqDPLiW5zHaxYJGTO4OokMjIlrCtf+VpEL+cXKtCvg723iguPYI5oaUNdS+/V7OU2gvXVWEg==}
    engines: {node: '>=18'}
    cpu: [x64]
    os: [win32]

  '@eslint-community/eslint-utils@4.4.1':
    resolution: {integrity: sha512-s3O3waFUrMV8P/XaF/+ZTp1X9XBZW1a4B97ZnjQF2KYWaFD2A8KyFBsrsfSjEmjn3RGWAIuvlneuZm3CUK3jbA==}
    engines: {node: ^12.22.0 || ^14.17.0 || >=16.0.0}
    peerDependencies:
      eslint: ^6.0.0 || ^7.0.0 || >=8.0.0

  '@eslint-community/regexpp@4.12.1':
    resolution: {integrity: sha512-CCZCDJuduB9OUkFkY2IgppNZMi2lBQgD2qzwXkEia16cge2pijY/aXi96CJMquDMn3nJdlPV1A5KrJEXwfLNzQ==}
    engines: {node: ^12.0.0 || ^14.0.0 || >=16.0.0}

  '@eslint/eslintrc@2.1.4':
    resolution: {integrity: sha512-269Z39MS6wVJtsoUl10L60WdkhJVdPG24Q4eZTH3nnF6lpvSShEK3wQjDX9JRWAUPvPh7COouPpU9IrqaZFvtQ==}
    engines: {node: ^12.22.0 || ^14.17.0 || >=16.0.0}

  '@eslint/js@8.57.1':
    resolution: {integrity: sha512-d9zaMRSTIKDLhctzH12MtXvJKSSUhaHcjV+2Z+GK+EEY7XKpP5yR4x+N3TAcHTcu963nIr+TMcCb4DBCYX1z6Q==}
    engines: {node: ^12.22.0 || ^14.17.0 || >=16.0.0}

  '@humanwhocodes/config-array@0.13.0':
    resolution: {integrity: sha512-DZLEEqFWQFiyK6h5YIeynKx7JlvCYWL0cImfSRXZ9l4Sg2efkFGTuFf6vzXjK1cq6IYkU+Eg/JizXw+TD2vRNw==}
    engines: {node: '>=10.10.0'}
    deprecated: Use @eslint/config-array instead

  '@humanwhocodes/module-importer@1.0.1':
    resolution: {integrity: sha512-bxveV4V8v5Yb4ncFTT3rPSgZBOpCkjfK0y4oVVVJwIuDVBRMDXrPyXRL988i5ap9m9bnyEEjWfm5WkBmtffLfA==}
    engines: {node: '>=12.22'}

  '@humanwhocodes/object-schema@2.0.3':
    resolution: {integrity: sha512-93zYdMES/c1D69yZiKDBj0V24vqNzB/koF26KPaagAfd3P/4gUlh3Dys5ogAK+Exi9QyzlD8x/08Zt7wIKcDcA==}
    deprecated: Use @eslint/object-schema instead

  '@img/sharp-darwin-arm64@0.33.5':
    resolution: {integrity: sha512-UT4p+iz/2H4twwAoLCqfA9UH5pI6DggwKEGuaPy7nCVQ8ZsiY5PIcrRvD1DzuY3qYL07NtIQcWnBSY/heikIFQ==}
    engines: {node: ^18.17.0 || ^20.3.0 || >=21.0.0}
    cpu: [arm64]
    os: [darwin]

  '@img/sharp-darwin-x64@0.33.5':
    resolution: {integrity: sha512-fyHac4jIc1ANYGRDxtiqelIbdWkIuQaI84Mv45KvGRRxSAa7o7d1ZKAOBaYbnepLC1WqxfpimdeWfvqqSGwR2Q==}
    engines: {node: ^18.17.0 || ^20.3.0 || >=21.0.0}
    cpu: [x64]
    os: [darwin]

  '@img/sharp-libvips-darwin-arm64@1.0.4':
    resolution: {integrity: sha512-XblONe153h0O2zuFfTAbQYAX2JhYmDHeWikp1LM9Hul9gVPjFY427k6dFEcOL72O01QxQsWi761svJ/ev9xEDg==}
    cpu: [arm64]
    os: [darwin]

  '@img/sharp-libvips-darwin-x64@1.0.4':
    resolution: {integrity: sha512-xnGR8YuZYfJGmWPvmlunFaWJsb9T/AO2ykoP3Fz/0X5XV2aoYBPkX6xqCQvUTKKiLddarLaxpzNe+b1hjeWHAQ==}
    cpu: [x64]
    os: [darwin]

  '@img/sharp-libvips-linux-arm64@1.0.4':
    resolution: {integrity: sha512-9B+taZ8DlyyqzZQnoeIvDVR/2F4EbMepXMc/NdVbkzsJbzkUjhXv/70GQJ7tdLA4YJgNP25zukcxpX2/SueNrA==}
    cpu: [arm64]
    os: [linux]

  '@img/sharp-libvips-linux-arm@1.0.5':
    resolution: {integrity: sha512-gvcC4ACAOPRNATg/ov8/MnbxFDJqf/pDePbBnuBDcjsI8PssmjoKMAz4LtLaVi+OnSb5FK/yIOamqDwGmXW32g==}
    cpu: [arm]
    os: [linux]

  '@img/sharp-libvips-linux-s390x@1.0.4':
    resolution: {integrity: sha512-u7Wz6ntiSSgGSGcjZ55im6uvTrOxSIS8/dgoVMoiGE9I6JAfU50yH5BoDlYA1tcuGS7g/QNtetJnxA6QEsCVTA==}
    cpu: [s390x]
    os: [linux]

  '@img/sharp-libvips-linux-x64@1.0.4':
    resolution: {integrity: sha512-MmWmQ3iPFZr0Iev+BAgVMb3ZyC4KeFc3jFxnNbEPas60e1cIfevbtuyf9nDGIzOaW9PdnDciJm+wFFaTlj5xYw==}
    cpu: [x64]
    os: [linux]

  '@img/sharp-libvips-linuxmusl-arm64@1.0.4':
    resolution: {integrity: sha512-9Ti+BbTYDcsbp4wfYib8Ctm1ilkugkA/uscUn6UXK1ldpC1JjiXbLfFZtRlBhjPZ5o1NCLiDbg8fhUPKStHoTA==}
    cpu: [arm64]
    os: [linux]

  '@img/sharp-libvips-linuxmusl-x64@1.0.4':
    resolution: {integrity: sha512-viYN1KX9m+/hGkJtvYYp+CCLgnJXwiQB39damAO7WMdKWlIhmYTfHjwSbQeUK/20vY154mwezd9HflVFM1wVSw==}
    cpu: [x64]
    os: [linux]

  '@img/sharp-linux-arm64@0.33.5':
    resolution: {integrity: sha512-JMVv+AMRyGOHtO1RFBiJy/MBsgz0x4AWrT6QoEVVTyh1E39TrCUpTRI7mx9VksGX4awWASxqCYLCV4wBZHAYxA==}
    engines: {node: ^18.17.0 || ^20.3.0 || >=21.0.0}
    cpu: [arm64]
    os: [linux]

  '@img/sharp-linux-arm@0.33.5':
    resolution: {integrity: sha512-JTS1eldqZbJxjvKaAkxhZmBqPRGmxgu+qFKSInv8moZ2AmT5Yib3EQ1c6gp493HvrvV8QgdOXdyaIBrhvFhBMQ==}
    engines: {node: ^18.17.0 || ^20.3.0 || >=21.0.0}
    cpu: [arm]
    os: [linux]

  '@img/sharp-linux-s390x@0.33.5':
    resolution: {integrity: sha512-y/5PCd+mP4CA/sPDKl2961b+C9d+vPAveS33s6Z3zfASk2j5upL6fXVPZi7ztePZ5CuH+1kW8JtvxgbuXHRa4Q==}
    engines: {node: ^18.17.0 || ^20.3.0 || >=21.0.0}
    cpu: [s390x]
    os: [linux]

  '@img/sharp-linux-x64@0.33.5':
    resolution: {integrity: sha512-opC+Ok5pRNAzuvq1AG0ar+1owsu842/Ab+4qvU879ippJBHvyY5n2mxF1izXqkPYlGuP/M556uh53jRLJmzTWA==}
    engines: {node: ^18.17.0 || ^20.3.0 || >=21.0.0}
    cpu: [x64]
    os: [linux]

  '@img/sharp-linuxmusl-arm64@0.33.5':
    resolution: {integrity: sha512-XrHMZwGQGvJg2V/oRSUfSAfjfPxO+4DkiRh6p2AFjLQztWUuY/o8Mq0eMQVIY7HJ1CDQUJlxGGZRw1a5bqmd1g==}
    engines: {node: ^18.17.0 || ^20.3.0 || >=21.0.0}
    cpu: [arm64]
    os: [linux]

  '@img/sharp-linuxmusl-x64@0.33.5':
    resolution: {integrity: sha512-WT+d/cgqKkkKySYmqoZ8y3pxx7lx9vVejxW/W4DOFMYVSkErR+w7mf2u8m/y4+xHe7yY9DAXQMWQhpnMuFfScw==}
    engines: {node: ^18.17.0 || ^20.3.0 || >=21.0.0}
    cpu: [x64]
    os: [linux]

  '@img/sharp-wasm32@0.33.5':
    resolution: {integrity: sha512-ykUW4LVGaMcU9lu9thv85CbRMAwfeadCJHRsg2GmeRa/cJxsVY9Rbd57JcMxBkKHag5U/x7TSBpScF4U8ElVzg==}
    engines: {node: ^18.17.0 || ^20.3.0 || >=21.0.0}
    cpu: [wasm32]

  '@img/sharp-win32-ia32@0.33.5':
    resolution: {integrity: sha512-T36PblLaTwuVJ/zw/LaH0PdZkRz5rd3SmMHX8GSmR7vtNSP5Z6bQkExdSK7xGWyxLw4sUknBuugTelgw2faBbQ==}
    engines: {node: ^18.17.0 || ^20.3.0 || >=21.0.0}
    cpu: [ia32]
    os: [win32]

  '@img/sharp-win32-x64@0.33.5':
    resolution: {integrity: sha512-MpY/o8/8kj+EcnxwvrP4aTJSWw/aZ7JIGR4aBeZkZw5B7/Jn+tY9/VNwtcoGmdT7GfggGIU4kygOMSbYnOrAbg==}
    engines: {node: ^18.17.0 || ^20.3.0 || >=21.0.0}
    cpu: [x64]
    os: [win32]

  '@isaacs/cliui@8.0.2':
    resolution: {integrity: sha512-O8jcjabXaleOG9DQ0+ARXWZBTfnP4WNAqzuiJK7ll44AmxGKv/J2M4TPjxjY3znBCfvBXFzucm1twdyFybFqEA==}
    engines: {node: '>=12'}

  '@jest/schemas@29.6.3':
    resolution: {integrity: sha512-mo5j5X+jIZmJQveBKeS/clAueipV7KgiX1vMgCxam1RNYiqE1w62n0/tJJnHtjW8ZHcQco5gY85jA3mi0L+nSA==}
    engines: {node: ^14.15.0 || ^16.10.0 || >=18.0.0}

  '@jridgewell/gen-mapping@0.3.5':
    resolution: {integrity: sha512-IzL8ZoEDIBRWEzlCcRhOaCupYyN5gdIK+Q6fbFdPDg6HqX6jpkItn7DFIpW9LQzXG6Df9sA7+OKnq0qlz/GaQg==}
    engines: {node: '>=6.0.0'}

  '@jridgewell/resolve-uri@3.1.2':
    resolution: {integrity: sha512-bRISgCIjP20/tbWSPWMEi54QVPRZExkuD9lJL+UIxUKtwVJA8wW1Trb1jMs1RFXo1CBTNZ/5hpC9QvmKWdopKw==}
    engines: {node: '>=6.0.0'}

  '@jridgewell/set-array@1.2.1':
    resolution: {integrity: sha512-R8gLRTZeyp03ymzP/6Lil/28tGeGEzhx1q2k703KGWRAI1VdvPIXdG70VJc2pAMw3NA6JKL5hhFu1sJX0Mnn/A==}
    engines: {node: '>=6.0.0'}

  '@jridgewell/source-map@0.3.6':
    resolution: {integrity: sha512-1ZJTZebgqllO79ue2bm3rIGud/bOe0pP5BjSRCRxxYkEZS8STV7zN84UBbiYu7jy+eCKSnVIUgoWWE/tt+shMQ==}

  '@jridgewell/sourcemap-codec@1.5.0':
    resolution: {integrity: sha512-gv3ZRaISU3fjPAgNsriBRqGWQL6quFx04YMPW/zD8XMLsU32mhCCbfbO6KZFLjvYpCZ8zyDEgqsgf+PwPaM7GQ==}

  '@jridgewell/trace-mapping@0.3.25':
    resolution: {integrity: sha512-vNk6aEwybGtawWmy/PzwnGDOjCkLWSD2wqvjGGAgOAwCGWySYXfYoxt00IJkTF+8Lb57DwOb3Aa0o9CApepiYQ==}

  '@microsoft/tsdoc-config@0.16.2':
    resolution: {integrity: sha512-OGiIzzoBLgWWR0UdRJX98oYO+XKGf7tiK4Zk6tQ/E4IJqGCe7dvkTvgDZV5cFJUzLGDOjeAXrnZoA6QkVySuxw==}

  '@microsoft/tsdoc@0.14.2':
    resolution: {integrity: sha512-9b8mPpKrfeGRuhFH5iO1iwCLeIIsV6+H1sRfxbkoGXIyQE2BTsPd9zqSqQJ+pv5sJ/hT5M1zvOFL02MnEezFug==}

  '@next/env@15.0.3':
    resolution: {integrity: sha512-t9Xy32pjNOvVn2AS+Utt6VmyrshbpfUMhIjFO60gI58deSo/KgLOp31XZ4O+kY/Is8WAGYwA5gR7kOb1eORDBA==}

  '@next/eslint-plugin-next@15.0.3':
    resolution: {integrity: sha512-3Ln/nHq2V+v8uIaxCR6YfYo7ceRgZNXfTd3yW1ukTaFbO+/I8jNakrjYWODvG9BuR2v5kgVtH/C8r0i11quOgw==}

  '@next/swc-darwin-arm64@15.0.3':
    resolution: {integrity: sha512-s3Q/NOorCsLYdCKvQlWU+a+GeAd3C8Rb3L1YnetsgwXzhc3UTWrtQpB/3eCjFOdGUj5QmXfRak12uocd1ZiiQw==}
    engines: {node: '>= 10'}
    cpu: [arm64]
    os: [darwin]

  '@next/swc-darwin-x64@15.0.3':
    resolution: {integrity: sha512-Zxl/TwyXVZPCFSf0u2BNj5sE0F2uR6iSKxWpq4Wlk/Sv9Ob6YCKByQTkV2y6BCic+fkabp9190hyrDdPA/dNrw==}
    engines: {node: '>= 10'}
    cpu: [x64]
    os: [darwin]

  '@next/swc-linux-arm64-gnu@15.0.3':
    resolution: {integrity: sha512-T5+gg2EwpsY3OoaLxUIofmMb7ohAUlcNZW0fPQ6YAutaWJaxt1Z1h+8zdl4FRIOr5ABAAhXtBcpkZNwUcKI2fw==}
    engines: {node: '>= 10'}
    cpu: [arm64]
    os: [linux]

  '@next/swc-linux-arm64-musl@15.0.3':
    resolution: {integrity: sha512-WkAk6R60mwDjH4lG/JBpb2xHl2/0Vj0ZRu1TIzWuOYfQ9tt9NFsIinI1Epma77JVgy81F32X/AeD+B2cBu/YQA==}
    engines: {node: '>= 10'}
    cpu: [arm64]
    os: [linux]

  '@next/swc-linux-x64-gnu@15.0.3':
    resolution: {integrity: sha512-gWL/Cta1aPVqIGgDb6nxkqy06DkwJ9gAnKORdHWX1QBbSZZB+biFYPFti8aKIQL7otCE1pjyPaXpFzGeG2OS2w==}
    engines: {node: '>= 10'}
    cpu: [x64]
    os: [linux]

  '@next/swc-linux-x64-musl@15.0.3':
    resolution: {integrity: sha512-QQEMwFd8r7C0GxQS62Zcdy6GKx999I/rTO2ubdXEe+MlZk9ZiinsrjwoiBL5/57tfyjikgh6GOU2WRQVUej3UA==}
    engines: {node: '>= 10'}
    cpu: [x64]
    os: [linux]

  '@next/swc-win32-arm64-msvc@15.0.3':
    resolution: {integrity: sha512-9TEp47AAd/ms9fPNgtgnT7F3M1Hf7koIYYWCMQ9neOwjbVWJsHZxrFbI3iEDJ8rf1TDGpmHbKxXf2IFpAvheIQ==}
    engines: {node: '>= 10'}
    cpu: [arm64]
    os: [win32]

  '@next/swc-win32-x64-msvc@15.0.3':
    resolution: {integrity: sha512-VNAz+HN4OGgvZs6MOoVfnn41kBzT+M+tB+OK4cww6DNyWS6wKaDpaAm/qLeOUbnMh0oVx1+mg0uoYARF69dJyA==}
    engines: {node: '>= 10'}
    cpu: [x64]
    os: [win32]

  '@nicolo-ribaudo/eslint-scope-5-internals@5.1.1-v1':
    resolution: {integrity: sha512-54/JRvkLIzzDWshCWfuhadfrfZVPiElY8Fcgmg1HroEly/EDSszzhBAsarCux+D/kOslTRquNzuyGSmUSTTHGg==}

  '@nodelib/fs.scandir@2.1.5':
    resolution: {integrity: sha512-vq24Bq3ym5HEQm2NKCr3yXDwjc7vTsEThRDnkp2DK9p1uqLR+DHurm/NOTo0KG7HYHU7eppKZj3MyqYuMBf62g==}
    engines: {node: '>= 8'}

  '@nodelib/fs.stat@2.0.5':
    resolution: {integrity: sha512-RkhPPp2zrqDAQA/2jNhnztcPAlv64XdhIp7a7454A5ovI7Bukxgt7MX7udwAu3zg1DcpPU0rz3VV1SeaqvY4+A==}
    engines: {node: '>= 8'}

  '@nodelib/fs.walk@1.2.8':
    resolution: {integrity: sha512-oGB+UxlgWcgQkgwo8GcEGwemoTFt3FIO9ababBmaGwXIoBKZ+GTy0pP185beGg7Llih/NSHSV2XAs1lnznocSg==}
    engines: {node: '>= 8'}

  '@nolyfill/is-core-module@1.0.39':
    resolution: {integrity: sha512-nn5ozdjYQpUCZlWGuxcJY/KpxkWQs4DcbMCmKojjyrYDEAGy4Ce19NN4v5MduafTwJlbKc99UA8YhSVqq9yPZA==}
    engines: {node: '>=12.4.0'}

  '@pivanov/utils@0.0.1':
    resolution: {integrity: sha512-JQ/pXeG9/Yq3UuwH2Xp4F6bSAIDGzbxT0Vrg/82tMi3Yp+Ps9AYzjSDE+zfvBRqc7J11V6MMonUrWj4+2dYgrg==}
    peerDependencies:
      react: '>=18'
      react-dom: '>=18'

  '@pkgjs/parseargs@0.11.0':
    resolution: {integrity: sha512-+1VkjdD0QBLPodGrJUeqarH8VAIvQODIbwh9XpP5Syisf7YoQgsJKPNFoqqLQlu+VQ/tVSshMR6loPMn8U+dPg==}
    engines: {node: '>=14'}

  '@pkgr/core@0.1.1':
    resolution: {integrity: sha512-cq8o4cWH0ibXh9VGi5P20Tu9XF/0fFXl9EUinr9QfTM7a7p0oTA4iJRCQWppXR1Pg8dSM0UCItCkPwsk9qWWYA==}
    engines: {node: ^12.20.0 || ^14.18.0 || >=16.0.0}

  '@pnpm/config.env-replace@1.1.0':
    resolution: {integrity: sha512-htyl8TWnKL7K/ESFa1oW2UB5lVDxuF5DpM7tBi6Hu2LNL3mWkIzNLG6N4zoCUP1lCKNxWy/3iu8mS8MvToGd6w==}
    engines: {node: '>=12.22.0'}

  '@pnpm/network.ca-file@1.0.2':
    resolution: {integrity: sha512-YcPQ8a0jwYU9bTdJDpXjMi7Brhkr1mXsXrUJvjqM2mQDgkRiz8jFaQGOdaLxgjtUfQgZhKy/O3cG/YwmgKaxLA==}
    engines: {node: '>=12.22.0'}

  '@pnpm/npm-conf@2.3.1':
    resolution: {integrity: sha512-c83qWb22rNRuB0UaVCI0uRPNRr8Z0FWnEIvT47jiHAmOIUHbBOg5XvV7pM5x+rKn9HRpjxquDbXYSXr3fAKFcw==}
    engines: {node: '>=12'}

  '@polka/url@1.0.0-next.28':
    resolution: {integrity: sha512-8LduaNlMZGwdZ6qWrKlfa+2M4gahzFkprZiAt2TF8uS0qQgBizKXpXURqvTJ4WtmupWxaLqjRb2UCTe72mu+Aw==}

  '@preact/signals-core@1.8.0':
    resolution: {integrity: sha512-OBvUsRZqNmjzCZXWLxkZfhcgT+Fk8DDcT/8vD6a1xhDemodyy87UJRJfASMuSD8FaAIeGgGm85ydXhm7lr4fyA==}

  '@preact/signals@1.3.1':
    resolution: {integrity: sha512-nNvSF2O7RDzxp1Rm7SkA5QhN1a2kN8pGE8J5o6UjgDof0F0Vlg6d6HUUVxxqZ1uJrN9xnH2DpL6rpII3Es0SsQ==}
    peerDependencies:
      preact: 10.x

  '@remix-run/react@2.15.0':
    resolution: {integrity: sha512-puqDbi9N/WfaUhzDnw2pACXtCB7ukrtFJ9ILwpEuhlaTBpjefifJ89igokW+tt1ePphIFMivAm/YspcbZdCQsA==}
    engines: {node: '>=18.0.0'}
    peerDependencies:
      react: ^18.0.0
      react-dom: ^18.0.0
      typescript: ^5.1.0
    peerDependenciesMeta:
      typescript:
        optional: true

  '@remix-run/router@1.21.0':
    resolution: {integrity: sha512-xfSkCAchbdG5PnbrKqFWwia4Bi61nH+wm8wLEqfHDyp7Y3dZzgqS2itV8i4gAq9pC2HsTpwyBC6Ds8VHZ96JlA==}
    engines: {node: '>=14.0.0'}

  '@remix-run/server-runtime@2.15.0':
    resolution: {integrity: sha512-FuM8vAg1sPskf4wn0ivbuj/7s9Qdh2wnKu+sVXqYz0a95gH5b73TuMzk6n3NMSkFVKKc6+UmlG1WLYre7L2LTg==}
    engines: {node: '>=18.0.0'}
    peerDependencies:
      typescript: ^5.1.0
    peerDependenciesMeta:
      typescript:
        optional: true

  '@rollup/pluginutils@5.1.3':
    resolution: {integrity: sha512-Pnsb6f32CD2W3uCaLZIzDmeFyQ2b8UWMFI7xtwUezpcGBDVDW6y9XgAWIlARiGAo6eNF5FK5aQTr0LFyNyqq5A==}
    engines: {node: '>=14.0.0'}
    peerDependencies:
      rollup: ^1.20.0||^2.0.0||^3.0.0||^4.0.0
    peerDependenciesMeta:
      rollup:
        optional: true

  '@rollup/rollup-android-arm-eabi@4.28.0':
    resolution: {integrity: sha512-wLJuPLT6grGZsy34g4N1yRfYeouklTgPhH1gWXCYspenKYD0s3cR99ZevOGw5BexMNywkbV3UkjADisozBmpPQ==}
    cpu: [arm]
    os: [android]

  '@rollup/rollup-android-arm64@4.28.0':
    resolution: {integrity: sha512-eiNkznlo0dLmVG/6wf+Ifi/v78G4d4QxRhuUl+s8EWZpDewgk7PX3ZyECUXU0Zq/Ca+8nU8cQpNC4Xgn2gFNDA==}
    cpu: [arm64]
    os: [android]

  '@rollup/rollup-darwin-arm64@4.28.0':
    resolution: {integrity: sha512-lmKx9yHsppblnLQZOGxdO66gT77bvdBtr/0P+TPOseowE7D9AJoBw8ZDULRasXRWf1Z86/gcOdpBrV6VDUY36Q==}
    cpu: [arm64]
    os: [darwin]

  '@rollup/rollup-darwin-x64@4.28.0':
    resolution: {integrity: sha512-8hxgfReVs7k9Js1uAIhS6zq3I+wKQETInnWQtgzt8JfGx51R1N6DRVy3F4o0lQwumbErRz52YqwjfvuwRxGv1w==}
    cpu: [x64]
    os: [darwin]

  '@rollup/rollup-freebsd-arm64@4.28.0':
    resolution: {integrity: sha512-lA1zZB3bFx5oxu9fYud4+g1mt+lYXCoch0M0V/xhqLoGatbzVse0wlSQ1UYOWKpuSu3gyN4qEc0Dxf/DII1bhQ==}
    cpu: [arm64]
    os: [freebsd]

  '@rollup/rollup-freebsd-x64@4.28.0':
    resolution: {integrity: sha512-aI2plavbUDjCQB/sRbeUZWX9qp12GfYkYSJOrdYTL/C5D53bsE2/nBPuoiJKoWp5SN78v2Vr8ZPnB+/VbQ2pFA==}
    cpu: [x64]
    os: [freebsd]

  '@rollup/rollup-linux-arm-gnueabihf@4.28.0':
    resolution: {integrity: sha512-WXveUPKtfqtaNvpf0iOb0M6xC64GzUX/OowbqfiCSXTdi/jLlOmH0Ba94/OkiY2yTGTwteo4/dsHRfh5bDCZ+w==}
    cpu: [arm]
    os: [linux]

  '@rollup/rollup-linux-arm-musleabihf@4.28.0':
    resolution: {integrity: sha512-yLc3O2NtOQR67lI79zsSc7lk31xjwcaocvdD1twL64PK1yNaIqCeWI9L5B4MFPAVGEVjH5k1oWSGuYX1Wutxpg==}
    cpu: [arm]
    os: [linux]

  '@rollup/rollup-linux-arm64-gnu@4.28.0':
    resolution: {integrity: sha512-+P9G9hjEpHucHRXqesY+3X9hD2wh0iNnJXX/QhS/J5vTdG6VhNYMxJ2rJkQOxRUd17u5mbMLHM7yWGZdAASfcg==}
    cpu: [arm64]
    os: [linux]

  '@rollup/rollup-linux-arm64-musl@4.28.0':
    resolution: {integrity: sha512-1xsm2rCKSTpKzi5/ypT5wfc+4bOGa/9yI/eaOLW0oMs7qpC542APWhl4A37AENGZ6St6GBMWhCCMM6tXgTIplw==}
    cpu: [arm64]
    os: [linux]

  '@rollup/rollup-linux-powerpc64le-gnu@4.28.0':
    resolution: {integrity: sha512-zgWxMq8neVQeXL+ouSf6S7DoNeo6EPgi1eeqHXVKQxqPy1B2NvTbaOUWPn/7CfMKL7xvhV0/+fq/Z/J69g1WAQ==}
    cpu: [ppc64]
    os: [linux]

  '@rollup/rollup-linux-riscv64-gnu@4.28.0':
    resolution: {integrity: sha512-VEdVYacLniRxbRJLNtzwGt5vwS0ycYshofI7cWAfj7Vg5asqj+pt+Q6x4n+AONSZW/kVm+5nklde0qs2EUwU2g==}
    cpu: [riscv64]
    os: [linux]

  '@rollup/rollup-linux-s390x-gnu@4.28.0':
    resolution: {integrity: sha512-LQlP5t2hcDJh8HV8RELD9/xlYtEzJkm/aWGsauvdO2ulfl3QYRjqrKW+mGAIWP5kdNCBheqqqYIGElSRCaXfpw==}
    cpu: [s390x]
    os: [linux]

  '@rollup/rollup-linux-x64-gnu@4.28.0':
    resolution: {integrity: sha512-Nl4KIzteVEKE9BdAvYoTkW19pa7LR/RBrT6F1dJCV/3pbjwDcaOq+edkP0LXuJ9kflW/xOK414X78r+K84+msw==}
    cpu: [x64]
    os: [linux]

  '@rollup/rollup-linux-x64-musl@4.28.0':
    resolution: {integrity: sha512-eKpJr4vBDOi4goT75MvW+0dXcNUqisK4jvibY9vDdlgLx+yekxSm55StsHbxUsRxSTt3JEQvlr3cGDkzcSP8bw==}
    cpu: [x64]
    os: [linux]

  '@rollup/rollup-win32-arm64-msvc@4.28.0':
    resolution: {integrity: sha512-Vi+WR62xWGsE/Oj+mD0FNAPY2MEox3cfyG0zLpotZdehPFXwz6lypkGs5y38Jd/NVSbOD02aVad6q6QYF7i8Bg==}
    cpu: [arm64]
    os: [win32]

  '@rollup/rollup-win32-ia32-msvc@4.28.0':
    resolution: {integrity: sha512-kN/Vpip8emMLn/eOza+4JwqDZBL6MPNpkdaEsgUtW1NYN3DZvZqSQrbKzJcTL6hd8YNmFTn7XGWMwccOcJBL0A==}
    cpu: [ia32]
    os: [win32]

  '@rollup/rollup-win32-x64-msvc@4.28.0':
    resolution: {integrity: sha512-Bvno2/aZT6usSa7lRDL2+hMjVAGjuqaymF1ApZm31JXzniR/hvr14jpU+/z4X6Gt5BPlzosscyJZGUvguXIqeQ==}
    cpu: [x64]
    os: [win32]

  '@rtsao/scc@1.1.0':
    resolution: {integrity: sha512-zt6OdqaDoOnJ1ZYsCYGt9YmWzDXl4vQdKTyJev62gFhRGKdx7mcT54V9KIjg+d2wi9EXsPvAPKe7i7WjfVWB8g==}

  '@rushstack/eslint-patch@1.10.4':
    resolution: {integrity: sha512-WJgX9nzTqknM393q1QJDJmoW28kUfEnybeTfVNcNAPnIx210RXm2DiXiHzfNPJNIUUb1tJnz/l4QGtJ30PgWmA==}

  '@sinclair/typebox@0.27.8':
    resolution: {integrity: sha512-+Fj43pSMwJs4KRrH/938Uf+uAELIgVBmQzg/q1YG10djyfA3TnrU8N8XzqCh/okZdszqBQTZf96idMfE5lnwTA==}

  '@sindresorhus/is@5.6.0':
    resolution: {integrity: sha512-TV7t8GKYaJWsn00tFDqBw8+Uqmr8A0fRU1tvTQhyZzGv0sJCGRQL3JGMI3ucuKo3XIZdUP+Lx7/gh2t3lewy7g==}
    engines: {node: '>=14.16'}

  '@swc/counter@0.1.3':
    resolution: {integrity: sha512-e2BR4lsJkkRlKZ/qCHPw9ZaSxc0MVUd7gtbtaB7aMvHeJVYe8sOB8DBZkP2DtISHGSku9sCK6T6cnY0CtXrOCQ==}

  '@swc/helpers@0.5.13':
    resolution: {integrity: sha512-UoKGxQ3r5kYI9dALKJapMmuK+1zWM/H17Z1+iwnNmzcJRnfFuevZs375TA5rW31pu4BS4NoSy1fRsexDXfWn5w==}

  '@szmarczak/http-timer@5.0.1':
    resolution: {integrity: sha512-+PmQX0PiAYPMeVYe237LJAYvOMYW1j2rH5YROyS3b4CTVJum34HfRvKvAzozHAQG0TnHNdUfY9nCeUyRAs//cw==}
    engines: {node: '>=14.16'}

  '@types/babel__core@7.20.5':
    resolution: {integrity: sha512-qoQprZvz5wQFJwMDqeseRXWv3rqMvhgpbXFfVyWhbx9X47POIA6i/+dXefEmZKoAgOaTdaIgNSMqMIU61yRyzA==}

  '@types/babel__generator@7.6.8':
    resolution: {integrity: sha512-ASsj+tpEDsEiFr1arWrlN6V3mdfjRMZt6LtK/Vp/kreFLnr5QH5+DhvD5nINYZXzwJvXeGq+05iUXcAzVrqWtw==}

  '@types/babel__template@7.4.4':
    resolution: {integrity: sha512-h/NUaSyG5EyxBIp8YRxo4RMe2/qQgvyowRwVMzhYhBCONbW8PUsg4lkFMrhgZhUe5z3L3MiLDuvyJ/CaPa2A8A==}

  '@types/babel__traverse@7.20.6':
    resolution: {integrity: sha512-r1bzfrm0tomOI8g1SzvCaQHo6Lcv6zu0EA+W2kHrt8dyrHQxGzBBL4kdkzIS+jBMV+EYcMAEAqXqYaLJq5rOZg==}

  '@types/chrome@0.0.281':
    resolution: {integrity: sha512-MH+8FFrJ1POZwKnKRBa+jZcVp+yCFxes6PYKvgFd0qLTzoQe+TdejC3dkA8gSs8UGjFKrKzu4AkZypmswv0NOg==}

  '@types/cookie@0.6.0':
    resolution: {integrity: sha512-4Kh9a6B2bQciAhf7FSuMRRkUWecJgJu9nPnx3yzpsfXX/c50REIqpHY4C82bXP90qrLtXtkDxTZosYO3UpOwlA==}

  '@types/estree@1.0.6':
    resolution: {integrity: sha512-AYnb1nQyY49te+VRAVgmzfcgjYS91mY5P0TKUDCLEM+gNnA+3T6rWITXRLYCpahpqSQbN5cE+gHpnPyXjHWxcw==}

  '@types/filesystem@0.0.36':
    resolution: {integrity: sha512-vPDXOZuannb9FZdxgHnqSwAG/jvdGM8Wq+6N4D/d80z+D4HWH+bItqsZaVRQykAn6WEVeEkLm2oQigyHtgb0RA==}

  '@types/filewriter@0.0.33':
    resolution: {integrity: sha512-xFU8ZXTw4gd358lb2jw25nxY9QAgqn2+bKKjKOYfNCzN4DKCFetK7sPtrlpg66Ywe3vWY9FNxprZawAh9wfJ3g==}

  '@types/har-format@1.2.16':
    resolution: {integrity: sha512-fluxdy7ryD3MV6h8pTfTYpy/xQzCFC7m89nOH9y94cNqJ1mDIDPut7MnRHI3F6qRmh/cT2fUjG1MLdCNb4hE9A==}

  '@types/history@4.7.11':
    resolution: {integrity: sha512-qjDJRrmvBMiTx+jyLxvLfJU7UznFuokDv4f3WRuriHKERccVpFU+8XMQUAbDzoiJCsmexxRExQeMwwCdamSKDA==}

  '@types/http-cache-semantics@4.0.4':
    resolution: {integrity: sha512-1m0bIFVc7eJWyve9S0RnuRgcQqF/Xd5QsUZAZeQFr1Q3/p9JWoQQEqmVy+DPTNpGXwhgIetAoYF8JSc33q29QA==}

  '@types/json-schema@7.0.15':
    resolution: {integrity: sha512-5+fP8P8MFNC+AyZCDxrB2pkZFPGzqQWUzpSeuuVLvm8VMcorNYavBqoFcxK8bQz4Qsbn4oUEEem4wDLfcysGHA==}

  '@types/json5@0.0.29':
    resolution: {integrity: sha512-dRLjCWHYg4oaA77cxO64oO+7JwCwnIzkZPdrrC71jQmQtlhM556pwKo5bUzqvZndkVbeFLIIi+9TC40JNF5hNQ==}

  '@types/minimatch@3.0.5':
    resolution: {integrity: sha512-Klz949h02Gz2uZCMGwDUSDS1YBlTdDDgbWHi+81l29tQALUtvz4rAYi5uoVhE5Lagoq6DeqAUlbrHvW/mXDgdQ==}

  '@types/node@20.17.10':
    resolution: {integrity: sha512-/jrvh5h6NXhEauFFexRin69nA0uHJ5gwk4iDivp/DeoEua3uwCUto6PC86IpRITBOs4+6i2I56K5x5b6WYGXHA==}

  '@types/node@22.10.2':
    resolution: {integrity: sha512-Xxr6BBRCAOQixvonOye19wnzyDiUtTeqldOOmj3CkeblonbccA12PFwlufvRdrpjXxqnmUaeiU5EOA+7s5diUQ==}

  '@types/normalize-package-data@2.4.4':
    resolution: {integrity: sha512-37i+OaWTh9qeK4LSHPsyRC7NahnGotNuZvjLSgcPzblpHB3rrCJxAOgI5gCdKm7coonsaX1Of0ILiTcnZjbfxA==}

  '@types/prop-types@15.7.13':
    resolution: {integrity: sha512-hCZTSvwbzWGvhqxp/RqVqwU999pBf2vp7hzIjiYOsl8wqOmUxkQ6ddw1cV3l8811+kdUFus/q4d1Y3E3SyEifA==}

  '@types/react-dom@18.0.9':
    resolution: {integrity: sha512-qnVvHxASt/H7i+XG1U1xMiY5t+IHcPGUK7TDMDzom08xa7e86eCeKOiLZezwCKVxJn6NEiiy2ekgX8aQssjIKg==}

  '@types/react-router@5.1.20':
    resolution: {integrity: sha512-jGjmu/ZqS7FjSH6owMcD5qpq19+1RS9DeVRqfl1FeBMxTDQAGwlMWOcs52NDoXaNKyG3d1cYQFMs9rCrb88o9Q==}

  '@types/react@18.3.12':
    resolution: {integrity: sha512-D2wOSq/d6Agt28q7rSI3jhU7G6aiuzljDGZ2hTZHIkrTLUI+AF3WMeKkEZ9nN2fkBAlcktT6vcZjDFiIhMYEQw==}

  '@types/semver@7.5.8':
    resolution: {integrity: sha512-I8EUhyrgfLrcTkzV3TSsGyl1tSuPrEDzr0yd5m90UgNxQkyDXULk3b6MlQqTCpZpNtWe1K0hzclnZkTcLBe2UQ==}

  '@types/webextension-polyfill@0.10.0':
    resolution: {integrity: sha512-If4EcaHzYTqcbNMp/FdReVdRmLL/Te42ivnJII551bYjhX19bWem5m14FERCqdJA732OloGuxCRvLBvcMGsn4A==}

  '@typescript-eslint/eslint-plugin@6.0.0':
    resolution: {integrity: sha512-xuv6ghKGoiq856Bww/yVYnXGsKa588kY3M0XK7uUW/3fJNNULKRfZfSBkMTSpqGG/8ZCXCadfh8G/z/B4aqS/A==}
    engines: {node: ^16.0.0 || >=18.0.0}
    peerDependencies:
      '@typescript-eslint/parser': ^6.0.0 || ^6.0.0-alpha
      eslint: ^7.0.0 || ^8.0.0
      typescript: '*'
    peerDependenciesMeta:
      typescript:
        optional: true

  '@typescript-eslint/eslint-plugin@7.18.0':
    resolution: {integrity: sha512-94EQTWZ40mzBc42ATNIBimBEDltSJ9RQHCC8vc/PDbxi4k8dVwUAv4o98dk50M1zB+JGFxp43FP7f8+FP8R6Sw==}
    engines: {node: ^18.18.0 || >=20.0.0}
    peerDependencies:
      '@typescript-eslint/parser': ^7.0.0
      eslint: ^8.56.0
      typescript: '*'
    peerDependenciesMeta:
      typescript:
        optional: true

  '@typescript-eslint/parser@6.0.0':
    resolution: {integrity: sha512-TNaufYSPrr1U8n+3xN+Yp9g31vQDJqhXzzPSHfQDLcaO4tU+mCfODPxCwf4H530zo7aUBE3QIdxCXamEnG04Tg==}
    engines: {node: ^16.0.0 || >=18.0.0}
    peerDependencies:
      eslint: ^7.0.0 || ^8.0.0
      typescript: '*'
    peerDependenciesMeta:
      typescript:
        optional: true

  '@typescript-eslint/parser@7.18.0':
    resolution: {integrity: sha512-4Z+L8I2OqhZV8qA132M4wNL30ypZGYOQVBfMgxDH/K5UX0PNqTu1c6za9ST5r9+tavvHiTWmBnKzpCJ/GlVFtg==}
    engines: {node: ^18.18.0 || >=20.0.0}
    peerDependencies:
      eslint: ^8.56.0
      typescript: '*'
    peerDependenciesMeta:
      typescript:
        optional: true

  '@typescript-eslint/scope-manager@5.62.0':
    resolution: {integrity: sha512-VXuvVvZeQCQb5Zgf4HAxc04q5j+WrNAtNh9OwCsCgpKqESMTu3tF/jhZ3xG6T4NZwWl65Bg8KuS2uEvhSfLl0w==}
    engines: {node: ^12.22.0 || ^14.17.0 || >=16.0.0}

  '@typescript-eslint/scope-manager@6.0.0':
    resolution: {integrity: sha512-o4q0KHlgCZTqjuaZ25nw5W57NeykZT9LiMEG4do/ovwvOcPnDO1BI5BQdCsUkjxFyrCL0cSzLjvIMfR9uo7cWg==}
    engines: {node: ^16.0.0 || >=18.0.0}

  '@typescript-eslint/scope-manager@7.18.0':
    resolution: {integrity: sha512-jjhdIE/FPF2B7Z1uzc6i3oWKbGcHb87Qw7AWj6jmEqNOfDFbJWtjt/XfwCpvNkpGWlcJaog5vTR+VV8+w9JflA==}
    engines: {node: ^18.18.0 || >=20.0.0}

  '@typescript-eslint/type-utils@6.0.0':
    resolution: {integrity: sha512-ah6LJvLgkoZ/pyJ9GAdFkzeuMZ8goV6BH7eC9FPmojrnX9yNCIsfjB+zYcnex28YO3RFvBkV6rMV6WpIqkPvoQ==}
    engines: {node: ^16.0.0 || >=18.0.0}
    peerDependencies:
      eslint: ^7.0.0 || ^8.0.0
      typescript: '*'
    peerDependenciesMeta:
      typescript:
        optional: true

  '@typescript-eslint/type-utils@7.18.0':
    resolution: {integrity: sha512-XL0FJXuCLaDuX2sYqZUUSOJ2sG5/i1AAze+axqmLnSkNEVMVYLF+cbwlB2w8D1tinFuSikHmFta+P+HOofrLeA==}
    engines: {node: ^18.18.0 || >=20.0.0}
    peerDependencies:
      eslint: ^8.56.0
      typescript: '*'
    peerDependenciesMeta:
      typescript:
        optional: true

  '@typescript-eslint/types@5.62.0':
    resolution: {integrity: sha512-87NVngcbVXUahrRTqIK27gD2t5Cu1yuCXxbLcFtCzZGlfyVWWh8mLHkoxzjsB6DDNnvdL+fW8MiwPEJyGJQDgQ==}
    engines: {node: ^12.22.0 || ^14.17.0 || >=16.0.0}

  '@typescript-eslint/types@6.0.0':
    resolution: {integrity: sha512-Zk9KDggyZM6tj0AJWYYKgF0yQyrcnievdhG0g5FqyU3Y2DRxJn4yWY21sJC0QKBckbsdKKjYDV2yVrrEvuTgxg==}
    engines: {node: ^16.0.0 || >=18.0.0}

  '@typescript-eslint/types@7.18.0':
    resolution: {integrity: sha512-iZqi+Ds1y4EDYUtlOOC+aUmxnE9xS/yCigkjA7XpTKV6nCBd3Hp/PRGGmdwnfkV2ThMyYldP1wRpm/id99spTQ==}
    engines: {node: ^18.18.0 || >=20.0.0}

  '@typescript-eslint/typescript-estree@5.62.0':
    resolution: {integrity: sha512-CmcQ6uY7b9y694lKdRB8FEel7JbU/40iSAPomu++SjLMntB+2Leay2LO6i8VnJk58MtE9/nQSFIH6jpyRWyYzA==}
    engines: {node: ^12.22.0 || ^14.17.0 || >=16.0.0}
    peerDependencies:
      typescript: '*'
    peerDependenciesMeta:
      typescript:
        optional: true

  '@typescript-eslint/typescript-estree@6.0.0':
    resolution: {integrity: sha512-2zq4O7P6YCQADfmJ5OTDQTP3ktajnXIRrYAtHM9ofto/CJZV3QfJ89GEaM2BNGeSr1KgmBuLhEkz5FBkS2RQhQ==}
    engines: {node: ^16.0.0 || >=18.0.0}
    peerDependencies:
      typescript: '*'
    peerDependenciesMeta:
      typescript:
        optional: true

  '@typescript-eslint/typescript-estree@7.18.0':
    resolution: {integrity: sha512-aP1v/BSPnnyhMHts8cf1qQ6Q1IFwwRvAQGRvBFkWlo3/lH29OXA3Pts+c10nxRxIBrDnoMqzhgdwVe5f2D6OzA==}
    engines: {node: ^18.18.0 || >=20.0.0}
    peerDependencies:
      typescript: '*'
    peerDependenciesMeta:
      typescript:
        optional: true

  '@typescript-eslint/utils@5.62.0':
    resolution: {integrity: sha512-n8oxjeb5aIbPFEtmQxQYOLI0i9n5ySBEY/ZEHHZqKQSFnxio1rv6dthascc9dLuwrL0RC5mPCxB7vnAVGAYWAQ==}
    engines: {node: ^12.22.0 || ^14.17.0 || >=16.0.0}
    peerDependencies:
      eslint: ^6.0.0 || ^7.0.0 || ^8.0.0

  '@typescript-eslint/utils@6.0.0':
    resolution: {integrity: sha512-SOr6l4NB6HE4H/ktz0JVVWNXqCJTOo/mHnvIte1ZhBQ0Cvd04x5uKZa3zT6tiodL06zf5xxdK8COiDvPnQ27JQ==}
    engines: {node: ^16.0.0 || >=18.0.0}
    peerDependencies:
      eslint: ^7.0.0 || ^8.0.0

  '@typescript-eslint/utils@7.18.0':
    resolution: {integrity: sha512-kK0/rNa2j74XuHVcoCZxdFBMF+aq/vH83CXAOHieC+2Gis4mF8jJXT5eAfyD3K0sAxtPuwxaIOIOvhwzVDt/kw==}
    engines: {node: ^18.18.0 || >=20.0.0}
    peerDependencies:
      eslint: ^8.56.0

  '@typescript-eslint/visitor-keys@5.62.0':
    resolution: {integrity: sha512-07ny+LHRzQXepkGg6w0mFY41fVUNBrL2Roj/++7V1txKugfjm/Ci/qSND03r2RhlJhJYMcTn9AhhSSqQp0Ysyw==}
    engines: {node: ^12.22.0 || ^14.17.0 || >=16.0.0}

  '@typescript-eslint/visitor-keys@6.0.0':
    resolution: {integrity: sha512-cvJ63l8c0yXdeT5POHpL0Q1cZoRcmRKFCtSjNGJxPkcP571EfZMcNbzWAc7oK3D1dRzm/V5EwtkANTZxqvuuUA==}
    engines: {node: ^16.0.0 || >=18.0.0}

  '@typescript-eslint/visitor-keys@7.18.0':
    resolution: {integrity: sha512-cDF0/Gf81QpY3xYyJKDV14Zwdmid5+uuENhjH2EqFaF0ni+yAyq/LzMaIJdhNJXZI7uLzwIlA+V7oWoyn6Curg==}
    engines: {node: ^18.18.0 || >=20.0.0}

  '@ungap/structured-clone@1.2.0':
    resolution: {integrity: sha512-zuVdFrMJiuCDQUMCzQaD6KL28MjnqqN8XnAqiEq9PNm/hCPTSGfrXCOfwj1ow4LFb/tNymJPwsNbVePc1xFqrQ==}

  '@vercel/analytics@1.4.1':
    resolution: {integrity: sha512-ekpL4ReX2TH3LnrRZTUKjHHNpNy9S1I7QmS+g/RQXoSUQ8ienzosuX7T9djZ/s8zPhBx1mpHP/Rw5875N+zQIQ==}
    peerDependencies:
      '@remix-run/react': ^2
      '@sveltejs/kit': ^1 || ^2
      next: '>= 13'
      react: ^18 || ^19 || ^19.0.0-rc
      svelte: '>= 4'
      vue: ^3
      vue-router: ^4
    peerDependenciesMeta:
      '@remix-run/react':
        optional: true
      '@sveltejs/kit':
        optional: true
      next:
        optional: true
      react:
        optional: true
      svelte:
        optional: true
      vue:
        optional: true
      vue-router:
        optional: true

  '@vercel/speed-insights@1.1.0':
    resolution: {integrity: sha512-rAXxuhhO4mlRGC9noa5F7HLMtGg8YF1zAN6Pjd1Ny4pII4cerhtwSG4vympbCl+pWkH7nBS9kVXRD4FAn54dlg==}
    peerDependencies:
      '@sveltejs/kit': ^1 || ^2
      next: '>= 13'
      react: ^18 || ^19 || ^19.0.0-rc
      svelte: '>= 4'
      vue: ^3
      vue-router: ^4
    peerDependenciesMeta:
      '@sveltejs/kit':
        optional: true
      next:
        optional: true
      react:
        optional: true
      svelte:
        optional: true
      vue:
        optional: true
      vue-router:
        optional: true

  '@vercel/style-guide@6.0.0':
    resolution: {integrity: sha512-tu0wFINGz91EPwaT5VjSqUwbvCY9pvLach7SPG4XyfJKPU9Vku2TFa6+AyzJ4oroGbo9fK+TQhIFHrnFl0nCdg==}
    engines: {node: '>=18.18'}
    peerDependencies:
      '@next/eslint-plugin-next': '>=12.3.0 <15.0.0-0'
      eslint: '>=8.48.0 <9'
      prettier: '>=3.0.0 <4'
      typescript: '>=4.8.0 <6'
    peerDependenciesMeta:
      '@next/eslint-plugin-next':
        optional: true
      eslint:
        optional: true
      prettier:
        optional: true
      typescript:
        optional: true

  '@vitejs/plugin-react@4.3.1':
    resolution: {integrity: sha512-m/V2syj5CuVnaxcUJOQRel/Wr31FFXRFlnOoq1TVtkCxsY5veGMTEmpWHndrhB2U8ScHtCQB1e+4hWYExQc6Lg==}
    engines: {node: ^14.18.0 || >=16.0.0}
    peerDependencies:
      vite: ^4.2.0 || ^5.0.0

  '@vitejs/plugin-react@4.3.4':
    resolution: {integrity: sha512-SCCPBJtYLdE8PX/7ZQAs1QAZ8Jqwih+0VBLum1EGqmCCQal+MIUqLCzj3ZUy8ufbC0cAM4LRlSTm7IQJwWT4ug==}
    engines: {node: ^14.18.0 || >=16.0.0}
    peerDependencies:
      vite: ^4.2.0 || ^5.0.0 || ^6.0.0

  '@vitest/expect@1.0.0':
    resolution: {integrity: sha512-EbqHCSzQhAY8Su/uLsMCDXkC26LyqQO54kAqJy/DubBqwpRre1iMzvDMPWx+YPfNIN3w7/ydKaJWjH6qRoz0fA==}

  '@vitest/runner@1.0.0':
    resolution: {integrity: sha512-1CaYs4knCexozpGxNiT89foiIxidOdU220QpU6CKMN0qU05e3K5XNH8f4pW9KyXH37o1Zin1cLHkoLr/k7NyrQ==}

  '@vitest/snapshot@1.0.0':
    resolution: {integrity: sha512-kAcQJGsaHMBLrY0QC6kMe7S+JgiMielX2qHqgWFxlUir5IVekJGokJcYTzoOp+MRN1Gue3Q6H5fZD4aC0XHloA==}

  '@vitest/spy@1.0.0':
    resolution: {integrity: sha512-k2gZwSi7nkwcYMj1RNgb45jNUDV/opAGlsVvcmYrRXu2QljMSlyAa0Yut+n3S39XoEKp0I4ggVLABj0xVInynw==}

  '@vitest/utils@1.0.0':
    resolution: {integrity: sha512-r9JhgaP2bUYSnKE9w0aNblCIK8SKpDhXfJgE4TzjDNq3G40Abo5WXJBEKYAteq5p+OWedSFUg6GirNOlH7pN7Q==}

  '@web3-storage/multipart-parser@1.0.0':
    resolution: {integrity: sha512-BEO6al7BYqcnfX15W2cnGR+Q566ACXAT9UQykORCWW80lmkpWsnEob6zJS1ZVBKsSJC8+7vJkHwlp+lXG1UCdw==}

  acorn-jsx@5.3.2:
    resolution: {integrity: sha512-rq9s+JNhf0IChjtDXxllJ7g41oZk5SlXtp0LHwyA5cejwn7vKmKp4pPri6YEePv2PU65sAsegbXtIinmDFDXgQ==}
    peerDependencies:
      acorn: ^6.0.0 || ^7.0.0 || ^8.0.0

  acorn-walk@8.3.4:
    resolution: {integrity: sha512-ueEepnujpqee2o5aIYnvHU6C0A42MNdsIDeqy5BydrkuC5R1ZuUFnm27EeFJGoEHJQgn3uleRvmTXaJgfXbt4g==}
    engines: {node: '>=0.4.0'}

  acorn@8.14.0:
    resolution: {integrity: sha512-cl669nCJTZBsL97OF4kUQm5g5hC2uihk0NxY3WENAC0TYdILVkAyHymAntgxGkl7K+t0cXIrH5siy5S4XkFycA==}
    engines: {node: '>=0.4.0'}
    hasBin: true

  adm-zip@0.5.16:
    resolution: {integrity: sha512-TGw5yVi4saajsSEgz25grObGHEUaDrniwvA2qwSC060KfqGPdglhvPMA2lPIoxs3PQIItj2iag35fONcQqgUaQ==}
    engines: {node: '>=12.0'}

  ajv@6.12.6:
    resolution: {integrity: sha512-j3fVLgvTo527anyYyJOGTYJbG+vnnQYvE0m5mmkc1TK+nxAppkCLMIL0aZ4dblVCNoGShhm+kzE4ZUykBoMg4g==}

  ajv@8.17.1:
    resolution: {integrity: sha512-B/gBuNg5SiMTrPkC+A2+cW0RszwxYmn6VYxB/inlBStS5nx6xHIt/ehKRhIMhqusl7a8LjQoZnjCs5vhwxOQ1g==}

  ansi-align@3.0.1:
    resolution: {integrity: sha512-IOfwwBF5iczOjp/WeY4YxyjqAFMQoZufdQWDd19SEExbVLNXqvpzSJ/M7Za4/sCPmQ0+GRquoA7bGcINcxew6w==}

  ansi-regex@5.0.1:
    resolution: {integrity: sha512-quJQXlTSUGL2LH9SUXo8VwsY4soanhgo6LNSm84E1LBcE8s3O0wpdiRzyR9z/ZZJMlMWv37qOOb9pdJlMUEKFQ==}
    engines: {node: '>=8'}

  ansi-regex@6.1.0:
    resolution: {integrity: sha512-7HSX4QQb4CspciLpVFwyRe79O3xsIZDDLER21kERQ71oaPodF8jL725AgJMFAYbooIqolJoRLuM81SpeUkpkvA==}
    engines: {node: '>=12'}

  ansi-styles@3.2.1:
    resolution: {integrity: sha512-VT0ZI6kZRdTh8YyJw3SMbYm/u+NqfsAxEpWO0Pf9sq8/e94WxxOpPKx9FR1FlyCtOVDNOQ+8ntlqFxiRc+r5qA==}
    engines: {node: '>=4'}

  ansi-styles@4.3.0:
    resolution: {integrity: sha512-zbB9rCJAT1rbjiVDb2hqKFHNYLxgtk8NURxZ3IZwD3F6NtxbXZQCnnSi1Lkx+IDohdPlFp222wVALIheZJQSEg==}
    engines: {node: '>=8'}

  ansi-styles@5.2.0:
    resolution: {integrity: sha512-Cxwpt2SfTzTtXcfOlzGEee8O+c+MmUgGrNiBcXnuWxuFJHe6a5Hz7qwhwe5OgaSYI0IJvkLqWX1ASG+cJOkEiA==}
    engines: {node: '>=10'}

  ansi-styles@6.2.1:
    resolution: {integrity: sha512-bN798gFfQX+viw3R7yrGWRqnrN2oRkEkUjjl4JNn4E8GxxbjtG3FbrEIIY3l8/hrwUwIeCZvi4QuOTP4MErVug==}
    engines: {node: '>=12'}

  any-promise@1.3.0:
    resolution: {integrity: sha512-7UvmKalWRt1wgjL1RrGxoSJW/0QZFIegpeGvZG9kjp8vrRu55XTHbwnqq2GpXm9uLbcuhxm3IqX9OB4MZR1b2A==}

  anymatch@3.1.3:
    resolution: {integrity: sha512-KMReFUr0B4t+D+OBkjR3KYqvocp2XaSzO55UcB6mgQMd3KbcE+mWTyvVV7D/zsdEbNnV6acZUutkiHQXvTr1Rw==}
    engines: {node: '>= 8'}

  archiver-utils@2.1.0:
    resolution: {integrity: sha512-bEL/yUb/fNNiNTuUz979Z0Yg5L+LzLxGJz8x79lYmR54fmTIb6ob/hNQgkQnIUDWIFjZVQwl9Xs356I6BAMHfw==}
    engines: {node: '>= 6'}

  archiver-utils@3.0.4:
    resolution: {integrity: sha512-KVgf4XQVrTjhyWmx6cte4RxonPLR9onExufI1jhvw/MQ4BB6IsZD5gT8Lq+u/+pRkWna/6JoHpiQioaqFP5Rzw==}
    engines: {node: '>= 10'}

  archiver@5.3.2:
    resolution: {integrity: sha512-+25nxyyznAXF7Nef3y0EbBeqmGZgeN/BxHX29Rs39djAfaFalmQ89SE6CWyDCHzGL0yt/ycBtNOmGTW0FyGWNw==}
    engines: {node: '>= 10'}

  arg@5.0.2:
    resolution: {integrity: sha512-PYjyFOLKQ9y57JvQ6QLo8dAgNqswh8M1RMJYdQduT6xbWSgK36P/Z/v+p888pM69jMMfS8Xd8F6I1kQ/I9HUGg==}

  argparse@2.0.1:
    resolution: {integrity: sha512-8+9WqebbFzpX9OR+Wa6O29asIogeRMzcGtAINdpMHHyAg10f05aSFVBbcEqGf/PXw1EjAZ+q2/bEBg3DvurK3Q==}

  aria-query@5.3.2:
    resolution: {integrity: sha512-COROpnaoap1E2F000S62r6A60uHZnmlvomhfyT2DlTcrY1OrBKn2UhH7qn5wTC9zMvD0AY7csdPSNwKP+7WiQw==}
    engines: {node: '>= 0.4'}

  array-buffer-byte-length@1.0.1:
    resolution: {integrity: sha512-ahC5W1xgou+KTXix4sAO8Ki12Q+jf4i0+tmk3sC+zgcynshkHxzpXdImBehiUYKKKDwvfFiJl1tZt6ewscS1Mg==}
    engines: {node: '>= 0.4'}

  array-differ@4.0.0:
    resolution: {integrity: sha512-Q6VPTLMsmXZ47ENG3V+wQyZS1ZxXMxFyYzA+Z/GMrJ6yIutAIEf9wTyroTzmGjNfox9/h3GdGBCVh43GVFx4Uw==}
    engines: {node: ^12.20.0 || ^14.13.1 || >=16.0.0}

  array-includes@3.1.8:
    resolution: {integrity: sha512-itaWrbYbqpGXkGhZPGUulwnhVf5Hpy1xiCFsGqyIGglbBxmG5vSjxQen3/WGOjPpNEv1RtBLKxbmVXm8HpJStQ==}
    engines: {node: '>= 0.4'}

  array-union@2.1.0:
    resolution: {integrity: sha512-HGyxoOTYUyCM6stUe6EJgnd4EoewAI7zMdfqO+kGjnlZmBDz/cR5pf8r/cR4Wq60sL/p0IkcjUEEPwS3GFrIyw==}
    engines: {node: '>=8'}

  array-union@3.0.1:
    resolution: {integrity: sha512-1OvF9IbWwaeiM9VhzYXVQacMibxpXOMYVNIvMtKRyX9SImBXpKcFr8XvFDeEslCyuH/t6KRt7HEO94AlP8Iatw==}
    engines: {node: '>=12'}

  array.prototype.findlast@1.2.5:
    resolution: {integrity: sha512-CVvd6FHg1Z3POpBLxO6E6zr+rSKEQ9L6rZHAaY7lLfhKsWYUBBOuMs0e9o24oopj6H+geRCX0YJ+TJLBK2eHyQ==}
    engines: {node: '>= 0.4'}

  array.prototype.findlastindex@1.2.5:
    resolution: {integrity: sha512-zfETvRFA8o7EiNn++N5f/kaCw221hrpGsDmcpndVupkPzEc1Wuf3VgC0qby1BbHs7f5DVYjgtEU2LLh5bqeGfQ==}
    engines: {node: '>= 0.4'}

  array.prototype.flat@1.3.2:
    resolution: {integrity: sha512-djYB+Zx2vLewY8RWlNCUdHjDXs2XOgm602S9E7P/UpHgfeHL00cRiIF+IN/G/aUJ7kGPb6yO/ErDI5V2s8iycA==}
    engines: {node: '>= 0.4'}

  array.prototype.flatmap@1.3.2:
    resolution: {integrity: sha512-Ewyx0c9PmpcsByhSW4r+9zDU7sGjFc86qf/kKtuSCRdhfbk0SNLLkaT5qvcHnRGgc5NP/ly/y+qkXkqONX54CQ==}
    engines: {node: '>= 0.4'}

  array.prototype.tosorted@1.1.4:
    resolution: {integrity: sha512-p6Fx8B7b7ZhL/gmUsAy0D15WhvDccw3mnGNbZpi3pmeJdxtWsj2jEaI4Y6oo3XiHfzuSgPwKc04MYt6KgvC/wA==}
    engines: {node: '>= 0.4'}

  arraybuffer.prototype.slice@1.0.3:
    resolution: {integrity: sha512-bMxMKAjg13EBSVscxTaYA4mRc5t1UAXa2kXiGTNfZ079HIWXEkKmkgFrh/nJqamaLSrXO5H4WFFkPEaLJWbs3A==}
    engines: {node: '>= 0.4'}

  assertion-error@1.1.0:
    resolution: {integrity: sha512-jgsaNduz+ndvGyFt3uSuWqvy4lCnIJiovtouQN5JZHOKCS2QuhEdbcQHFhVksz2N2U9hXJo8odG7ETyWlEeuDw==}

  ast-types-flow@0.0.8:
    resolution: {integrity: sha512-OH/2E5Fg20h2aPrbe+QL8JZQFko0YZaF+j4mnQ7BGhfavO7OpSLa8a0y9sBwomHdSbkhTS8TQNayBfnW5DwbvQ==}

  async-lock@1.4.1:
    resolution: {integrity: sha512-Az2ZTpuytrtqENulXwO3GGv1Bztugx6TT37NIo7imr/Qo0gsYiGtSdBa2B6fsXhTpVZDNfu1Qn3pk531e3q+nQ==}

  async@3.2.6:
    resolution: {integrity: sha512-htCUDlxyyCLMgaM3xXg0C0LW2xqfuQ6p05pCEIsXuyQ+a1koYKTuBMzRNwmybfLgvJDMd0r1LTn4+E0Ti6C2AA==}

  at-least-node@1.0.0:
    resolution: {integrity: sha512-+q/t7Ekv1EDY2l6Gda6LLiX14rU9TV20Wa3ofeQmwPFZbOMo9DXrLbOjFaaclkXKWidIaopwAObQDqwWtGUjqg==}
    engines: {node: '>= 4.0.0'}

  autoprefixer@10.4.20:
    resolution: {integrity: sha512-XY25y5xSv/wEoqzDyXXME4AFfkZI0P23z6Fs3YgymDnKJkCGOnkL0iTxCa85UTqaSgfcqyf3UA6+c7wUvx/16g==}
    engines: {node: ^10 || ^12 || >=14}
    hasBin: true
    peerDependencies:
      postcss: ^8.1.0

  available-typed-arrays@1.0.7:
    resolution: {integrity: sha512-wvUjBtSGN7+7SjNpq/9M2Tg350UZD3q62IFZLbRAR1bSMlCo1ZaeW+BJ+D090e4hIIZLBcTDWe4Mh4jvUDajzQ==}
    engines: {node: '>= 0.4'}

  axe-core@4.10.2:
    resolution: {integrity: sha512-RE3mdQ7P3FRSe7eqCWoeQ/Z9QXrtniSjp1wUjt5nRC3WIpz5rSCve6o3fsZ2aCpJtrZjSZgjwXAoTO5k4tEI0w==}
    engines: {node: '>=4'}

  axobject-query@4.1.0:
    resolution: {integrity: sha512-qIj0G9wZbMGNLjLmg1PT6v2mE9AH2zlnADJD/2tC6E00hgmhUOfEB6greHPAfLRSufHqROIUTkw6E+M3lH0PTQ==}
    engines: {node: '>= 0.4'}

  babel-plugin-react-compiler@19.0.0-beta-a7bf2bd-20241110:
    resolution: {integrity: sha512-WdxXtLxsV4gh/GlEK4fuFDGkcED0Wb9UJEBB6Uc1SFqRFEmJNFKboW+Z4NUS5gYrPImqrjh4IwHAmgS6ZBg4Cg==}

  balanced-match@1.0.2:
    resolution: {integrity: sha512-3oSeUO0TMV67hN1AmbXsK4yaqU7tjiHlbxRDZOpH0KW9+CeX4bRAaX0Anxt0tx2MrpRpWwQaPwIlISEJhYU5Pw==}

  base64-js@1.5.1:
    resolution: {integrity: sha512-AKpaYlHn8t4SVbOHCy+b5+KKgvR4vrsD8vbvrbiQJps7fKDTkjkDry6ji0rUJjC0kzbNePLwzxq8iypo41qeWA==}

  bestzip@2.2.1:
    resolution: {integrity: sha512-XdAb87RXqOqF7C6UgQG9IqpEHJvS6IOUo0bXWEAebjSSdhDjsbcqFKdHpn5Q7QHz2pGr3Zmw4wgG3LlzdyDz7w==}
    engines: {node: '>=10'}
    hasBin: true

  binary-extensions@2.3.0:
    resolution: {integrity: sha512-Ceh+7ox5qe7LJuLHoY0feh3pHuUDHAcRUeyL2VYghZwfpkNIy/+8Ocg0a3UuSoYzavmylwuLWQOf3hl0jjMMIw==}
    engines: {node: '>=8'}

  bippy@0.0.19:
    resolution: {integrity: sha512-xZ9JKYOkgtLjOVPo/wi7oU8JlDi9zIHwatG2zfuTMSCES3m+tf8XiCSBYUdQk2oIdn0AA2xsVtiIfI6z32TZ5g==}

  bippy@0.0.21:
    resolution: {integrity: sha512-E8WYEeiI6kxbxCS5k1un0crgMg3E9td4HrZNndBSJjoGs8/WZl31EyhKmOwVpuCCXNv1EymFueNHEWFgpknozw==}

  bippy@0.2.7:
    resolution: {integrity: sha512-LTCos3SmOJHrag0qF91tLUZMMw6wA+i15ESRBp71pvfNlTMYcxYoJHJ/pvFhd+29Wm5vfgVxBHV7kP5OKUUipg==}

  bl@4.1.0:
    resolution: {integrity: sha512-1W07cM9gS6DcLperZfFSj+bWLtaPGSOHWhPiGzXmvVJbRLdG82sH/Kn8EtW1VqWVA54AKf2h5k5BbnIbwF3h6w==}

  bluebird@3.7.2:
    resolution: {integrity: sha512-XpNj6GDQzdfW+r2Wnn7xiSAd7TM3jzkxGXBGTtWKuSXv1xUV+azxAm8jdWZN06QTQk+2N2XB9jRDkvbmQmcRtg==}

  boolbase@1.0.0:
    resolution: {integrity: sha512-JZOSA7Mo9sNGB8+UjSgzdLtokWAky1zbztM3WRLCbZ70/3cTANmQmOdR7y2g+J0e2WXywy1yS468tY+IruqEww==}

  boxen@7.1.1:
    resolution: {integrity: sha512-2hCgjEmP8YLWQ130n2FerGv7rYpfBmnmp9Uy2Le1vge6X3gZIfSmEzP5QTDElFxcvVcXlEn8Aq6MU/PZygIOog==}
    engines: {node: '>=14.16'}

  boxen@8.0.1:
    resolution: {integrity: sha512-F3PH5k5juxom4xktynS7MoFY+NUWH5LC4CnH11YB8NPew+HLpmBLCybSAEyb2F+4pRXhuhWqFesoQd6DAyc2hw==}
    engines: {node: '>=18'}

  brace-expansion@1.1.11:
    resolution: {integrity: sha512-iCuPHDFgrHX7H2vEI/5xpz07zSHB00TpugqhmYtVmMO6518mCuRMoOYFldEBl0g187ufozdaHgWKcYFb61qGiA==}

  brace-expansion@2.0.1:
    resolution: {integrity: sha512-XnAIvQ8eM+kC6aULx6wuQiwVsnzsi9d3WxzV3FpWTGA19F621kwdbsAcFKXgKUHZWsy+mY6iL1sHTxWEFCytDA==}

  braces@3.0.3:
    resolution: {integrity: sha512-yQbXgO/OSZVD2IsiLlro+7Hf6Q18EJrKSEsdoMzKePKXct3gvD8oLcOQdIzGupr5Fj+EDe8gO/lxc1BzfMpxvA==}
    engines: {node: '>=8'}

  browserslist@4.24.2:
    resolution: {integrity: sha512-ZIc+Q62revdMcqC6aChtW4jz3My3klmCO1fEmINZY/8J3EpBg5/A/D0AKmBveUh6pgoeycoMkVMko84tuYS+Gg==}
    engines: {node: ^6 || ^7 || ^8 || ^9 || ^10 || ^11 || ^12 || >=13.7}
    hasBin: true

  buffer-crc32@0.2.13:
    resolution: {integrity: sha512-VO9Ht/+p3SN7SKWqcrgEzjGbRSJYTx+Q1pTQC0wrWqHx0vpJraQ6GtHx8tvcg1rlK1byhU5gccxgOgj7B0TDkQ==}

  buffer-from@1.1.2:
    resolution: {integrity: sha512-E+XQCRwSbaaiChtv6k6Dwgc+bx+Bs6vuKJHHl5kox/BaKbhiXzqQOwK4cO22yElGp2OCmjwVhT3HmxgyPGnJfQ==}

  buffer@5.7.1:
    resolution: {integrity: sha512-EHcyIPBQ4BSGlvjB16k5KgAJ27CIsHY/2JBmCRReo48y9rQ3MaUzWX3KVlBa4U7MyX02HdVj0K7C3WaB3ju7FQ==}

  builtin-modules@3.3.0:
    resolution: {integrity: sha512-zhaCDicdLuWN5UbN5IMnFqNMhNfo919sH85y2/ea+5Yg9TsTkeZxpL+JLbp6cgYFS4sRLp3YV4S6yDuqVWHYOw==}
    engines: {node: '>=6'}

  bundle-name@4.1.0:
    resolution: {integrity: sha512-tjwM5exMg6BGRI+kNmTntNsvdZS1X8BFYS6tnJ2hdH0kVxM6/eVZ2xy+FqStSWvYmtfFMDLIxurorHwDKfDz5Q==}
    engines: {node: '>=18'}

  bundle-require@5.0.0:
    resolution: {integrity: sha512-GuziW3fSSmopcx4KRymQEJVbZUfqlCqcq7dvs6TYwKRZiegK/2buMxQTPs6MGlNv50wms1699qYO54R8XfRX4w==}
    engines: {node: ^12.20.0 || ^14.13.1 || >=16.0.0}
    peerDependencies:
      esbuild: '>=0.18'

  bunyan@1.8.15:
    resolution: {integrity: sha512-0tECWShh6wUysgucJcBAoYegf3JJoZWibxdqhTm7OHPeT42qdjkZ29QCMcKwbgU1kiH+auSIasNRXMLWXafXig==}
    engines: {'0': node >=0.10.0}
    hasBin: true

  busboy@1.6.0:
    resolution: {integrity: sha512-8SFQbg/0hQ9xy3UNTB0YEnsNBbWfhf7RtnzpL7TkBiTBRfrQ9Fxcnz7VJsleJpyp6rVLvXiuORqjlHi5q+PYuA==}
    engines: {node: '>=10.16.0'}

  cac@6.7.14:
    resolution: {integrity: sha512-b6Ilus+c3RrdDk+JhLKUAQfzzgLEPy6wcXqS7f/xe1EETvsDP6GORG7SFuOs6cID5YkqchW/LXZbX5bc8j7ZcQ==}
    engines: {node: '>=8'}

  cacheable-lookup@7.0.0:
    resolution: {integrity: sha512-+qJyx4xiKra8mZrcwhjMRMUhD5NR1R8esPkzIYxX96JiecFoxAXFuz/GpR3+ev4PE1WamHip78wV0vcmPQtp8w==}
    engines: {node: '>=14.16'}

  cacheable-request@10.2.14:
    resolution: {integrity: sha512-zkDT5WAF4hSSoUgyfg5tFIxz8XQK+25W/TLVojJTMKBaxevLBBtLxgqguAuVQB8PVW79FVjHcU+GJ9tVbDZ9mQ==}
    engines: {node: '>=14.16'}

  call-bind@1.0.7:
    resolution: {integrity: sha512-GHTSNSYICQ7scH7sZ+M2rFopRoLh8t2bLSW6BbgrtLsahOIB5iyAVJf9GjWK3cYTDaMj4XdBpM1cA6pIS0Kv2w==}
    engines: {node: '>= 0.4'}

  callsites@3.1.0:
    resolution: {integrity: sha512-P8BjAsXvZS+VIDUI11hHCQEv74YT67YUi5JJFNWIqL235sBmjX4+qx9Muvls5ivyNENctx46xQLQ3aTuE7ssaQ==}
    engines: {node: '>=6'}

  camelcase-css@2.0.1:
    resolution: {integrity: sha512-QOSvevhslijgYwRx6Rv7zKdMF8lbRmx+uQGx2+vDc+KI/eBnsy9kit5aj23AgGu3pa4t9AgwbnXWqS+iOY+2aA==}
    engines: {node: '>= 6'}

  camelcase@7.0.1:
    resolution: {integrity: sha512-xlx1yCK2Oc1APsPXDL2LdlNP6+uu8OCDdhOBSVT279M/S+y75O30C2VuD8T2ogdePBBl7PfPF4504tnLgX3zfw==}
    engines: {node: '>=14.16'}

  camelcase@8.0.0:
    resolution: {integrity: sha512-8WB3Jcas3swSvjIeA2yvCJ+Miyz5l1ZmB6HFb9R1317dt9LCQoswg/BGrmAmkWVEszSrrg4RwmO46qIm2OEnSA==}
    engines: {node: '>=16'}

  caniuse-lite@1.0.30001684:
    resolution: {integrity: sha512-G1LRwLIQjBQoyq0ZJGqGIJUXzJ8irpbjHLpVRXDvBEScFJ9b17sgK6vlx0GAJFE21okD7zXl08rRRUfq6HdoEQ==}

  chai@4.5.0:
    resolution: {integrity: sha512-RITGBfijLkBddZvnn8jdqoTypxvqbOLYQkGGxXzeFjVHvudaPw0HNFD9x928/eUwYWd2dPCugVqspGALTZZQKw==}
    engines: {node: '>=4'}

  chalk@2.4.2:
    resolution: {integrity: sha512-Mti+f9lpJNcwF4tWV8/OrTTtF1gZi+f8FqlyAdouralcFWFQWF2+NgCHShjkCb+IFBLq9buZwE1xckQU4peSuQ==}
    engines: {node: '>=4'}

  chalk@4.1.2:
    resolution: {integrity: sha512-oKnbhFyRIXpUuez8iBMmyEa4nbj4IOQyuhc/wy9kY7/WVPcwIO9VA668Pu8RkO7+0G76SLROeyw9CpQ061i4mA==}
    engines: {node: '>=10'}

  chalk@5.3.0:
    resolution: {integrity: sha512-dLitG79d+GV1Nb/VYcCDFivJeK1hiukt9QjRNVOsUtTy1rR1YJsmpGGTZ3qJos+uw7WmWF4wUwBd9jxjocFC2w==}
    engines: {node: ^12.17.0 || ^14.13 || >=16.0.0}

  charenc@0.0.2:
    resolution: {integrity: sha512-yrLQ/yVUFXkzg7EDQsPieE/53+0RlaWTs+wBrvW36cyilJ2SaDWfl4Yj7MtLTXleV9uEKefbAGUPv2/iWSooRA==}

  check-error@1.0.3:
    resolution: {integrity: sha512-iKEoDYaRmd1mxM90a2OEfWhjsjPpYPuQ+lMYsoxB126+t8fw7ySEO48nmDg5COTjxDI65/Y2OWpeEHk3ZOe8zg==}

  chokidar@3.6.0:
    resolution: {integrity: sha512-7VT13fmjotKpGipCW9JEQAusEPE+Ei8nl6/g4FBAmIm0GOOLMua9NDDo/DWp0ZAxCr3cPq5ZpBqmPAQgDda2Pw==}
    engines: {node: '>= 8.10.0'}

  chrome-launcher@1.1.0:
    resolution: {integrity: sha512-rJYWeEAERwWIr3c3mEVXwNiODPEdMRlRxHc47B1qHPOolHZnkj7rMv1QSUfPoG6MgatWj5AxSpnKKR4QEwEQIQ==}
    engines: {node: '>=12.13.0'}
    hasBin: true

  ci-info@3.9.0:
    resolution: {integrity: sha512-NIxF55hv4nSqQswkAeiOi1r83xy8JldOFDTWiug55KBu9Jnblncd2U6ViHmYgHf01TPZS77NJBhBMKdWj9HQMQ==}
    engines: {node: '>=8'}

  ci-info@4.1.0:
    resolution: {integrity: sha512-HutrvTNsF48wnxkzERIXOe5/mlcfFcbfCmwcg6CJnizbSue78AbDt+1cgl26zwn61WFxhcPykPfZrbqjGmBb4A==}
    engines: {node: '>=8'}

  clean-regexp@1.0.0:
    resolution: {integrity: sha512-GfisEZEJvzKrmGWkvfhgzcz/BllN1USeqD2V6tg14OAOgaCD2Z/PUEuxnAZ/nPvmaHRG7a8y77p1T/IRQ4D1Hw==}
    engines: {node: '>=4'}

  cli-boxes@3.0.0:
    resolution: {integrity: sha512-/lzGpEWL/8PfI0BmBOPRwp0c/wFNX1RdUML3jK/RcSBA9T8mZDdQpqYBKtCFTOfQbwPqWEOpjqW+Fnayc0969g==}
    engines: {node: '>=10'}

  client-only@0.0.1:
    resolution: {integrity: sha512-IV3Ou0jSMzZrd3pZ48nLkT9DA7Ag1pnPzaiQhpW7c3RbcqqzvzzVu+L8gfqMp/8IM2MQtSiqaCxrrcfu8I8rMA==}

  cliui@7.0.4:
    resolution: {integrity: sha512-OcRE68cOsVMXp1Yvonl/fzkQOyjLSu/8bhPDfQt0e0/Eb283TKP20Fs2MqoPsr9SwA595rRCA+QMzYc9nBP+JQ==}

  clsx@2.1.1:
    resolution: {integrity: sha512-eYm0QWBtUrBWZWG0d386OGAw16Z995PiOVo2B7bjWSbHedGl5e0ZWaq65kOGgUSNesEIDkB9ISbTg/JK9dhCZA==}
    engines: {node: '>=6'}

  color-convert@1.9.3:
    resolution: {integrity: sha512-QfAUtd+vFdAtFQcC8CCyYt1fYWxSqAiK2cSD6zDB8N3cpsEBAvRxp9zOGg6G/SHHJYAT88/az/IuDGALsNVbGg==}

  color-convert@2.0.1:
    resolution: {integrity: sha512-RRECPsj7iu/xb5oKYcsFHSppFNnsj/52OVTRKb4zP5onXwVF3zVmmToNcOfGC+CRDpfK/U584fMg38ZHCaElKQ==}
    engines: {node: '>=7.0.0'}

  color-name@1.1.3:
    resolution: {integrity: sha512-72fSenhMw2HZMTVHeCA9KCmpEIbzWiQsjN+BHcBbS9vr1mtt+vJjPdksIBNUmKAW8TFUDPJK5SUU3QhE9NEXDw==}

  color-name@1.1.4:
    resolution: {integrity: sha512-dOy+3AuW3a2wNbZHIuMZpTcgjGuLU/uBL/ubcZF9OXbDo8ff4O8yVp5Bf0efS8uEoYo5q4Fx7dY9OgQGXgAsQA==}

  color-string@1.9.1:
    resolution: {integrity: sha512-shrVawQFojnZv6xM40anx4CkoDP+fZsw/ZerEMsW/pyzsRbElpsL/DBVW7q3ExxwusdNXI3lXpuhEZkzs8p5Eg==}

  color@4.2.3:
    resolution: {integrity: sha512-1rXeuUUiGGrykh+CeBdu5Ie7OJwinCgQY0bc7GCRxy5xVHy+moaqkpL/jqQq0MtQOeYcrqEz4abc5f0KtU7W4A==}
    engines: {node: '>=12.5.0'}

  commander@2.20.3:
    resolution: {integrity: sha512-GpVkmM8vF2vQUkj2LvZmD35JxeJOLCwJ9cUkugyk2nuhbv3+mJvpLYYt+0+USMxE+oj+ey/lJEnhZw75x/OMcQ==}

  commander@2.9.0:
    resolution: {integrity: sha512-bmkUukX8wAOjHdN26xj5c4ctEV22TQ7dQYhSmuckKhToXrkUn0iIaolHdIxYYqD55nhpSPA9zPQ1yP57GdXP2A==}
    engines: {node: '>= 0.6.x'}

  commander@4.1.1:
    resolution: {integrity: sha512-NOKm8xhkzAjzFx8B2v5OAHT+u5pRQc2UCa2Vq9jYL/31o2wi9mxBA7LIFs3sV5VSC49z6pEhfbMULvShKj26WA==}
    engines: {node: '>= 6'}

  commander@9.5.0:
    resolution: {integrity: sha512-KRs7WVDKg86PWiuAqhDrAQnTXZKraVcCc6vFdL14qrZ/DcWwuRo7VoiYXalXO7S5GKpqYiVEwCbgFDfxNHKJBQ==}
    engines: {node: ^12.20.0 || >=14}

  compress-commons@4.1.2:
    resolution: {integrity: sha512-D3uMHtGc/fcO1Gt1/L7i1e33VOvD4A9hfQLP+6ewd+BvG/gQ84Yh4oftEhAdjSMgBgwGL+jsppT7JYNpo6MHHg==}
    engines: {node: '>= 10'}

  concat-map@0.0.1:
    resolution: {integrity: sha512-/Srv4dswyQNBfohGpz9o6Yb3Gz3SrUDqBH5rTuhGR7ahtlbYKnVxw2bCFMRljaA7EXHaXZ8wsHdodFvbkhKmqg==}

  concat-stream@1.6.2:
    resolution: {integrity: sha512-27HBghJxjiZtIk3Ycvn/4kbJk/1uZuJFfuPEns6LaEvpvG1f0hTea8lilrouyo9mVc2GWdcEZ8OLoGmSADlrCw==}
    engines: {'0': node >= 0.8}

  confbox@0.1.8:
    resolution: {integrity: sha512-RMtmw0iFkeR4YV+fUOSucriAQNb9g8zFR52MWCtl+cCZOFRNL6zeB395vPzFhEjjn4fMxXudmELnl/KF/WrK6w==}

  config-chain@1.1.13:
    resolution: {integrity: sha512-qj+f8APARXHrM0hraqXYb2/bOVSV4PvJQlNZ/DVj0QrmNM2q2euizkeuVckQ57J+W0mRH6Hvi+k50M4Jul2VRQ==}

  configstore@6.0.0:
    resolution: {integrity: sha512-cD31W1v3GqUlQvbBCGcXmd2Nj9SvLDOP1oQ0YFuLETufzSPaKp11rYBsSOm7rCsW3OnIRAFM3OxRhceaXNYHkA==}
    engines: {node: '>=12'}

  consola@3.2.3:
    resolution: {integrity: sha512-I5qxpzLv+sJhTVEoLYNcTW+bThDCPsit0vLNKShZx6rLtpilNpmmeTPaeqJb9ZE9dV3DGaeby6Vuhrw38WjeyQ==}
    engines: {node: ^14.18.0 || >=16.10.0}

  convert-source-map@2.0.0:
    resolution: {integrity: sha512-Kvp459HrV2FEJ1CAsi1Ku+MY3kasH19TFykTz2xWmMeq6bk2NU3XXvfJ+Q61m0xktWwt+1HSYf3JZsTms3aRJg==}

  cookie@0.6.0:
    resolution: {integrity: sha512-U71cyTamuh1CRNCfpGY6to28lxvNwPG4Guz/EVjgf3Jmzv0vlDp1atT9eS5dDjMYHucpHbWns6Lwf3BKz6svdw==}
    engines: {node: '>= 0.6'}

  core-js-compat@3.39.0:
    resolution: {integrity: sha512-VgEUx3VwlExr5no0tXlBt+silBvhTryPwCXRI2Id1PN8WTKu7MreethvddqOubrYxkFdv/RnYrqlv1sFNAUelw==}

  core-util-is@1.0.3:
    resolution: {integrity: sha512-ZQBvi1DcpJ4GDqanjucZ2Hj3wEO5pZDS89BWbkcrvdxksJorwUDDZamX9ldFkp9aw2lmBDLgkObEA4DWNJ9FYQ==}

  crc-32@1.2.2:
    resolution: {integrity: sha512-ROmzCKrTnOwybPcJApAA6WBWij23HVfGVNKqqrZpuyZOHqK2CwHSvpGuyt/UNNvaIjEd8X5IFGp4Mh+Ie1IHJQ==}
    engines: {node: '>=0.8'}
    hasBin: true

  crc32-stream@4.0.3:
    resolution: {integrity: sha512-NT7w2JVU7DFroFdYkeq8cywxrgjPHWkdX1wjpRQXPX5Asews3tA+Ght6lddQO5Mkumffp3X7GEqku3epj2toIw==}
    engines: {node: '>= 10'}

  cross-env@7.0.3:
    resolution: {integrity: sha512-+/HKd6EgcQCJGh2PSjZuUitQBQynKor4wrFbRg4DtAgS1aWO+gU52xpH7M9ScGgXSYmAVS9bIJ8EzuaGw0oNAw==}
    engines: {node: '>=10.14', npm: '>=6', yarn: '>=1'}
    hasBin: true

  cross-spawn@6.0.6:
    resolution: {integrity: sha512-VqCUuhcd1iB+dsv8gxPttb5iZh/D0iubSP21g36KXdEuf6I5JiioesUVjpCdHV9MZRUfVFlvwtIUyPfxo5trtw==}
    engines: {node: '>=4.8'}

  cross-spawn@7.0.6:
    resolution: {integrity: sha512-uV2QOWP2nWzsy2aMp8aRibhi9dlzF5Hgh5SHaB9OiTGEyDTiJJyx0uy51QXdyWbtAHNua4XJzUKca3OzKUd3vA==}
    engines: {node: '>= 8'}

  crypt@0.0.2:
    resolution: {integrity: sha512-mCxBlsHFYh9C+HVpiEacem8FEBnMXgU9gy4zmNC+SXAZNB/1idgp/aulFJ4FgCi7GPEVbfyng092GqL2k2rmow==}

  crypto-random-string@4.0.0:
    resolution: {integrity: sha512-x8dy3RnvYdlUcPOjkEHqozhiwzKNSq7GcPuXFbnyMOCHxX8V3OgIg/pYuabl2sbUPfIJaeAQB7PMOK8DFIdoRA==}
    engines: {node: '>=12'}

  css-select@5.1.0:
    resolution: {integrity: sha512-nwoRF1rvRRnnCqqY7updORDsuqKzqYJ28+oSMaJMMgOauh3fvwHqMS7EZpIPqK8GL+g9mKxF1vP/ZjSeNjEVHg==}

  css-what@6.1.0:
    resolution: {integrity: sha512-HTUrgRJ7r4dsZKU6GjmpfRK1O76h97Z8MfS1G0FozR+oF2kG6Vfe8JE6zwrkbxigziPHinCJ+gCPjA9EaBDtRw==}
    engines: {node: '>= 6'}

  cssesc@3.0.0:
    resolution: {integrity: sha512-/Tb/JcjK111nNScGob5MNtsntNM1aCNUDipB/TkwZFhyDrrE47SOx/18wF2bbjgc3ZzCSKW1T5nt5EbFoAz/Vg==}
    engines: {node: '>=4'}
    hasBin: true

  cssom@0.5.0:
    resolution: {integrity: sha512-iKuQcq+NdHqlAcwUY0o/HL69XQrUaQdMjmStJ8JFmUaiiQErlhrmuigkg/CU4E2J0IyUKUrMAgl36TvN67MqTw==}

  csstype@3.1.3:
    resolution: {integrity: sha512-M1uQkMl8rQK/szD0LNhtqxIPLpimGm8sOBwU7lLnCpSbTyY3yeU1Vc7l4KT5zT4s/yOxHH5O7tIuuLOCnLADRw==}

  damerau-levenshtein@1.0.8:
    resolution: {integrity: sha512-sdQSFB7+llfUcQHUQO3+B8ERRj0Oa4w9POWMI/puGtuf7gFywGmkaLCElnudfTiKZV+NvHqL0ifzdrI8Ro7ESA==}

  data-view-buffer@1.0.1:
    resolution: {integrity: sha512-0lht7OugA5x3iJLOWFhWK/5ehONdprk0ISXqVFn/NFrDu+cuc8iADFrGQz5BnRK7LLU3JmkbXSxaqX+/mXYtUA==}
    engines: {node: '>= 0.4'}

  data-view-byte-length@1.0.1:
    resolution: {integrity: sha512-4J7wRJD3ABAzr8wP+OcIcqq2dlUKp4DVflx++hs5h5ZKydWMI6/D/fAot+yh6g2tHh8fLFTvNOaVN357NvSrOQ==}
    engines: {node: '>= 0.4'}

  data-view-byte-offset@1.0.0:
    resolution: {integrity: sha512-t/Ygsytq+R995EJ5PZlD4Cu56sWa8InXySaViRzw9apusqsOO2bQP+SbYzAhR0pFKoB+43lYy8rWban9JSuXnA==}
    engines: {node: '>= 0.4'}

  debounce@1.2.1:
    resolution: {integrity: sha512-XRRe6Glud4rd/ZGQfiV1ruXSfbvfJedlV9Y6zOlP+2K04vBYiJEte6stfFkCP03aMnY5tsipamumUjL14fofug==}

  debug@2.6.9:
    resolution: {integrity: sha512-bC7ElrdJaJnPbAP+1EotYvqZsb3ecl5wi6Bfi6BJTUcNowp6cvspg0jXznRTKDjm/E7AdgFBVeAPVMNcKGsHMA==}
    peerDependencies:
      supports-color: '*'
    peerDependenciesMeta:
      supports-color:
        optional: true

  debug@3.2.7:
    resolution: {integrity: sha512-CFjzYYAi4ThfiQvizrFQevTTXHtnCqWfe7x1AhgEscTz6ZbLbfoLRLPugTQyBth6f8ZERVUSyWHFD/7Wu4t1XQ==}
    peerDependencies:
      supports-color: '*'
    peerDependenciesMeta:
      supports-color:
        optional: true

  debug@4.3.7:
    resolution: {integrity: sha512-Er2nc/H7RrMXZBFCEim6TCmMk02Z8vLC2Rbi1KEBggpo0fS6l0S1nnapwmIi3yW/+GOJap1Krg4w0Hg80oCqgQ==}
    engines: {node: '>=6.0'}
    peerDependencies:
      supports-color: '*'
    peerDependenciesMeta:
      supports-color:
        optional: true

  decompress-response@6.0.0:
    resolution: {integrity: sha512-aW35yZM6Bb/4oJlZncMH2LCoZtJXTRxES17vE3hoRiowU2kWHaJKFkSBDnDR+cm9J+9QhXmREyIfv0pji9ejCQ==}
    engines: {node: '>=10'}

  deep-eql@4.1.4:
    resolution: {integrity: sha512-SUwdGfqdKOwxCPeVYjwSyRpJ7Z+fhpwIAtmCUdZIWZ/YP5R9WAsyuSgpLVDi9bjWoN2LXHNss/dk3urXtdQxGg==}
    engines: {node: '>=6'}

  deep-extend@0.6.0:
    resolution: {integrity: sha512-LOHxIOaPYdHlJRtCQfDIVZtfw/ufM8+rVj649RIHzcm/vGwQRXFt6OPqIFWsm2XEMrNIEtWR64sY1LEKD2vAOA==}
    engines: {node: '>=4.0.0'}

  deep-is@0.1.4:
    resolution: {integrity: sha512-oIPzksmTg4/MriiaYGO+okXDT7ztn/w3Eptv/+gSIdMdKsJo0u4CfYNFJPy+4SKMuCqGw2wxnA+URMg3t8a/bQ==}

  default-browser-id@5.0.0:
    resolution: {integrity: sha512-A6p/pu/6fyBcA1TRz/GqWYPViplrftcW2gZC9q79ngNCKAeR/X3gcEdXQHl4KNXV+3wgIJ1CPkJQ3IHM6lcsyA==}
    engines: {node: '>=18'}

  default-browser@5.2.1:
    resolution: {integrity: sha512-WY/3TUME0x3KPYdRRxEJJvXRHV4PyPoUsxtZa78lwItwRQRHhd2U9xOscaT/YTf8uCXIAjeJOFBVEh/7FtD8Xg==}
    engines: {node: '>=18'}

  defer-to-connect@2.0.1:
    resolution: {integrity: sha512-4tvttepXG1VaYGrRibk5EwJd1t4udunSOVMdLSAL6mId1ix438oPwPZMALY41FCijukO1L0twNcGsdzS7dHgDg==}
    engines: {node: '>=10'}

  define-data-property@1.1.4:
    resolution: {integrity: sha512-rBMvIzlpA8v6E+SJZoo++HAYqsLrkg7MSfIinMPFhmkorw7X+dOXVJQs+QT69zGkzMyfDnIMN2Wid1+NbL3T+A==}
    engines: {node: '>= 0.4'}

  define-lazy-prop@3.0.0:
    resolution: {integrity: sha512-N+MeXYoqr3pOgn8xfyRPREN7gHakLYjhsHhWGT3fWAiL4IkAt0iDw14QiiEm2bE30c5XX5q0FtAA3CK5f9/BUg==}
    engines: {node: '>=12'}

  define-properties@1.2.1:
    resolution: {integrity: sha512-8QmQKqEASLd5nx0U1B1okLElbUuuttJ/AnYmRXbbbGDWh6uS208EjD4Xqq/I9wK7u0v6O08XhTWnt5XtEbR6Dg==}
    engines: {node: '>= 0.4'}

  detect-indent@7.0.1:
    resolution: {integrity: sha512-Mc7QhQ8s+cLrnUfU/Ji94vG/r8M26m8f++vyres4ZoojaRDpZ1eSIh/EpzLNwlWuvzSZ3UbDFspjFvTDXe6e/g==}
    engines: {node: '>=12.20'}

  detect-libc@2.0.3:
    resolution: {integrity: sha512-bwy0MGW55bG41VqxxypOsdSdGqLwXPI/focwgTYCFMbdUiBAxLg9CFzG08sz2aqzknwiX7Hkl0bQENjg8iLByw==}
    engines: {node: '>=8'}

  detect-newline@4.0.1:
    resolution: {integrity: sha512-qE3Veg1YXzGHQhlA6jzebZN2qVf6NX+A7m7qlhCGG30dJixrAQhYOsJjsnBjJkCSmuOPpCk30145fr8FV0bzog==}
    engines: {node: ^12.20.0 || ^14.13.1 || >=16.0.0}

  didyoumean@1.2.2:
    resolution: {integrity: sha512-gxtyfqMg7GKyhQmb056K7M3xszy/myH8w+B4RT+QXBQsvAOdc3XymqDDPHx1BgPgsdAA5SIifona89YtRATDzw==}

  diff-sequences@29.6.3:
    resolution: {integrity: sha512-EjePK1srD3P08o2j4f0ExnylqRs5B9tJjcp9t1krH2qRi8CCdsYfwe9JgSLurFBWwq4uOlipzfk5fHNvwFKr8Q==}
    engines: {node: ^14.15.0 || ^16.10.0 || >=18.0.0}

  dir-glob@3.0.1:
    resolution: {integrity: sha512-WkrWp9GR4KXfKGYzOLmTuGVi1UWFfws377n9cc55/tb6DuqyF6pcQ5AbiHEshaDpY9v6oaSr2XCDidGmMwdzIA==}
    engines: {node: '>=8'}

  dlv@1.1.3:
    resolution: {integrity: sha512-+HlytyjlPKnIG8XuRG8WvmBP8xs8P71y+SKKS6ZXWoEgLuePxtDoUEiH7WkdePWrQ5JBpE6aoVqfZfJUQkjXwA==}

  doctrine@2.1.0:
    resolution: {integrity: sha512-35mSku4ZXK0vfCuHEDAwt55dg2jNajHZ1odvF+8SSr82EsZY4QmXfuWso8oEd8zRhVObSN18aM0CjSdoBX7zIw==}
    engines: {node: '>=0.10.0'}

  doctrine@3.0.0:
    resolution: {integrity: sha512-yS+Q5i3hBf7GBkd4KG8a7eBNNWNGLTaEwwYWUijIYM7zrlYDM0BFXHjjPWlWZ1Rg7UaddZeIDmi9jF3HmqiQ2w==}
    engines: {node: '>=6.0.0'}

  dom-serializer@2.0.0:
    resolution: {integrity: sha512-wIkAryiqt/nV5EQKqQpo3SToSOV9J0DnbJqwK7Wv/Trc92zIAYZ4FlMu+JPFW1DfGFt81ZTCGgDEabffXeLyJg==}

  domelementtype@2.3.0:
    resolution: {integrity: sha512-OLETBj6w0OsagBwdXnPdN0cnMfF9opN69co+7ZrbfPGrdpPVNBUj02spi6B1N7wChLQiPn4CSH/zJvXw56gmHw==}

  domhandler@5.0.3:
    resolution: {integrity: sha512-cgwlv/1iFQiFnU96XXgROh8xTeetsnJiDsTc7TYCLFd9+/WNkIqPTxiM/8pSd8VIrhXGTf1Ny1q1hquVqDJB5w==}
    engines: {node: '>= 4'}

  domutils@3.1.0:
    resolution: {integrity: sha512-H78uMmQtI2AhgDJjWeQmHwJJ2bLPD3GMmO7Zja/ZZh84wkm+4ut+IUnUdRa8uCGX88DiVx1j6FRe1XfxEgjEZA==}

  dot-prop@6.0.1:
    resolution: {integrity: sha512-tE7ztYzXHIeyvc7N+hR3oi7FIbf/NIjVP9hmAt3yMXzrQ072/fpjGLx2GxNxGxUl5V73MEqYzioOMoVhGMJ5cA==}
    engines: {node: '>=10'}

  dtrace-provider@0.8.8:
    resolution: {integrity: sha512-b7Z7cNtHPhH9EJhNNbbeqTcXB8LGFFZhq1PGgEvpeHlzd36bhbdTWoE/Ba/YguqpBSlAPKnARWhVlhunCMwfxg==}
    engines: {node: '>=0.10'}

  eastasianwidth@0.2.0:
    resolution: {integrity: sha512-I88TYZWc9XiYHRQ4/3c5rjjfgkjhLyW2luGIheGERbNQ6OY7yTybanSpDXZa8y7VUP9YmDcYa+eyq4ca7iLqWA==}

  electron-to-chromium@1.5.67:
    resolution: {integrity: sha512-nz88NNBsD7kQSAGGJyp8hS6xSPtWwqNogA0mjtc2nUYeEf3nURK9qpV18TuBdDmEDgVWotS8Wkzf+V52dSQ/LQ==}

  emoji-regex@10.4.0:
    resolution: {integrity: sha512-EC+0oUMY1Rqm4O6LLrgjtYDvcVYTy7chDnM4Q7030tP4Kwj3u/pR6gP9ygnp2CJMK5Gq+9Q2oqmrFJAz01DXjw==}

  emoji-regex@8.0.0:
    resolution: {integrity: sha512-MSjYzcWNOA0ewAHpz0MxpYFvwg6yjy1NG3xteoqz644VCo/RPgnr1/GGt+ic3iJTzQ8Eu3TdM14SawnVUmGE6A==}

  emoji-regex@9.2.2:
    resolution: {integrity: sha512-L18DaJsXSUk2+42pv8mLs5jJT2hqFkFE4j21wOmgbUqsZ2hL72NsUU785g9RXgo3s0ZNgVl42TiHp3ZtOv/Vyg==}

  end-of-stream@1.4.4:
    resolution: {integrity: sha512-+uw1inIHVPQoaVuHzRyXd21icM+cnt4CzD5rW+NC1wjOUSTOs+Te7FOv7AhN7vS9x/oIyhLP5PR1H+phQAHu5Q==}

  enhanced-resolve@5.17.1:
    resolution: {integrity: sha512-LMHl3dXhTcfv8gM4kEzIUeTQ+7fpdA0l2tUf34BddXPkz2A5xJ5L/Pchd5BL6rdccM9QGvu0sWZzK1Z1t4wwyg==}
    engines: {node: '>=10.13.0'}

  entities@4.5.0:
    resolution: {integrity: sha512-V0hjH4dGPh9Ao5p0MoRY6BVqtwCjhz6vI5LT8AJ55H+4g9/4vbHx1I54fS0XuclLhDHArPQCiMjDxjaL8fPxhw==}
    engines: {node: '>=0.12'}

  error-ex@1.3.2:
    resolution: {integrity: sha512-7dFHNmqeFSEt2ZBsCriorKnn3Z2pj+fd9kmI6QoWw4//DL+icEBfc0U7qJCisqrTsKTjw4fNFy2pW9OqStD84g==}

  error-stack-parser-es@0.1.5:
    resolution: {integrity: sha512-xHku1X40RO+fO8yJ8Wh2f2rZWVjqyhb1zgq1yZ8aZRQkv6OOKhKWRUaht3eSCUbAOBaKIgM+ykwFLE+QUxgGeg==}

  es-abstract@1.23.5:
    resolution: {integrity: sha512-vlmniQ0WNPwXqA0BnmwV3Ng7HxiGlh6r5U6JcTMNx8OilcAGqVJBHJcPjqOMaczU9fRuRK5Px2BdVyPRnKMMVQ==}
    engines: {node: '>= 0.4'}

  es-define-property@1.0.0:
    resolution: {integrity: sha512-jxayLKShrEqqzJ0eumQbVhTYQM27CfT1T35+gCgDFoL82JLsXqTJ76zv6A0YLOgEnLUMvLzsDsGIrl8NFpT2gQ==}
    engines: {node: '>= 0.4'}

  es-errors@1.3.0:
    resolution: {integrity: sha512-Zf5H2Kxt2xjTvbJvP2ZWLEICxA6j+hAmMzIlypy4xcBg1vKVnx89Wy0GbS+kf5cwCVFFzdCFh2XSCFNULS6csw==}
    engines: {node: '>= 0.4'}

  es-iterator-helpers@1.2.0:
    resolution: {integrity: sha512-tpxqxncxnpw3c93u8n3VOzACmRFoVmWJqbWXvX/JfKbkhBw1oslgPrUfeSt2psuqyEJFD6N/9lg5i7bsKpoq+Q==}
    engines: {node: '>= 0.4'}

  es-module-lexer@1.5.4:
    resolution: {integrity: sha512-MVNK56NiMrOwitFB7cqDwq0CQutbw+0BvLshJSse0MUNU+y1FC3bUS/AQg7oUng+/wKrrki7JfmwtVHkVfPLlw==}

  es-object-atoms@1.0.0:
    resolution: {integrity: sha512-MZ4iQ6JwHOBQjahnjwaC1ZtIBH+2ohjamzAO3oaHcXYup7qxjF2fixyH+Q71voWHeOkI2q/TnJao/KfXYIZWbw==}
    engines: {node: '>= 0.4'}

  es-set-tostringtag@2.0.3:
    resolution: {integrity: sha512-3T8uNMC3OQTHkFUsFq8r/BwAXLHvU/9O9mE0fBc/MY5iq/8H7ncvO947LmYA6ldWw9Uh8Yhf25zu6n7nML5QWQ==}
    engines: {node: '>= 0.4'}

  es-shim-unscopables@1.0.2:
    resolution: {integrity: sha512-J3yBRXCzDu4ULnQwxyToo/OjdMx6akgVC7K6few0a7F/0wLtmKKN7I73AH5T2836UuXRqN7Qg+IIUw/+YJksRw==}

  es-to-primitive@1.3.0:
    resolution: {integrity: sha512-w+5mJ3GuFL+NjVtJlvydShqE1eN3h3PbI7/5LAsYJP/2qtuMXjfL2LpHSRqo4b4eSF5K/DH1JXKUAHSB2UW50g==}
    engines: {node: '>= 0.4'}

  es6-error@4.1.1:
    resolution: {integrity: sha512-Um/+FxMr9CISWh0bi5Zv0iOD+4cFh5qLeks1qhAopKVAJw3drgKbKySikp7wGhDL0HPeaja0P5ULZrxLkniUVg==}

  esbuild@0.18.20:
    resolution: {integrity: sha512-ceqxoedUrcayh7Y7ZX6NdbbDzGROiyVBgC4PriJThBKSVPWnnFHZAkfI1lJT8QFkOwH4qOS2SJkS4wvpGl8BpA==}
    engines: {node: '>=12'}
    hasBin: true

  esbuild@0.21.5:
    resolution: {integrity: sha512-mg3OPMV4hXywwpoDxu3Qda5xCKQi+vCTZq8S9J/EpkhB2HzKXq4SNFZE3+NK93JYxc8VMSep+lOUSC/RVKaBqw==}
    engines: {node: '>=12'}
    hasBin: true

  esbuild@0.23.1:
    resolution: {integrity: sha512-VVNz/9Sa0bs5SELtn3f7qhJCDPCF5oMEl5cO9/SSinpE9hbPVvxbd572HH5AKiP7WD8INO53GgfDDhRjkylHEg==}
    engines: {node: '>=18'}
    hasBin: true

  esbuild@0.24.0:
    resolution: {integrity: sha512-FuLPevChGDshgSicjisSooU0cemp/sGXR841D5LHMB7mTVOmsEHcAxaH3irL53+8YDIeVNQEySh4DaYU/iuPqQ==}
    engines: {node: '>=18'}
    hasBin: true

  esbuild@0.24.2:
    resolution: {integrity: sha512-+9egpBW8I3CD5XPe0n6BfT5fxLzxrlDzqydF3aviG+9ni1lDC/OvMHcxqEFV0+LANZG5R1bFMWfUrjVsdwxJvA==}
    engines: {node: '>=18'}
    hasBin: true

  escalade@3.2.0:
    resolution: {integrity: sha512-WUj2qlxaQtO4g6Pq5c29GTcWGDyd8itL8zTlipgECz3JesAiiOKotd8JU6otB3PACgG6xkJUyVhboMS+bje/jA==}
    engines: {node: '>=6'}

  escape-goat@4.0.0:
    resolution: {integrity: sha512-2Sd4ShcWxbx6OY1IHyla/CVNwvg7XwZVoXZHcSu9w9SReNP1EzzD5T8NWKIR38fIqEns9kDWKUQTXXAmlDrdPg==}
    engines: {node: '>=12'}

  escape-string-regexp@1.0.5:
    resolution: {integrity: sha512-vbRorB5FUQWvla16U8R/qgaFIya2qGzwDrNmCZuYKrbdSUMG6I1ZCGQRefkRVhuOkIGVne7BQ35DSfo1qvJqFg==}
    engines: {node: '>=0.8.0'}

  escape-string-regexp@4.0.0:
    resolution: {integrity: sha512-TtpcNJ3XAzx3Gq8sWRzJaVajRs0uVxA2YAkdb1jm2YkPz4G6egUFAyA3n5vtEIZefPk5Wa4UXbKuS5fKkJWdgA==}
    engines: {node: '>=10'}

  eslint-config-next@15.0.3:
    resolution: {integrity: sha512-IGP2DdQQrgjcr4mwFPve4DrCqo7CVVez1WoYY47XwKSrYO4hC0Dlb+iJA60i0YfICOzgNADIb8r28BpQ5Zs0wg==}
    peerDependencies:
      eslint: ^7.23.0 || ^8.0.0 || ^9.0.0
      typescript: '>=3.3.1'
    peerDependenciesMeta:
      typescript:
        optional: true

  eslint-config-prettier@9.1.0:
    resolution: {integrity: sha512-NSWl5BFQWEPi1j4TjVNItzYV7dZXZ+wP6I6ZhrBGpChQhZRUaElihE9uRRkcbRnNb76UMKDF3r+WTmNcGPKsqw==}
    hasBin: true
    peerDependencies:
      eslint: '>=7.0.0'

  eslint-import-resolver-alias@1.1.2:
    resolution: {integrity: sha512-WdviM1Eu834zsfjHtcGHtGfcu+F30Od3V7I9Fi57uhBEwPkjDcii7/yW8jAT+gOhn4P/vOxxNAXbFAKsrrc15w==}
    engines: {node: '>= 4'}
    peerDependencies:
      eslint-plugin-import: '>=1.4.0'

  eslint-import-resolver-node@0.3.9:
    resolution: {integrity: sha512-WFj2isz22JahUv+B788TlO3N6zL3nNJGU8CcZbPZvVEkBPaJdCV4vy5wyghty5ROFbCRnm132v8BScu5/1BQ8g==}

  eslint-import-resolver-typescript@3.6.3:
    resolution: {integrity: sha512-ud9aw4szY9cCT1EWWdGv1L1XR6hh2PaRWif0j2QjQ0pgTY/69iw+W0Z4qZv5wHahOl8isEr+k/JnyAqNQkLkIA==}
    engines: {node: ^14.18.0 || >=16.0.0}
    peerDependencies:
      eslint: '*'
      eslint-plugin-import: '*'
      eslint-plugin-import-x: '*'
    peerDependenciesMeta:
      eslint-plugin-import:
        optional: true
      eslint-plugin-import-x:
        optional: true

  eslint-import-resolver-typescript@3.7.0:
    resolution: {integrity: sha512-Vrwyi8HHxY97K5ebydMtffsWAn1SCR9eol49eCd5fJS4O1WV7PaAjbcjmbfJJSMz/t4Mal212Uz/fQZrOB8mow==}
    engines: {node: ^14.18.0 || >=16.0.0}
    peerDependencies:
      eslint: '*'
      eslint-plugin-import: '*'
      eslint-plugin-import-x: '*'
    peerDependenciesMeta:
      eslint-plugin-import:
        optional: true
      eslint-plugin-import-x:
        optional: true

  eslint-module-utils@2.12.0:
    resolution: {integrity: sha512-wALZ0HFoytlyh/1+4wuZ9FJCD/leWHQzzrxJ8+rebyReSLk7LApMyd3WJaLVoN+D5+WIdJyDK1c6JnE65V4Zyg==}
    engines: {node: '>=4'}
    peerDependencies:
      '@typescript-eslint/parser': '*'
      eslint: '*'
      eslint-import-resolver-node: '*'
      eslint-import-resolver-typescript: '*'
      eslint-import-resolver-webpack: '*'
    peerDependenciesMeta:
      '@typescript-eslint/parser':
        optional: true
      eslint:
        optional: true
      eslint-import-resolver-node:
        optional: true
      eslint-import-resolver-typescript:
        optional: true
      eslint-import-resolver-webpack:
        optional: true

  eslint-plugin-eslint-comments@3.2.0:
    resolution: {integrity: sha512-0jkOl0hfojIHHmEHgmNdqv4fmh7300NdpA9FFpF7zaoLvB/QeXOGNLIo86oAveJFrfB1p05kC8hpEMHM8DwWVQ==}
    engines: {node: '>=6.5.0'}
    peerDependencies:
      eslint: '>=4.19.1'

  eslint-plugin-import@2.31.0:
    resolution: {integrity: sha512-ixmkI62Rbc2/w8Vfxyh1jQRTdRTF52VxwRVHl/ykPAmqG+Nb7/kNn+byLP0LxPgI7zWA16Jt82SybJInmMia3A==}
    engines: {node: '>=4'}
    peerDependencies:
      '@typescript-eslint/parser': '*'
      eslint: ^2 || ^3 || ^4 || ^5 || ^6 || ^7.2.0 || ^8 || ^9
    peerDependenciesMeta:
      '@typescript-eslint/parser':
        optional: true

  eslint-plugin-jest@27.9.0:
    resolution: {integrity: sha512-QIT7FH7fNmd9n4se7FFKHbsLKGQiw885Ds6Y/sxKgCZ6natwCsXdgPOADnYVxN2QrRweF0FZWbJ6S7Rsn7llug==}
    engines: {node: ^14.15.0 || ^16.10.0 || >=18.0.0}
    peerDependencies:
      '@typescript-eslint/eslint-plugin': ^5.0.0 || ^6.0.0 || ^7.0.0
      eslint: ^7.0.0 || ^8.0.0
      jest: '*'
    peerDependenciesMeta:
      '@typescript-eslint/eslint-plugin':
        optional: true
      jest:
        optional: true

  eslint-plugin-jsx-a11y@6.10.2:
    resolution: {integrity: sha512-scB3nz4WmG75pV8+3eRUQOHZlNSUhFNq37xnpgRkCCELU3XMvXAxLk1eqWWyE22Ki4Q01Fnsw9BA3cJHDPgn2Q==}
    engines: {node: '>=4.0'}
    peerDependencies:
      eslint: ^3 || ^4 || ^5 || ^6 || ^7 || ^8 || ^9

  eslint-plugin-playwright@1.8.3:
    resolution: {integrity: sha512-h87JPFHkz8a6oPhn8GRGGhSQoAJjx0AkOv1jME6NoMk2FpEsfvfJJNaQDxLSqSALkCr0IJXPGTnp6SIRVu5Nqg==}
    engines: {node: '>=16.6.0'}
    peerDependencies:
      eslint: '>=8.40.0'
      eslint-plugin-jest: '>=25'
    peerDependenciesMeta:
      eslint-plugin-jest:
        optional: true

  eslint-plugin-react-hooks@4.6.2:
    resolution: {integrity: sha512-QzliNJq4GinDBcD8gPB5v0wh6g8q3SUi6EFF0x8N/BL9PoVs0atuGc47ozMRyOWAKdwaZ5OnbOEa3WR+dSGKuQ==}
    engines: {node: '>=10'}
    peerDependencies:
      eslint: ^3.0.0 || ^4.0.0 || ^5.0.0 || ^6.0.0 || ^7.0.0 || ^8.0.0-0

  eslint-plugin-react-hooks@5.0.0:
    resolution: {integrity: sha512-hIOwI+5hYGpJEc4uPRmz2ulCjAGD/N13Lukkh8cLV0i2IRk/bdZDYjgLVHj+U9Z704kLIdIO6iueGvxNur0sgw==}
    engines: {node: '>=10'}
    peerDependencies:
      eslint: ^3.0.0 || ^4.0.0 || ^5.0.0 || ^6.0.0 || ^7.0.0 || ^8.0.0-0 || ^9.0.0

  eslint-plugin-react@7.37.2:
    resolution: {integrity: sha512-EsTAnj9fLVr/GZleBLFbj/sSuXeWmp1eXIN60ceYnZveqEaUCyW4X+Vh4WTdUhCkW4xutXYqTXCUSyqD4rB75w==}
    engines: {node: '>=4'}
    peerDependencies:
      eslint: ^3 || ^4 || ^5 || ^6 || ^7 || ^8 || ^9.7

  eslint-plugin-testing-library@6.5.0:
    resolution: {integrity: sha512-Ls5TUfLm5/snocMAOlofSOJxNN0aKqwTlco7CrNtMjkTdQlkpSMaeTCDHCuXfzrI97xcx2rSCNeKeJjtpkNC1w==}
    engines: {node: ^12.22.0 || ^14.17.0 || >=16.0.0, npm: '>=6'}
    peerDependencies:
      eslint: ^7.5.0 || ^8.0.0 || ^9.0.0

  eslint-plugin-tsdoc@0.2.17:
    resolution: {integrity: sha512-xRmVi7Zx44lOBuYqG8vzTXuL6IdGOeF9nHX17bjJ8+VE6fsxpdGem0/SBTmAwgYMKYB1WBkqRJVQ+n8GK041pA==}

  eslint-plugin-unicorn@51.0.1:
    resolution: {integrity: sha512-MuR/+9VuB0fydoI0nIn2RDA5WISRn4AsJyNSaNKLVwie9/ONvQhxOBbkfSICBPnzKrB77Fh6CZZXjgTt/4Latw==}
    engines: {node: '>=16'}
    peerDependencies:
      eslint: '>=8.56.0'

  eslint-plugin-vitest@0.3.26:
    resolution: {integrity: sha512-oxe5JSPgRjco8caVLTh7Ti8PxpwJdhSV0hTQAmkFcNcmy/9DnqLB/oNVRA11RmVRP//2+jIIT6JuBEcpW3obYg==}
    engines: {node: ^18.0.0 || >= 20.0.0}
    peerDependencies:
      '@typescript-eslint/eslint-plugin': '*'
      eslint: '>=8.0.0'
      vitest: '*'
    peerDependenciesMeta:
      '@typescript-eslint/eslint-plugin':
        optional: true
      vitest:
        optional: true

  eslint-scope@5.1.1:
    resolution: {integrity: sha512-2NxwbF/hZ0KpepYN0cNbo+FN6XoK7GaHlQhgx/hIZl6Va0bF45RQOOwhLIy8lQDbuCiadSLCBnH2CFYquit5bw==}
    engines: {node: '>=8.0.0'}

  eslint-scope@7.2.2:
    resolution: {integrity: sha512-dOt21O7lTMhDM+X9mB4GX+DZrZtCUJPL/wlcTqxyrx5IvO0IYtILdtrQGQp+8n5S0gwSVmOf9NQrjMOgfQZlIg==}
    engines: {node: ^12.22.0 || ^14.17.0 || >=16.0.0}

  eslint-visitor-keys@2.1.0:
    resolution: {integrity: sha512-0rSmRBzXgDzIsD6mGdJgevzgezI534Cer5L/vyMX0kHzT/jiB43jRhd9YUlMGYLQy2zprNmoT8qasCGtY+QaKw==}
    engines: {node: '>=10'}

  eslint-visitor-keys@3.4.3:
    resolution: {integrity: sha512-wpc+LXeiyiisxPlEkUzU6svyS1frIO3Mgxj1fdy7Pm8Ygzguax2N3Fa/D/ag1WqbOprdI+uY6wMUl8/a2G+iag==}
    engines: {node: ^12.22.0 || ^14.17.0 || >=16.0.0}

  eslint@8.57.1:
    resolution: {integrity: sha512-ypowyDxpVSYpkXr9WPv2PAZCtNip1Mv5KTW0SCurXv/9iOpcrH9PaqUElksqEB6pChqHGDRCFTyrZlGhnLNGiA==}
    engines: {node: ^12.22.0 || ^14.17.0 || >=16.0.0}
    deprecated: This version is no longer supported. Please see https://eslint.org/version-support for other options.
    hasBin: true

  espree@9.6.1:
    resolution: {integrity: sha512-oruZaFkjorTpF32kDSI5/75ViwGeZginGGy2NoOSg3Q9bnwlnmDm4HLnkl0RE3n+njDXR037aY1+x58Z/zFdwQ==}
    engines: {node: ^12.22.0 || ^14.17.0 || >=16.0.0}

  esquery@1.6.0:
    resolution: {integrity: sha512-ca9pw9fomFcKPvFLXhBKUK90ZvGibiGOvRJNbjljY7s7uq/5YO4BOzcYtJqExdx99rF6aAcnRxHmcUHcz6sQsg==}
    engines: {node: '>=0.10'}

  esrecurse@4.3.0:
    resolution: {integrity: sha512-KmfKL3b6G+RXvP8N1vr3Tq1kL/oCFgn2NYXEtqP8/L3pKapUA4G8cFVaoF3SU323CD4XypR/ffioHmkti6/Tag==}
    engines: {node: '>=4.0'}

  estraverse@4.3.0:
    resolution: {integrity: sha512-39nnKffWz8xN1BU/2c79n9nB9HDzo0niYUqx6xyqUnyoAnQyyWpOTdZEeiCch8BBu515t4wp9ZmgVfVhn9EBpw==}
    engines: {node: '>=4.0'}

  estraverse@5.3.0:
    resolution: {integrity: sha512-MMdARuVEQziNTeJD8DgMqmhwR11BRQ/cBP+pLtYdSTnf3MIO8fFeiINEbX36ZdNlfU/7A9f3gUw49B3oQsvwBA==}
    engines: {node: '>=4.0'}

  estree-walker@2.0.2:
    resolution: {integrity: sha512-Rfkk/Mp/DL7JVje3u18FxFujQlTNR2q6QfMSMB7AvCBx91NGj/ba3kCfza0f6dVDbw7YlRf/nDrn7pQrCCyQ/w==}

  estree-walker@3.0.3:
    resolution: {integrity: sha512-7RUKfXgSMMkzt6ZuXmqapOurLGPPfgj6l9uRZ7lRGolvk0y2yocc35LdcxKC5PQZdn2DMqioAQ2NoWcrTKmm6g==}

  esutils@2.0.3:
    resolution: {integrity: sha512-kVscqXk4OCp68SZ0dkgEKVi6/8ij300KBWTJq32P/dYeWTSwK41WyTxalN1eRmA5Z9UU/LX9D7FWSmV9SAYx6g==}
    engines: {node: '>=0.10.0'}

  execa@5.1.1:
    resolution: {integrity: sha512-8uSpZZocAZRBAPIEINJj3Lo9HyGitllczc27Eh5YYojjMFMn8yHMDMaUHE2Jqfq05D/wucwI4JGURyXt1vchyg==}
    engines: {node: '>=10'}

  execa@8.0.1:
    resolution: {integrity: sha512-VyhnebXciFV2DESc+p6B+y0LjSm0krU4OgJN44qFAhBY0TJ+1V61tYD2+wHusZ6F9n5K+vl8k0sTy7PEfV4qpg==}
    engines: {node: '>=16.17'}

  fast-deep-equal@3.1.3:
    resolution: {integrity: sha512-f3qQ9oQy9j2AhBe/H9VC91wLmKBCCU/gDOnKNAYG5hswO7BLKj09Hc5HYNz9cGI++xlpDCIgDaitVs03ATR84Q==}

  fast-glob@3.3.1:
    resolution: {integrity: sha512-kNFPyjhh5cKjrUltxs+wFx+ZkbRaxxmZ+X0ZU31SOsxCEtP9VPgtq2teZw1DebupL5GmDaNQ6yKMMVcM41iqDg==}
    engines: {node: '>=8.6.0'}

  fast-glob@3.3.2:
    resolution: {integrity: sha512-oX2ruAFQwf/Orj8m737Y5adxDQO0LAB7/S5MnxCdTNDd4p6BsyIVsv9JQsATbTSq8KHRpLwIHbVlUNatxd+1Ow==}
    engines: {node: '>=8.6.0'}

  fast-json-stable-stringify@2.1.0:
    resolution: {integrity: sha512-lhd/wF+Lk98HZoTCtlVraHtfh5XYijIjalXck7saUtuanSDyLMxnHhSXEDJqHxD7msR8D0uCmqlkwjCV8xvwHw==}

  fast-levenshtein@2.0.6:
    resolution: {integrity: sha512-DCXu6Ifhqcks7TZKY3Hxp3y6qphY5SJZmrWMDrKcERSOXWQdMhU9Ig/PYrzyw/ul9jOIyh0N4M0tbC5hodg8dw==}

  fast-uri@3.0.3:
    resolution: {integrity: sha512-aLrHthzCjH5He4Z2H9YZ+v6Ujb9ocRuW6ZzkJQOrTxleEijANq4v1TsaPaVG1PZcuurEzrLcWRyYBYXD5cEiaw==}

  fastq@1.17.1:
    resolution: {integrity: sha512-sRVD3lWVIXWg6By68ZN7vho9a1pQcN/WBFaAAsDDFzlJjvoGx0P8z7V1t72grFJfJhu3YPZBuu25f7Kaw2jN1w==}

  fdir@6.4.2:
    resolution: {integrity: sha512-KnhMXsKSPZlAhp7+IjUkRZKPb4fUyccpDrdFXbi4QL1qkmFh9kVY09Yox+n4MaOb3lHZ1Tv829C3oaaXoMYPDQ==}
    peerDependencies:
      picomatch: ^3 || ^4
    peerDependenciesMeta:
      picomatch:
        optional: true

  file-entry-cache@6.0.1:
    resolution: {integrity: sha512-7Gps/XWymbLk2QLYK4NzpMOrYjMhdIxXuIvy2QBsLE6ljuodKvdkWs/cpyJJ3CVIVpH0Oi1Hvg1ovbMzLdFBBg==}
    engines: {node: ^10.12.0 || >=12.0.0}

  fill-range@7.1.1:
    resolution: {integrity: sha512-YsGpe3WHLK8ZYi4tWDg2Jy3ebRz2rXowDxnld4bkQB00cc/1Zw9AWnC0i9ztDJitivtQvaI9KaLyKrc+hBW0yg==}
    engines: {node: '>=8'}

  find-up@4.1.0:
    resolution: {integrity: sha512-PpOwAdQ/YlXQ2vj8a3h8IipDuYRi3wceVQQGYWxNINccq40Anw7BlsEXCMbt1Zt+OLA6Fq9suIpIWD0OsnISlw==}
    engines: {node: '>=8'}

  find-up@5.0.0:
    resolution: {integrity: sha512-78/PXT1wlLLDgTzDs7sjq9hzz0vXD+zn+7wypEe4fXQxCmdmqfGsEPQxmiCSQI3ajFV91bVSsvNtrJRiW6nGng==}
    engines: {node: '>=10'}

  firefox-profile@4.6.0:
    resolution: {integrity: sha512-I9rAm1w8U3CdhgO4EzTJsCvgcbvynZn9lOySkZf78wUdUIQH2w9QOKf3pAX+THt2XMSSR3kJSuM8P7bYux9j8g==}
    hasBin: true

  flat-cache@3.2.0:
    resolution: {integrity: sha512-CYcENa+FtcUKLmhhqyctpclsq7QF38pKjZHsGNiSQF5r4FtoKDWabFDl3hzaEQMvT1LHEysw5twgLvpYYb4vbw==}
    engines: {node: ^10.12.0 || >=12.0.0}

  flatted@3.3.2:
    resolution: {integrity: sha512-AiwGJM8YcNOaobumgtng+6NHuOqC3A7MixFeDafM3X9cIUM+xUXoS5Vfgf+OihAYe20fxqNM9yPBXJzRtZ/4eA==}

  for-each@0.3.3:
    resolution: {integrity: sha512-jqYfLp7mo9vIyQf8ykW2v7A+2N4QjeCeI5+Dz9XraiO1ign81wjiH7Fb9vSOWvQfNtmSa4H2RoQTrrXivdUZmw==}

  foreground-child@3.3.0:
    resolution: {integrity: sha512-Ld2g8rrAyMYFXBhEqMz8ZAHBi4J4uS1i/CxGMDnjyFWddMXLVcDp051DZfu+t7+ab7Wv6SMqpWmyFIj5UbfFvg==}
    engines: {node: '>=14'}

  form-data-encoder@2.1.4:
    resolution: {integrity: sha512-yDYSgNMraqvnxiEXO4hi88+YZxaHC6QKzb5N84iRCTDeRO7ZALpir/lVmf/uXUhnwUr2O4HU8s/n6x+yNjQkHw==}
    engines: {node: '>= 14.17'}

  fraction.js@4.3.7:
    resolution: {integrity: sha512-ZsDfxO51wGAXREY55a7la9LScWpwv9RxIrYABrlvOFBlH/ShPnrtsXeuUIfXKKOVicNxQ+o8JTbJvjS4M89yew==}

  fs-constants@1.0.0:
    resolution: {integrity: sha512-y6OAwoSIf7FyjMIv94u+b5rdheZEjzR63GTyZJm5qh4Bi+2YgwLCcI/fPFZkL5PSixOt6ZNKm+w+Hfp/Bciwow==}

  fs-extra@10.1.0:
    resolution: {integrity: sha512-oRXApq54ETRj4eMiFzGnHWGy+zo5raudjuxN0b8H7s/RU2oW0Wvsx9O0ACRN/kRq9E8Vu/ReskGB5o3ji+FzHQ==}
    engines: {node: '>=12'}

  fs-extra@11.2.0:
    resolution: {integrity: sha512-PmDi3uwK5nFuXh7XDTlVnS17xJS7vW36is2+w3xcv8SVxiB4NyATf4ctkVY5bkSjX0Y4nbvZCq1/EjtEyr9ktw==}
    engines: {node: '>=14.14'}

  fs-extra@9.0.1:
    resolution: {integrity: sha512-h2iAoN838FqAFJY2/qVpzFXy+EBxfVE220PalAqQLDVsFOHLJrZvut5puAbCdNv6WJk+B8ihI+k0c7JK5erwqQ==}
    engines: {node: '>=10'}

  fs.realpath@1.0.0:
    resolution: {integrity: sha512-OO0pH2lK6a0hZnAdau5ItzHPI6pUlvI7jMVnxUQRtw4owF2wk8lOSabtGDCTP4Ggrg2MbGnWO9X8K1t4+fGMDw==}

  fsevents@2.3.2:
    resolution: {integrity: sha512-xiqMQR4xAeHTuB9uWm+fFRcIOgKBMiOBP+eXiyT7jsgVCq1bkVygt00oASowB7EdtpOHaaPgKt812P9ab+DDKA==}
    engines: {node: ^8.16.0 || ^10.6.0 || >=11.0.0}
    os: [darwin]

  fsevents@2.3.3:
    resolution: {integrity: sha512-5xoDfX+fL7faATnagmWPpbFtwh/R77WmMMqqHGS65C3vvB0YHrgF+B1YmZ3441tMj5n63k0212XNoJwzlhffQw==}
    engines: {node: ^8.16.0 || ^10.6.0 || >=11.0.0}
    os: [darwin]

  function-bind@1.1.2:
    resolution: {integrity: sha512-7XHNxH7qX9xG5mIwxkhumTox/MIRNcOgDrxWsMt2pAr23WHp6MrRlN7FBSFpCpr+oVO0F744iUgR82nJMfG2SA==}

  function.prototype.name@1.1.6:
    resolution: {integrity: sha512-Z5kx79swU5P27WEayXM1tBi5Ze/lbIyiNgU3qyXUOf9b2rgXYyF9Dy9Cx+IQv/Lc8WCG6L82zwUPpSS9hGehIg==}
    engines: {node: '>= 0.4'}

  functions-have-names@1.2.3:
    resolution: {integrity: sha512-xckBUXyTIqT97tq2x2AMb+g163b5JFysYk0x4qxNFwbfQkmNZoiRHb6sPzI9/QV33WeuvVYBUIiD4NzNIyqaRQ==}

  fx-runner@1.4.0:
    resolution: {integrity: sha512-rci1g6U0rdTg6bAaBboP7XdRu01dzTAaKXxFf+PUqGuCv6Xu7o8NZdY1D5MvKGIjb6EdS1g3VlXOgksir1uGkg==}
    hasBin: true

  gensync@1.0.0-beta.2:
    resolution: {integrity: sha512-3hN7NaskYvMDLQY55gnW3NQ+mesEAepTqlg+VEbj7zzqEMBVNhzcGYYeqFo/TlYz6eQiFcp1HcsCZO+nGgS8zg==}
    engines: {node: '>=6.9.0'}

  get-caller-file@2.0.5:
    resolution: {integrity: sha512-DyFP3BM/3YHTQOCUL/w0OZHR0lpKeGrxotcHWcqNEdnltqFwXVfhEBQ94eIo34AfQpo0rGki4cyIiftY06h2Fg==}
    engines: {node: 6.* || 8.* || >= 10.*}

  get-east-asian-width@1.3.0:
    resolution: {integrity: sha512-vpeMIQKxczTD/0s2CdEWHcb0eeJe6TFjxb+J5xgX7hScxqrGuyjmv4c1D4A/gelKfyox0gJJwIHF+fLjeaM8kQ==}
    engines: {node: '>=18'}

  get-func-name@2.0.2:
    resolution: {integrity: sha512-8vXOvuE167CtIc3OyItco7N/dpRtBbYOsPsXCz7X/PMnlGjYjSGuZJgM1Y7mmew7BKf9BqvLX2tnOVy1BBUsxQ==}

  get-intrinsic@1.2.4:
    resolution: {integrity: sha512-5uYhsJH8VJBTv7oslg4BznJYhDoRI6waYCxMmCdnTrcCrHA/fCFKoTFz2JKKE0HdDFUF7/oQuhzumXJK7paBRQ==}
    engines: {node: '>= 0.4'}

  get-stdin@9.0.0:
    resolution: {integrity: sha512-dVKBjfWisLAicarI2Sf+JuBE/DghV4UzNAVe9yhEJuzeREd3JhOTE9cUaJTeSa77fsbQUK3pcOpJfM59+VKZaA==}
    engines: {node: '>=12'}

  get-stream@6.0.1:
    resolution: {integrity: sha512-ts6Wi+2j3jQjqi70w5AlN8DFnkSwC+MqmxEzdEALB2qXZYV3X/b1CTfgPLGJNMeAWxdPfU8FO1ms3NUfaHCPYg==}
    engines: {node: '>=10'}

  get-stream@8.0.1:
    resolution: {integrity: sha512-VaUJspBffn/LMCJVoMvSAdmscJyS1auj5Zulnn5UoYcY531UWmdwhRWkcGKnGU93m5HSXP9LP2usOryrBtQowA==}
    engines: {node: '>=16'}

  get-symbol-description@1.0.2:
    resolution: {integrity: sha512-g0QYk1dZBxGwk+Ngc+ltRH2IBp2f7zBkBMBJZCDerh6EhlhSR6+9irMCuT/09zD6qkarHUSn529sK/yL4S27mg==}
    engines: {node: '>= 0.4'}

  get-tsconfig@4.8.1:
    resolution: {integrity: sha512-k9PN+cFBmaLWtVz29SkUoqU5O0slLuHJXt/2P+tMVFT+phsSGXGkp9t3rQIqdz0e+06EHNGs3oM6ZX1s2zHxRg==}

  git-hooks-list@3.1.0:
    resolution: {integrity: sha512-LF8VeHeR7v+wAbXqfgRlTSX/1BJR9Q1vEMR8JAz1cEg6GX07+zyj3sAdDvYjj/xnlIfVuGgj4qBei1K3hKH+PA==}

  glob-parent@5.1.2:
    resolution: {integrity: sha512-AOIgSQCepiJYwP3ARnGx+5VnTu2HBYdzbGP45eLw1vr3zB3vZLeyed1sC9hnbcOc9/SrMyM5RPQrkGz4aS9Zow==}
    engines: {node: '>= 6'}

  glob-parent@6.0.2:
    resolution: {integrity: sha512-XxwI8EOhVQgWp6iDL+3b0r86f4d6AX6zSU55HfB4ydCEuXLXc5FcYeOu+nnGftS4TEju/11rt4KJPTMgbfmv4A==}
    engines: {node: '>=10.13.0'}

  glob-to-regexp@0.4.1:
    resolution: {integrity: sha512-lkX1HJXwyMcprw/5YUZc2s7DrpAiHB21/V+E1rHUrVNokkvB6bqMzT0VfV6/86ZNabt1k14YOIaT7nDvOX3Iiw==}

  glob@10.4.5:
    resolution: {integrity: sha512-7Bv8RF0k6xjo7d4A/PxYLbUCfb6c+Vpd2/mB2yRDlew7Jb5hEXiCD9ibfO7wpk8i4sevK6DFny9h7EYbM3/sHg==}
    hasBin: true

  glob@6.0.4:
    resolution: {integrity: sha512-MKZeRNyYZAVVVG1oZeLaWie1uweH40m9AZwIwxyPbTSX4hHrVYSzLg0Ro5Z5R7XKkIX+Cc6oD1rqeDJnwsB8/A==}
    deprecated: Glob versions prior to v9 are no longer supported

  glob@7.2.3:
    resolution: {integrity: sha512-nFR0zLpU2YCaRxwoCJvL6UvCH2JFyFVIvwTLsIf21AuHlMskA1hhTdk+LlYJtOlYt9v6dvszD2BGRqBL+iQK9Q==}
    deprecated: Glob versions prior to v9 are no longer supported

  glob@8.1.0:
    resolution: {integrity: sha512-r8hpEjiQEYlF2QU0df3dS+nxxSIreXQS1qRhMJM0Q5NDdR386C7jb7Hwwod8Fgiuex+k0GFjgft18yvxm5XoCQ==}
    engines: {node: '>=12'}
    deprecated: Glob versions prior to v9 are no longer supported

  global-dirs@3.0.1:
    resolution: {integrity: sha512-NBcGGFbBA9s1VzD41QXDG+3++t9Mn5t1FpLdhESY6oKY4gYTFpX4wO3sqGUa0Srjtbfj3szX0RnemmrVRUdULA==}
    engines: {node: '>=10'}

  globals@11.12.0:
    resolution: {integrity: sha512-WOBp/EEGUiIsJSp7wcv/y6MO+lV9UoncWqxuFfm8eBwzWNgyfBd6Gz+IeKQ9jCmyhoH99g15M3T+QaVHFjizVA==}
    engines: {node: '>=4'}

  globals@13.24.0:
    resolution: {integrity: sha512-AhO5QUcj8llrbG09iWhPU2B204J1xnPeL8kQmVorSsy+Sjj1sk8gIyh6cUocGmH4L0UuhAJy+hJMRA4mgA4mFQ==}
    engines: {node: '>=8'}

  globalthis@1.0.4:
    resolution: {integrity: sha512-DpLKbNU4WylpxJykQujfCcwYWiV/Jhm50Goo0wrVILAv5jOr9d+H+UR3PhSCD2rCCEIg0uc+G+muBTwD54JhDQ==}
    engines: {node: '>= 0.4'}

  globby@11.1.0:
    resolution: {integrity: sha512-jhIXaOzy1sb8IyocaruWSn1TjmnBVs8Ayhcy83rmxNJ8q2uWKCAj3CnJY+KpGSXCueAPc0i05kVvVKtP1t9S3g==}
    engines: {node: '>=10'}

  globrex@0.1.2:
    resolution: {integrity: sha512-uHJgbwAMwNFf5mLst7IWLNg14x1CkeqglJb/K3doi4dw6q2IvAAmM/Y81kevy83wP+Sst+nutFTYOGg3d1lsxg==}

  gopd@1.1.0:
    resolution: {integrity: sha512-FQoVQnqcdk4hVM4JN1eromaun4iuS34oStkdlLENLdpULsuQcTyXj8w7ayhuUfPwEYZ1ZOooOTT6fdA9Vmx/RA==}
    engines: {node: '>= 0.4'}

  got@12.6.1:
    resolution: {integrity: sha512-mThBblvlAF1d4O5oqyvN+ZxLAYwIJK7bpMxgYqPD9okW0C3qm5FFn7k811QrcuEBwaogR3ngOFoCfs6mRv7teQ==}
    engines: {node: '>=14.16'}

  graceful-fs@4.2.10:
    resolution: {integrity: sha512-9ByhssR2fPVsNZj478qUUbKfmL0+t5BDVyjShtyZZLiK7ZDAArFFfopyOTj0M05wE2tJPisA4iTnnXl2YoPvOA==}

  graceful-fs@4.2.11:
    resolution: {integrity: sha512-RbJ5/jmFcNNCcDV5o9eTnBLJ/HszWV0P73bc+Ff4nS/rJj+YaS6IGyiOL0VoBYX+l1Wrl3k63h/KrH+nhJ0XvQ==}

  graceful-readlink@1.0.1:
    resolution: {integrity: sha512-8tLu60LgxF6XpdbK8OW3FA+IfTNBn1ZHGHKF4KQbEeSkajYw5PlYJcKluntgegDPTg8UkHjpet1T82vk6TQ68w==}

  grapheme-splitter@1.0.4:
    resolution: {integrity: sha512-bzh50DW9kTPM00T8y4o8vQg89Di9oLJVLW/KaOGIXJWP/iqCN6WKYkbNOF04vFLJhwcpYUh9ydh/+5vpOqV4YQ==}

  graphemer@1.4.0:
    resolution: {integrity: sha512-EtKwoO6kxCL9WO5xipiHTZlSzBm7WLT627TqC/uVRd0HKmq8NXyebnNYxDoBi7wt8eTWrUrKXCOVaFq9x1kgag==}

  growly@1.3.0:
    resolution: {integrity: sha512-+xGQY0YyAWCnqy7Cd++hc2JqMYzlm0dG30Jd0beaA64sROr8C4nt8Yc9V5Ro3avlSUDTN0ulqP/VBKi1/lLygw==}

  has-bigints@1.0.2:
    resolution: {integrity: sha512-tSvCKtBr9lkF0Ex0aQiP9N+OpV4zi2r/Nee5VkRDbaqv35RLYMzbwQfFSZZH0kR+Rd6302UJZ2p/bJCEoR3VoQ==}

  has-flag@3.0.0:
    resolution: {integrity: sha512-sKJf1+ceQBr4SMkvQnBDNDtf4TXpVhVGateu0t918bl30FnbE2m4vNLX+VWe/dpjlb+HugGYzW7uQXH98HPEYw==}
    engines: {node: '>=4'}

  has-flag@4.0.0:
    resolution: {integrity: sha512-EykJT/Q1KjTWctppgIAgfSO0tKVuZUjhgMr17kqTumMl6Afv3EISleU7qZUzoXDFTAHTDC4NOoG/ZxU3EvlMPQ==}
    engines: {node: '>=8'}

  has-property-descriptors@1.0.2:
    resolution: {integrity: sha512-55JNKuIW+vq4Ke1BjOTjM2YctQIvCT7GFzHwmfZPGo5wnrgkid0YQtnAleFSqumZm4az3n2BS+erby5ipJdgrg==}

  has-proto@1.1.0:
    resolution: {integrity: sha512-QLdzI9IIO1Jg7f9GT1gXpPpXArAn6cS31R1eEZqz08Gc+uQ8/XiqHWt17Fiw+2p6oTTIq5GXEpQkAlA88YRl/Q==}
    engines: {node: '>= 0.4'}

  has-symbols@1.0.3:
    resolution: {integrity: sha512-l3LCuF6MgDNwTDKkdYGEihYjt5pRPbEg46rtlmnSPlUbgmB8LOIrKJbYYFBSbnPaJexMKtiPO8hmeRjRz2Td+A==}
    engines: {node: '>= 0.4'}

  has-tostringtag@1.0.2:
    resolution: {integrity: sha512-NqADB8VjPFLM2V0VvHUewwwsw0ZWBaIdgo+ieHtK3hasLz4qeCRjYcqfB6AQrBggRKppKF8L52/VqdVsO47Dlw==}
    engines: {node: '>= 0.4'}

  has-yarn@3.0.0:
    resolution: {integrity: sha512-IrsVwUHhEULx3R8f/aA8AHuEzAorplsab/v8HBzEiIukwq5i/EC+xmOW+HfP1OaDP+2JkgT1yILHN2O3UFIbcA==}
    engines: {node: ^12.20.0 || ^14.13.1 || >=16.0.0}

  hasown@2.0.2:
    resolution: {integrity: sha512-0hJU9SCPvmMzIBdZFqNPXWa6dqh7WdH0cII9y+CyS8rG3nL48Bclra9HmKhVVUHyPWNH5Y7xDwAB7bfgSjkUMQ==}
    engines: {node: '>= 0.4'}

  history@4.10.1:
    resolution: {integrity: sha512-36nwAD620w12kuzPAsyINPWJqlNbij+hpK1k9XRloDtym8mxzGYl2c17LnV6IAGB2Dmg4tEa7G7DlawS0+qjew==}

  hoist-non-react-statics@3.3.2:
    resolution: {integrity: sha512-/gGivxi8JPKWNm/W0jSmzcMPpfpPLc3dY/6GxhX2hQ9iGj3aDfklV4ET7NjKpSinLpJ5vafa9iiGIEZg10SfBw==}

  hosted-git-info@2.8.9:
    resolution: {integrity: sha512-mxIDAb9Lsm6DoOJ7xH+5+X4y1LU/4Hi50L9C5sIswK3JzULS4bwk1FvjdBgvYR4bzT4tuUQiC15FE2f5HbLvYw==}

  html-escaper@3.0.3:
    resolution: {integrity: sha512-RuMffC89BOWQoY0WKGpIhn5gX3iI54O6nRA0yC124NYVtzjmFWBIiFd8M0x+ZdX0P9R4lADg1mgP8C7PxGOWuQ==}

  htmlparser2@8.0.2:
    resolution: {integrity: sha512-GYdjWKDkbRLkZ5geuHs5NY1puJ+PXwP7+fHPRz06Eirsb9ugf6d8kkXav6ADhcODhFFPMIXyxkxSuMf3D6NCFA==}

  http-cache-semantics@4.1.1:
    resolution: {integrity: sha512-er295DKPVsV82j5kw1Gjt+ADA/XYHsajl82cGNQG2eyoPkvgUhX+nDIyelzhIWbbsXP39EHcI6l5tYs2FYqYXQ==}

  http2-wrapper@2.2.1:
    resolution: {integrity: sha512-V5nVw1PAOgfI3Lmeaj2Exmeg7fenjhRUgz1lPSezy1CuhPYbgQtbQj4jZfEAEMlaL+vupsvhjqCyjzob0yxsmQ==}
    engines: {node: '>=10.19.0'}

  human-signals@2.1.0:
    resolution: {integrity: sha512-B4FFZ6q/T2jhhksgkbEW3HBvWIfDW85snkQgawt07S7J5QXTk6BkNV+0yAeZrM5QpMAdYlocGoljn0sJ/WQkFw==}
    engines: {node: '>=10.17.0'}

  human-signals@5.0.0:
    resolution: {integrity: sha512-AXcZb6vzzrFAUE61HnN4mpLqd/cSIwNQjtNWR0euPm6y0iqx3G4gOXaIDdtdDwZmhwe82LA6+zinmW4UBWVePQ==}
    engines: {node: '>=16.17.0'}

  ieee754@1.2.1:
    resolution: {integrity: sha512-dcyqhDvX1C46lXZcVqCpK+FtMRQVdIMN6/Df5js2zouUsqG7I6sFxitIC+7KYK29KdXOLHdu9zL4sFnoVQnqaA==}

  ignore-walk@5.0.1:
    resolution: {integrity: sha512-yemi4pMf51WKT7khInJqAvsIGzoqYXblnsz0ql8tM+yi1EKYTY1evX4NAbJrLL/Aanr2HyZeluqU+Oi7MGHokw==}
    engines: {node: ^12.13.0 || ^14.15.0 || >=16.0.0}

  ignore@5.3.2:
    resolution: {integrity: sha512-hsBTNUqQTDwkWtcdYI2i06Y/nUBEsNEDJKjWdigLvegy8kDuJAS8uRlpkkcQpyEXL0Z/pjDy5HBmMjRCJ2gq+g==}
    engines: {node: '>= 4'}

  immediate@3.0.6:
    resolution: {integrity: sha512-XXOFtyqDjNDAQxVfYxuF7g9Il/IbWmmlQg2MYKOH8ExIT1qg6xc4zyS3HaEEATgs1btfzxq15ciUiY7gjSXRGQ==}

  import-fresh@3.3.0:
    resolution: {integrity: sha512-veYYhQa+D1QBKznvhUHxb8faxlrwUnxseDAbAp457E0wLNio2bOSKnjYDhMj+YiAq61xrMGhQk9iXVk5FzgQMw==}
    engines: {node: '>=6'}

  import-lazy@4.0.0:
    resolution: {integrity: sha512-rKtvo6a868b5Hu3heneU+L4yEQ4jYKLtjpnPeUdK7h0yzXGmyBTypknlkCvHFBqfX9YlorEiMM6Dnq/5atfHkw==}
    engines: {node: '>=8'}

  imurmurhash@0.1.4:
    resolution: {integrity: sha512-JmXMZ6wuvDmLiHEml9ykzqO6lwFbof0GG4IkcGaENdCRDDmMVnny7s5HsIgHCbaq0w2MyPhDqkhTUgS2LU2PHA==}
    engines: {node: '>=0.8.19'}

  indent-string@4.0.0:
    resolution: {integrity: sha512-EdDDZu4A2OyIK7Lr/2zG+w5jmbuk1DVBnEwREQvBzspBJkCEbRa8GxU1lghYcaGJCnRWibjDXlq779X1/y5xwg==}
    engines: {node: '>=8'}

  inflight@1.0.6:
    resolution: {integrity: sha512-k92I/b08q4wvFscXCLvqfsHCrjrF7yiXsQuIVvVE7N82W3+aqpzuUdBbfhWcy/FZR3/4IgflMgKLOsvPDrGCJA==}
    deprecated: This module is not supported, and leaks memory. Do not use it. Check out lru-cache if you want a good and tested way to coalesce async requests by a key value, which is much more comprehensive and powerful.

  inherits@2.0.4:
    resolution: {integrity: sha512-k/vGaX4/Yla3WzyMCvTQOXYeIHvqOKtnqBduzTHpzpQZzAskKMhZ2K+EnBiSM9zGSoIFeMpXKxa4dYeZIQqewQ==}

  ini@1.3.8:
    resolution: {integrity: sha512-JV/yugV2uzW5iMRSiZAyDtQd+nxtUnjeLt0acNdw98kKLrvuRVyB80tsREOE7yvGVgalhZ6RNXCmEHkUKBKxew==}

  ini@2.0.0:
    resolution: {integrity: sha512-7PnF4oN3CvZF23ADhA5wRaYEQpJ8qygSkbtTXWBeXWXmEVRXK+1ITciHWwHhsjv1TmW0MgacIv6hEi5pX5NQdA==}
    engines: {node: '>=10'}

  internal-slot@1.0.7:
    resolution: {integrity: sha512-NGnrKwXzSms2qUUih/ILZ5JBqNTSa1+ZmP6flaIp6KmSElgE9qdndzS3cqjrDovwFdmwsGsLdeFgB6suw+1e9g==}
    engines: {node: '>= 0.4'}

  is-absolute@0.1.7:
    resolution: {integrity: sha512-Xi9/ZSn4NFapG8RP98iNPMOeaV3mXPisxKxzKtHVqr3g56j/fBn+yZmnxSVAA8lmZbl2J9b/a4kJvfU3hqQYgA==}
    engines: {node: '>=0.10.0'}

  is-array-buffer@3.0.4:
    resolution: {integrity: sha512-wcjaerHw0ydZwfhiKbXJWLDY8A7yV7KhjQOpb83hGgGfId/aQa4TOvwyzn2PuswW2gPCYEL/nEAiSVpdOj1lXw==}
    engines: {node: '>= 0.4'}

  is-arrayish@0.2.1:
    resolution: {integrity: sha512-zz06S8t0ozoDXMG+ube26zeCTNXcKIPJZJi8hBrF4idCLms4CG9QtK7qBl1boi5ODzFpjswb5JPmHCbMpjaYzg==}

  is-arrayish@0.3.2:
    resolution: {integrity: sha512-eVRqCvVlZbuw3GrM63ovNSNAeA1K16kaR/LRY/92w0zxQ5/1YzwblUX652i4Xs9RwAGjW9d9y6X88t8OaAJfWQ==}

  is-async-function@2.0.0:
    resolution: {integrity: sha512-Y1JXKrfykRJGdlDwdKlLpLyMIiWqWvuSd17TvZk68PLAOGOoF4Xyav1z0Xhoi+gCYjZVeC5SI+hYFOfvXmGRCA==}
    engines: {node: '>= 0.4'}

  is-bigint@1.0.4:
    resolution: {integrity: sha512-zB9CruMamjym81i2JZ3UMn54PKGsQzsJeo6xvN3HJJ4CAsQNB6iRutp2To77OfCNuoxspsIhzaPoO1zyCEhFOg==}

  is-binary-path@2.1.0:
    resolution: {integrity: sha512-ZMERYes6pDydyuGidse7OsHxtbI7WVeUEozgR/g7rd0xUimYNlvZRE/K2MgZTjWy725IfelLeVcEM97mmtRGXw==}
    engines: {node: '>=8'}

  is-boolean-object@1.1.2:
    resolution: {integrity: sha512-gDYaKHJmnj4aWxyj6YHyXVpdQawtVLHU5cb+eztPGczf6cjuTdwve5ZIEfgXqH4e57An1D1AKf8CZ3kYrQRqYA==}
    engines: {node: '>= 0.4'}

  is-buffer@1.1.6:
    resolution: {integrity: sha512-NcdALwpXkTm5Zvvbk7owOUSvVvBKDgKP5/ewfXEznmQFfs4ZRmanOeKBTjRVjka3QFoN6XJ+9F3USqfHqTaU5w==}

  is-builtin-module@3.2.1:
    resolution: {integrity: sha512-BSLE3HnV2syZ0FK0iMA/yUGplUeMmNz4AW5fnTunbCIqZi4vG3WjJT9FHMy5D69xmAYBHXQhJdALdpwVxV501A==}
    engines: {node: '>=6'}

  is-bun-module@1.3.0:
    resolution: {integrity: sha512-DgXeu5UWI0IsMQundYb5UAOzm6G2eVnarJ0byP6Tm55iZNKceD59LNPA2L4VvsScTtHcw0yEkVwSf7PC+QoLSA==}

  is-callable@1.2.7:
    resolution: {integrity: sha512-1BC0BVFhS/p0qtw6enp8e+8OD0UrK0oFLztSjNzhcKA3WDuJxxAPXzPuPtKkjEY9UUoEWlX/8fgKeu2S8i9JTA==}
    engines: {node: '>= 0.4'}

  is-ci@3.0.1:
    resolution: {integrity: sha512-ZYvCgrefwqoQ6yTyYUbQu64HsITZ3NfKX1lzaEYdkTDcfKzzCI/wthRRYKkdjHKFVgNiXKAKm65Zo1pk2as/QQ==}
    hasBin: true

  is-core-module@2.15.1:
    resolution: {integrity: sha512-z0vtXSwucUJtANQWldhbtbt7BnL0vxiFjIdDLAatwhDYty2bad6s+rijD6Ri4YuYJubLzIJLUidCh09e1djEVQ==}
    engines: {node: '>= 0.4'}

  is-data-view@1.0.1:
    resolution: {integrity: sha512-AHkaJrsUVW6wq6JS8y3JnM/GJF/9cf+k20+iDzlSaJrinEo5+7vRiteOSwBhHRiAyQATN1AmY4hwzxJKPmYf+w==}
    engines: {node: '>= 0.4'}

  is-date-object@1.0.5:
    resolution: {integrity: sha512-9YQaSxsAiSwcvS33MBk3wTCVnWK+HhF8VZR2jRxehM16QcVOdHqPn4VPHmRK4lSr38n9JriurInLcP90xsYNfQ==}
    engines: {node: '>= 0.4'}

  is-docker@2.2.1:
    resolution: {integrity: sha512-F+i2BKsFrH66iaUFc0woD8sLy8getkwTwtOBjvs56Cx4CgJDeKQeqfz8wAYiSb8JOprWhHH5p77PbmYCvvUuXQ==}
    engines: {node: '>=8'}
    hasBin: true

  is-docker@3.0.0:
    resolution: {integrity: sha512-eljcgEDlEns/7AXFosB5K/2nCM4P7FQPkGc/DWLy5rmFEWvZayGrik1d9/QIY5nJ4f9YsVvBkA6kJpHn9rISdQ==}
    engines: {node: ^12.20.0 || ^14.13.1 || >=16.0.0}
    hasBin: true

  is-extglob@2.1.1:
    resolution: {integrity: sha512-SbKbANkN603Vi4jEZv49LeVJMn4yGwsbzZworEoyEiutsN3nJYdbO36zfhGJ6QEDpOZIFkDtnq5JRxmvl3jsoQ==}
    engines: {node: '>=0.10.0'}

  is-finalizationregistry@1.1.0:
    resolution: {integrity: sha512-qfMdqbAQEwBw78ZyReKnlA8ezmPdb9BemzIIip/JkjaZUhitfXDkkr+3QTboW0JrSXT1QWyYShpvnNHGZ4c4yA==}
    engines: {node: '>= 0.4'}

  is-fullwidth-code-point@3.0.0:
    resolution: {integrity: sha512-zymm5+u+sCsSWyD9qNaejV3DFvhCKclKdizYaJUuHA83RLjb7nSuGnddCHGv0hk+KY7BMAlsWeK4Ueg6EV6XQg==}
    engines: {node: '>=8'}

  is-generator-function@1.0.10:
    resolution: {integrity: sha512-jsEjy9l3yiXEQ+PsXdmBwEPcOxaXWLspKdplFUVI9vq1iZgIekeC0L167qeu86czQaxed3q/Uzuw0swL0irL8A==}
    engines: {node: '>= 0.4'}

  is-glob@4.0.3:
    resolution: {integrity: sha512-xelSayHH36ZgE7ZWhli7pW34hNbNl8Ojv5KVmkJD4hBdD3th8Tfk9vYasLM+mXWOZhFkgZfxhLSnrwRr4elSSg==}
    engines: {node: '>=0.10.0'}

  is-inside-container@1.0.0:
    resolution: {integrity: sha512-KIYLCCJghfHZxqjYBE7rEy0OBuTd5xCHS7tHVgvCLkx7StIoaxwNW3hCALgEUjFfeRk+MG/Qxmp/vtETEF3tRA==}
    engines: {node: '>=14.16'}
    hasBin: true

  is-installed-globally@0.4.0:
    resolution: {integrity: sha512-iwGqO3J21aaSkC7jWnHP/difazwS7SFeIqxv6wEtLU8Y5KlzFTjyqcSIT0d8s4+dDhKytsk9PJZ2BkS5eZwQRQ==}
    engines: {node: '>=10'}

  is-map@2.0.3:
    resolution: {integrity: sha512-1Qed0/Hr2m+YqxnM09CjA2d/i6YZNfF6R2oRAOj36eUdS6qIV/huPJNSEpKbupewFs+ZsJlxsjjPbc0/afW6Lw==}
    engines: {node: '>= 0.4'}

  is-negative-zero@2.0.3:
    resolution: {integrity: sha512-5KoIu2Ngpyek75jXodFvnafB6DJgr3u8uuK0LEZJjrU19DrMD3EVERaR8sjz8CCGgpZvxPl9SuE1GMVPFHx1mw==}
    engines: {node: '>= 0.4'}

  is-npm@6.0.0:
    resolution: {integrity: sha512-JEjxbSmtPSt1c8XTkVrlujcXdKV1/tvuQ7GwKcAlyiVLeYFQ2VHat8xfrDJsIkhCdF/tZ7CiIR3sy141c6+gPQ==}
    engines: {node: ^12.20.0 || ^14.13.1 || >=16.0.0}

  is-number-object@1.0.7:
    resolution: {integrity: sha512-k1U0IRzLMo7ZlYIfzRu23Oh6MiIFasgpb9X76eqfFZAqwH44UI4KTBvBYIZ1dSL9ZzChTB9ShHfLkR4pdW5krQ==}
    engines: {node: '>= 0.4'}

  is-number@7.0.0:
    resolution: {integrity: sha512-41Cifkg6e8TylSpdtTpeLVMqvSBEVzTttHvERD741+pnZ8ANv0004MRL43QKPDlK9cGvNp6NZWZUBlbGXYxxng==}
    engines: {node: '>=0.12.0'}

  is-obj@2.0.0:
    resolution: {integrity: sha512-drqDG3cbczxxEJRoOXcOjtdp1J/lyp1mNn0xaznRs8+muBhgQcrnbspox5X5fOw0HnMnbfDzvnEMEtqDEJEo8w==}
    engines: {node: '>=8'}

  is-path-inside@3.0.3:
    resolution: {integrity: sha512-Fd4gABb+ycGAmKou8eMftCupSir5lRxqf4aD/vd0cD2qc4HL07OjCeuHMr8Ro4CoMaeCKDB0/ECBOVWjTwUvPQ==}
    engines: {node: '>=8'}

  is-plain-obj@4.1.0:
    resolution: {integrity: sha512-+Pgi+vMuUNkJyExiMBt5IlFoMyKnr5zhJ4Uspz58WOhBF5QoIZkFyNHIbBAtHwzVAgk5RtndVNsDRN61/mmDqg==}
    engines: {node: '>=12'}

  is-plain-object@2.0.4:
    resolution: {integrity: sha512-h5PpgXkWitc38BBMYawTYMWJHFZJVnBquFE57xFpjB8pJFiF6gZ+bU+WyI/yqXiFR5mdLsgYNaPe8uao6Uv9Og==}
    engines: {node: '>=0.10.0'}

  is-primitive@3.0.1:
    resolution: {integrity: sha512-GljRxhWvlCNRfZyORiH77FwdFwGcMO620o37EOYC0ORWdq+WYNVqW0w2Juzew4M+L81l6/QS3t5gkkihyRqv9w==}
    engines: {node: '>=0.10.0'}

  is-regex@1.2.0:
    resolution: {integrity: sha512-B6ohK4ZmoftlUe+uvenXSbPJFo6U37BH7oO1B3nQH8f/7h27N56s85MhUtbFJAziz5dcmuR3i8ovUl35zp8pFA==}
    engines: {node: '>= 0.4'}

  is-relative@0.1.3:
    resolution: {integrity: sha512-wBOr+rNM4gkAZqoLRJI4myw5WzzIdQosFAAbnvfXP5z1LyzgAI3ivOKehC5KfqlQJZoihVhirgtCBj378Eg8GA==}
    engines: {node: '>=0.10.0'}

  is-set@2.0.3:
    resolution: {integrity: sha512-iPAjerrse27/ygGLxw+EBR9agv9Y6uLeYVJMu+QNCoouJ1/1ri0mGrcWpfCqFZuzzx3WjtwxG098X+n4OuRkPg==}
    engines: {node: '>= 0.4'}

  is-shared-array-buffer@1.0.3:
    resolution: {integrity: sha512-nA2hv5XIhLR3uVzDDfCIknerhx8XUKnstuOERPNNIinXG7v9u+ohXF67vxm4TPTEPU6lm61ZkwP3c9PCB97rhg==}
    engines: {node: '>= 0.4'}

  is-stream@2.0.1:
    resolution: {integrity: sha512-hFoiJiTl63nn+kstHGBtewWSKnQLpyb155KHheA1l39uvtO9nWIop1p3udqPcUd/xbF1VLMO4n7OI6p7RbngDg==}
    engines: {node: '>=8'}

  is-stream@3.0.0:
    resolution: {integrity: sha512-LnQR4bZ9IADDRSkvpqMGvt/tEJWclzklNgSw48V5EAaAeDd6qGvN8ei6k5p0tvxSR171VmGyHuTiAOfxAbr8kA==}
    engines: {node: ^12.20.0 || ^14.13.1 || >=16.0.0}

  is-string@1.0.7:
    resolution: {integrity: sha512-tE2UXzivje6ofPW7l23cjDOMa09gb7xlAqG6jG5ej6uPV32TlWP3NKPigtaGeHNu9fohccRYvIiZMfOOnOYUtg==}
    engines: {node: '>= 0.4'}

  is-symbol@1.0.4:
    resolution: {integrity: sha512-C/CPBqKWnvdcxqIARxyOh4v1UUEOCHpgDa0WYgpKDFMszcrPcffg5uhwSgPCLD2WWxmq6isisz87tzT01tuGhg==}
    engines: {node: '>= 0.4'}

  is-typed-array@1.1.13:
    resolution: {integrity: sha512-uZ25/bUAlUY5fR4OKT4rZQEBrzQWYV9ZJYGGsUmEJ6thodVJ1HX64ePQ6Z0qPWP+m+Uq6e9UugrE38jeYsDSMw==}
    engines: {node: '>= 0.4'}

  is-typedarray@1.0.0:
    resolution: {integrity: sha512-cyA56iCMHAh5CdzjJIa4aohJyeO1YbwLi3Jc35MmRU6poroFjIGZzUzupGiRPOjgHg9TLu43xbpwXk523fMxKA==}

  is-weakmap@2.0.2:
    resolution: {integrity: sha512-K5pXYOm9wqY1RgjpL3YTkF39tni1XajUIkawTLUo9EZEVUFga5gSQJF8nNS7ZwJQ02y+1YCNYcMh+HIf1ZqE+w==}
    engines: {node: '>= 0.4'}

  is-weakref@1.0.2:
    resolution: {integrity: sha512-qctsuLZmIQ0+vSSMfoVvyFe2+GSEvnmZ2ezTup1SBse9+twCCeial6EEi3Nc2KFcf6+qz2FBPnjXsk8xhKSaPQ==}

  is-weakset@2.0.3:
    resolution: {integrity: sha512-LvIm3/KWzS9oRFHugab7d+M/GcBXuXX5xZkzPmN+NxihdQlZUQ4dWuSV1xR/sq6upL1TJEDrfBgRepHFdBtSNQ==}
    engines: {node: '>= 0.4'}

  is-wsl@2.2.0:
    resolution: {integrity: sha512-fKzAra0rGJUUBwGBgNkHZuToZcn+TtXHpeCgmkMJMMYx1sQDYaCSyjJBSCa2nH1DGm7s3n1oBnohoVTBaN7Lww==}
    engines: {node: '>=8'}

  is-wsl@3.1.0:
    resolution: {integrity: sha512-UcVfVfaK4Sc4m7X3dUSoHoozQGBEFeDC+zVo06t98xe8CzHSZZBekNXH+tu0NalHolcJ/QAGqS46Hef7QXBIMw==}
    engines: {node: '>=16'}

  is-yarn-global@0.4.1:
    resolution: {integrity: sha512-/kppl+R+LO5VmhYSEWARUFjodS25D68gvj8W7z0I7OWhUla5xWu8KL6CtB2V0R6yqhnRgbcaREMr4EEM6htLPQ==}
    engines: {node: '>=12'}

  isarray@0.0.1:
    resolution: {integrity: sha512-D2S+3GLxWH+uhrNEcoh/fnmYeP8E8/zHl644d/jdA0g2uyXvy3sb0qxotE+ne0LtccHknQzWwZEzhak7oJ0COQ==}

  isarray@1.0.0:
    resolution: {integrity: sha512-VLghIWNM6ELQzo7zwmcg0NmTVyWKYjvIeM83yjp0wRDTmUnrM678fQbcKBo6n2CJEF0szoG//ytg+TKla89ALQ==}

  isarray@2.0.5:
    resolution: {integrity: sha512-xHjhDr3cNBK0BzdUJSPXZntQUx/mwMS5Rw4A7lPJ90XGAO6ISP/ePDNuo0vhqOZU+UD5JoodwCAAoZQd3FeAKw==}

  isexe@1.1.2:
    resolution: {integrity: sha512-d2eJzK691yZwPHcv1LbeAOa91yMJ9QmfTgSO1oXB65ezVhXQsxBac2vEB4bMVms9cGzaA99n6V2viHMq82VLDw==}

  isexe@2.0.0:
    resolution: {integrity: sha512-RHxMLp9lnKHGHRng9QFhRCMbYAcVpn69smSGcq3f36xjgVVWThj4qqLbTLlq7Ssj8B+fIQ1EuCEGI2lKsyQeIw==}

  isobject@3.0.1:
    resolution: {integrity: sha512-WhB9zCku7EGTj/HQQRz5aUQEUeoQZH2bWcltRErOpymJ4boYE6wL9Tbr23krRPSZ+C5zqNSrSw+Cc7sZZ4b7vg==}
    engines: {node: '>=0.10.0'}

  iterator.prototype@1.1.3:
    resolution: {integrity: sha512-FW5iMbeQ6rBGm/oKgzq2aW4KvAGpxPzYES8N4g4xNXUKpL1mclMvOe+76AcLDTvD+Ze+sOpVhgdAQEKF4L9iGQ==}
    engines: {node: '>= 0.4'}

  jackspeak@3.4.3:
    resolution: {integrity: sha512-OGlZQpz2yfahA/Rd1Y8Cd9SIEsqvXkLVoSw/cgwhnhFMDbsQFeZYoJJ7bIZBS9BcamUW96asq/npPWugM+RQBw==}

  jiti@1.21.6:
    resolution: {integrity: sha512-2yTgeWTWzMWkHu6Jp9NKgePDaYHbntiwvYuuJLbbN9vl7DC9DvXKOB2BC3ZZ92D3cvV/aflH0osDfwpHepQ53w==}
    hasBin: true

  jju@1.4.0:
    resolution: {integrity: sha512-8wb9Yw966OSxApiCt0K3yNJL8pnNeIv+OEq2YMidz4FKP6nonSRoOXc80iXY4JaN2FC11B9qsNmDsm+ZOfMROA==}

  joycon@3.1.1:
    resolution: {integrity: sha512-34wB/Y7MW7bzjKRjUKTa46I2Z7eV62Rkhva+KkopW7Qvv/OSWBqvkSY7vusOPrNuZcUG3tApvdVgNB8POj3SPw==}
    engines: {node: '>=10'}

  js-tokens@4.0.0:
    resolution: {integrity: sha512-RdJUflcE3cUzKiMqQgsCu06FPu9UdIJO0beYbPhHN4k6apgJtifcoCtT9bcxOpYBtpD2kCM6Sbzg4CausW/PKQ==}

  js-yaml@4.1.0:
    resolution: {integrity: sha512-wpxZs9NoxZaJESJGIZTyDEaYpl0FKSA+FB9aJiyemKhMwkxQg63h4T1KJgUGHpTqPDNRcmmYLugrRjJlBtWvRA==}
    hasBin: true

  jsesc@0.5.0:
    resolution: {integrity: sha512-uZz5UnB7u4T9LvwmFqXii7pZSouaRPorGs5who1Ip7VO0wxanFvBL7GkM6dTHlgX+jhBApRetaWpnDabOeTcnA==}
    hasBin: true

  jsesc@3.0.2:
    resolution: {integrity: sha512-xKqzzWXDttJuOcawBt4KnKHHIf5oQ/Cxax+0PWFG+DFDgHNAdi+TXECADI+RYiFUMmx8792xsMbbgXj4CwnP4g==}
    engines: {node: '>=6'}
    hasBin: true

  json-buffer@3.0.1:
    resolution: {integrity: sha512-4bV5BfR2mqfQTJm+V5tPPdf+ZpuhiIvTuAB5g8kcrXOZpTT/QwwVRWBywX1ozr6lEuPdbHxwaJlm9G6mI2sfSQ==}

  json-parse-better-errors@1.0.2:
    resolution: {integrity: sha512-mrqyZKfX5EhL7hvqcV6WG1yYjnjeuYDzDhhcAAUrq8Po85NBQBJP+ZDUT75qZQ98IkUoBqdkExkukOU7Ts2wrw==}

  json-parse-even-better-errors@2.3.1:
    resolution: {integrity: sha512-xyFwyhro/JEof6Ghe2iz2NcXoj2sloNsWr/XsERDK/oiPCfaNhl5ONfp+jQdAZRQQ0IJWNzH9zIZF7li91kh2w==}

  json-parse-even-better-errors@3.0.2:
    resolution: {integrity: sha512-fi0NG4bPjCHunUJffmLd0gxssIgkNmArMvis4iNah6Owg1MCJjWhEcDLmsK6iGkJq3tHwbDkTlce70/tmXN4cQ==}
    engines: {node: ^14.17.0 || ^16.13.0 || >=18.0.0}

  json-schema-traverse@0.4.1:
    resolution: {integrity: sha512-xbbCH5dCYU5T8LcEhhuh7HJ88HXuW3qsI3Y0zOZFKfZEHcpWiHU/Jxzk629Brsab/mMiHQti9wMP+845RPe3Vg==}

  json-schema-traverse@1.0.0:
    resolution: {integrity: sha512-NM8/P9n3XjXhIZn1lLhkFaACTOURQXjWhV4BA/RnOv8xvgqtqpAX9IO4mRQxSx1Rlo4tqzeqb0sOlruaOy3dug==}

  json-stable-stringify-without-jsonify@1.0.1:
    resolution: {integrity: sha512-Bdboy+l7tA3OGW6FjyFHWkP5LuByj1Tk33Ljyq0axyzdk9//JSi2u3fP1QSmd1KNwq6VOKYGlAu87CisVir6Pw==}

  json5@1.0.2:
    resolution: {integrity: sha512-g1MWMLBiz8FKi1e4w0UyVL3w+iJceWAFBAaBnnGKOpNa5f8TLktkbre1+s6oICydWAm+HRUGTmI+//xv2hvXYA==}
    hasBin: true

  json5@2.2.3:
    resolution: {integrity: sha512-XmOWe7eyHYH14cLdVPoyg+GOH3rYX++KpzrylJwSW98t3Nk+U8XOl8FWKOgwtzdb8lXGf6zYwDUzeHMWfxasyg==}
    engines: {node: '>=6'}
    hasBin: true

  jsonfile@6.1.0:
    resolution: {integrity: sha512-5dgndWOriYSm5cnYaJNhalLNDKOqFwyDB/rr1E9ZsGciGvKPs8R2xYGCacuf3z6K1YKDz182fd+fY3cn3pMqXQ==}

  jsx-ast-utils@3.3.5:
    resolution: {integrity: sha512-ZZow9HBI5O6EPgSJLUb8n2NKgmVWTwCvHGwFuJlMjvLFqlGG6pjirPhtdsseaLZjSibD8eegzmYpUZwoIlj2cQ==}
    engines: {node: '>=4.0'}

  jszip@3.10.1:
    resolution: {integrity: sha512-xXDvecyTpGLrqFrvkrUSoxxfJI5AH7U8zxxtVclpsUtMCq4JQ290LY8AW5c7Ggnr/Y/oK+bQMbqK2qmtk3pN4g==}

  keyv@4.5.4:
    resolution: {integrity: sha512-oxVHkHR/EJf2CNXnWxRLW6mg7JyCCUcG0DtEGmL2ctUo1PNTin1PUil+r/+4r5MpVgC/fn1kjsx7mjSujKqIpw==}

  kleur@4.1.5:
    resolution: {integrity: sha512-o+NO+8WrRiQEE4/7nwRJhN1HWpVmJm511pBHUxPLtp0BUISzlBplORYSmTclCnJvQq2tKu/sgl3xVpkc7ZWuQQ==}
    engines: {node: '>=6'}

  language-subtag-registry@0.3.23:
    resolution: {integrity: sha512-0K65Lea881pHotoGEa5gDlMxt3pctLi2RplBb7Ezh4rRdLEOtgi7n4EwK9lamnUCkKBqaeKRVebTq6BAxSkpXQ==}

  language-tags@1.0.9:
    resolution: {integrity: sha512-MbjN408fEndfiQXbFQ1vnd+1NoLDsnQW41410oQBXiyXDMYH5z505juWa4KUE1LqxRC7DgOgZDbKLxHIwm27hA==}
    engines: {node: '>=0.10'}

  latest-version@7.0.0:
    resolution: {integrity: sha512-KvNT4XqAMzdcL6ka6Tl3i2lYeFDgXNCuIX+xNx6ZMVR1dFq+idXd9FLKNMOIx0t9mJ9/HudyX4oZWXZQ0UJHeg==}
    engines: {node: '>=14.16'}

  lazystream@1.0.1:
    resolution: {integrity: sha512-b94GiNHQNy6JNTrt5w6zNyffMrNkXZb3KTkCZJb2V1xaEGCk093vkZ2jk3tpaeP33/OiXC+WvK9AxUebnf5nbw==}
    engines: {node: '>= 0.6.3'}

  levn@0.4.1:
    resolution: {integrity: sha512-+bT2uH4E5LGE7h/n3evcS/sQlJXCpIp6ym8OWJ5eV6+67Dsql/LaaT7qJBAt2rzfoa/5QBGBhxDix1dMt2kQKQ==}
    engines: {node: '>= 0.8.0'}

  lie@3.3.0:
    resolution: {integrity: sha512-UaiMJzeWRlEujzAuw5LokY1L5ecNQYZKfmyZ9L7wDHb/p5etKaxXhohBcrw0EYby+G/NA52vRSN4N39dxHAIwQ==}

  lighthouse-logger@2.0.1:
    resolution: {integrity: sha512-ioBrW3s2i97noEmnXxmUq7cjIcVRjT5HBpAYy8zE11CxU9HqlWHHeRxfeN1tn8F7OEMVPIC9x1f8t3Z7US9ehQ==}

  lilconfig@3.1.3:
    resolution: {integrity: sha512-/vlFKAoH5Cgt3Ie+JLhRbwOsCQePABiU3tJ1egGvyQ+33R/vcwM2Zl2QR/LzjsBeItPt3oSVXapn+m4nQDvpzw==}
    engines: {node: '>=14'}

  lines-and-columns@1.2.4:
    resolution: {integrity: sha512-7ylylesZQ/PV29jhEDl3Ufjo6ZX7gCqJr5F7PKrqc93v7fzSymt1BpwEU8nAUXs8qzzvqhbjhK5QZg6Mt/HkBg==}

  lines-and-columns@2.0.4:
    resolution: {integrity: sha512-wM1+Z03eypVAVUCE7QdSqpVIvelbOakn1M0bPDoA4SGWPx3sNDVUiMo3L6To6WWGClB7VyXnhQ4Sn7gxiJbE6A==}
    engines: {node: ^12.20.0 || ^14.13.1 || >=16.0.0}

  linkedom@0.14.26:
    resolution: {integrity: sha512-mK6TrydfFA7phrnp+1j57ycBwFI5bGSW6YXlw9acHoqF+mP/y+FooEYYyniOt5Ot57FSKB3iwmnuQ1UUyNLm5A==}

  load-json-file@4.0.0:
    resolution: {integrity: sha512-Kx8hMakjX03tiGTLAIdJ+lL0htKnXjEZN6hk/tozf/WOuYGdZBJrZ+rCJRbVCugsjB3jMLn9746NsQIf5VjBMw==}
    engines: {node: '>=4'}

  load-tsconfig@0.2.5:
    resolution: {integrity: sha512-IXO6OCs9yg8tMKzfPZ1YmheJbZCiEsnBdcB03l0OcfK9prKnJb96siuHCr5Fl37/yo9DnKU+TLpxzTUspw9shg==}
    engines: {node: ^12.20.0 || ^14.13.1 || >=16.0.0}

  local-pkg@0.5.1:
    resolution: {integrity: sha512-9rrA30MRRP3gBD3HTGnC6cDFpaE1kVDWxWgqWJUN0RvDNAo+Nz/9GxB+nHOH0ifbVFy0hSA1V6vFDvnx54lTEQ==}
    engines: {node: '>=14'}

  locate-path@5.0.0:
    resolution: {integrity: sha512-t7hw9pI+WvuwNJXwk5zVHpyhIqzg2qTlklJOf0mVxGSbe3Fp2VieZcduNYjaLDoy6p9uGpQEGWG87WpMKlNq8g==}
    engines: {node: '>=8'}

  locate-path@6.0.0:
    resolution: {integrity: sha512-iPZK6eYjbxRu3uB4/WZ3EsEIMJFMqAoopl3R+zuq0UjcAm/MO6KCweDgPfP3elTztoKP3KtnVHxTn2NHBSDVUw==}
    engines: {node: '>=10'}

  lodash.defaults@4.2.0:
    resolution: {integrity: sha512-qjxPLHd3r5DnsdGacqOMU6pb/avJzdh9tFX2ymgoZE27BmjXrNy/y4LoaiTeAb+O3gL8AfpJGtqfX/ae2leYYQ==}

  lodash.difference@4.5.0:
    resolution: {integrity: sha512-dS2j+W26TQ7taQBGN8Lbbq04ssV3emRw4NY58WErlTO29pIqS0HmoT5aJ9+TUQ1N3G+JOZSji4eugsWwGp9yPA==}

  lodash.flatten@4.4.0:
    resolution: {integrity: sha512-C5N2Z3DgnnKr0LOpv/hKCgKdb7ZZwafIrsesve6lmzvZIRZRGaZ/l6Q8+2W7NaT+ZwO3fFlSCzCzrDCFdJfZ4g==}

  lodash.isplainobject@4.0.6:
    resolution: {integrity: sha512-oSXzaWypCMHkPC3NvBEaPHf0KsA5mvPrOPgQWDsbg8n7orZ290M0BmC/jgRZ4vcJ6DTAhjrsSYgdsW/F+MFOBA==}

  lodash.merge@4.6.2:
    resolution: {integrity: sha512-0KpjqXRVvrYyCsX1swR/XTK0va6VQkQM6MNo7PqW77ByjAhoARA8EfrP1N4+KlKj8YS0ZUCtRT/YUuhyYDujIQ==}

  lodash.sortby@4.7.0:
    resolution: {integrity: sha512-HDWXG8isMntAyRF5vZ7xKuEvOhT4AhlRt/3czTSjvGUxjYCBVRQY48ViDHyfYz9VIoBkW4TMGQNapx+l3RUwdA==}

  lodash.union@4.6.0:
    resolution: {integrity: sha512-c4pB2CdGrGdjMKYLA+XiRDO7Y0PRQbm/Gzg8qMj+QH+pFVAoTp5sBpO0odL3FjoPCGjK96p6qsP+yQoiLoOBcw==}

  lodash.uniq@4.5.0:
    resolution: {integrity: sha512-xfBaXQd9ryd9dlSDvnvI0lvxfLJlYAZzXomUYzLKtUeOQvOP5piqAWuGtrhWeqaXK9hhoM/iyJc5AV+XfsX3HQ==}

  lodash.uniqby@4.7.0:
    resolution: {integrity: sha512-e/zcLx6CSbmaEgFHCA7BnoQKyCtKMxnuWrJygbwPs/AIn+IMKl66L8/s+wBUn5LRw2pZx3bUHibiV1b6aTWIww==}

  loose-envify@1.4.0:
    resolution: {integrity: sha512-lyuxPGr/Wfhrlem2CL/UcnUc1zcqKAImBDzukY7Y5F/yQiNdko6+fRLevlw1HgMySw7f611UIY408EtxRSoK3Q==}
    hasBin: true

  loupe@2.3.7:
    resolution: {integrity: sha512-zSMINGVYkdpYSOBmLi0D1Uo7JU9nVdQKrHxC8eYlV+9YKK9WePqAlL7lSlorG/U2Fw1w0hTBmaa/jrQ3UbPHtA==}

  lowercase-keys@3.0.0:
    resolution: {integrity: sha512-ozCC6gdQ+glXOQsveKD0YsDy8DSQFjDTz4zyzEHNV5+JP5D62LmfDZ6o1cycFx9ouG940M5dE8C8CTewdj2YWQ==}
    engines: {node: ^12.20.0 || ^14.13.1 || >=16.0.0}

  lru-cache@10.4.3:
    resolution: {integrity: sha512-JNAzZcXrCt42VGLuYz0zfAzDfAvJWW6AfYlDBQyDV5DClI2m5sAmK+OIO7s59XfsRsWHp02jAJrRadPRGTt6SQ==}

  lru-cache@5.1.1:
    resolution: {integrity: sha512-KpNARQA3Iwv+jTA0utUVVbrh+Jlrr1Fv0e56GGzAFOXN7dk/FviaDW8LHmK52DlcH4WP2n6gI8vN1aesBFgo9w==}

  magic-string@0.30.14:
    resolution: {integrity: sha512-5c99P1WKTed11ZC0HMJOj6CDIue6F8ySu+bJL+85q1zBEIY8IklrJ1eiKC2NDRh3Ct3FcvmJPyQHb9erXMTJNw==}

  make-error@1.3.6:
    resolution: {integrity: sha512-s8UhlNe7vPKomQhC1qFelMokr/Sc3AgNbso3n74mVPA5LTZwkB9NlXf4XPamLxJE8h0gh73rM94xvwRT2CVInw==}

  marky@1.2.5:
    resolution: {integrity: sha512-q9JtQJKjpsVxCRVgQ+WapguSbKC3SQ5HEzFGPAJMStgh3QjCawp00UKv3MTTAArTmGmmPUvllHZoNbZ3gs0I+Q==}

  md5@2.3.0:
    resolution: {integrity: sha512-T1GITYmFaKuO91vxyoQMFETst+O71VUPEU3ze5GNzDm0OWdP8v1ziTaAEPUr/3kLsY3Sftgz242A1SetQiDL7g==}

  memorystream@0.3.1:
    resolution: {integrity: sha512-S3UwM3yj5mtUSEfP41UZmt/0SCoVYUcU1rkXv+BQ5Ig8ndL4sPoJNBUJERafdPb5jjHJGuMgytgKvKIf58XNBw==}
    engines: {node: '>= 0.10.0'}

  merge-stream@2.0.0:
    resolution: {integrity: sha512-abv/qOcuPfk3URPfDzmZU1LKmuw8kT+0nIHvKrKgFrwifol/doWcdA4ZqsWQ8ENrFKkd67Mfpo/LovbIUsbt3w==}

  merge2@1.4.1:
    resolution: {integrity: sha512-8q7VEgMJW4J8tcfVPy8g09NcQwZdbwFEqhe/WZkoIzjn/3TGDwtOCYtXGxA3O8tPzpczCCDgv+P2P5y00ZJOOg==}
    engines: {node: '>= 8'}

  micromatch@4.0.8:
    resolution: {integrity: sha512-PXwfBhYu0hBCPw8Dn0E+WDYb7af3dSLVWKi3HGv84IdF4TyFoC0ysxFd0Goxw7nSv4T/PzEJQxsYsEiFCKo2BA==}
    engines: {node: '>=8.6'}

  mimic-fn@2.1.0:
    resolution: {integrity: sha512-OqbOk5oEQeAZ8WXWydlu9HJjz9WVdEIvamMCcXmuqUYjTknH/sqsWvhQ3vgwKFRR1HpjvNBKQ37nbJgYzGqGcg==}
    engines: {node: '>=6'}

  mimic-fn@4.0.0:
    resolution: {integrity: sha512-vqiC06CuhBTUdZH+RYl8sFrL096vA45Ok5ISO6sE/Mr1jRbGH4Csnhi8f3wKVl7x8mO4Au7Ir9D3Oyv1VYMFJw==}
    engines: {node: '>=12'}

  mimic-response@3.1.0:
    resolution: {integrity: sha512-z0yWI+4FDrrweS8Zmt4Ej5HdJmky15+L2e6Wgn3+iK5fWzb6T3fhNFq2+MeTRb064c6Wr4N/wv0DzQTjNzHNGQ==}
    engines: {node: '>=10'}

  mimic-response@4.0.0:
    resolution: {integrity: sha512-e5ISH9xMYU0DzrT+jl8q2ze9D6eWBto+I8CNpe+VI+K2J/F/k3PdkdTdz4wvGVH4NTpo+NRYTVIuMQEMMcsLqg==}
    engines: {node: ^12.20.0 || ^14.13.1 || >=16.0.0}

  min-indent@1.0.1:
    resolution: {integrity: sha512-I9jwMn07Sy/IwOj3zVkVik2JTvgpaykDZEigL6Rx6N9LbMywwUSMtxET+7lVoDLLd3O3IXwJwvuuns8UB/HeAg==}
    engines: {node: '>=4'}

  minimatch@3.1.2:
    resolution: {integrity: sha512-J7p63hRiAjw1NDEww1W7i37+ByIrOWO5XQQAzZ3VOcL0PNybwpfmV/N05zFAzwQ9USyEcX6t3UO+K5aqBQOIHw==}

  minimatch@5.1.6:
    resolution: {integrity: sha512-lKwV/1brpG6mBUFHtb7NUmtABCb2WZZmm2wNiOA5hAb8VdCS4B3dtMWyvcoViccwAW/COERjXLt0zP1zXUN26g==}
    engines: {node: '>=10'}

  minimatch@9.0.5:
    resolution: {integrity: sha512-G6T0ZX48xgozx7587koeX9Ys2NYy6Gmv//P89sEte9V9whIapMNF4idKxnW2QtCcLiTWlb/wfCabAtAFWhhBow==}
    engines: {node: '>=16 || 14 >=14.17'}

  minimist@1.2.8:
    resolution: {integrity: sha512-2yyAR8qBkN3YuheJanUpWC5U3bb5osDywNB8RzDVlDwDHbocAJveqqj1u8+SVD7jkWT4yvsHCpWqqWqAxb0zCA==}

  minipass@7.1.2:
    resolution: {integrity: sha512-qOOzS1cBTWYF4BH8fVePDBOO9iptMnGUEZwNc/cMWnTV2nVLZ7VoNWEPHkYczZA0pdoA7dl6e7FL659nX9S2aw==}
    engines: {node: '>=16 || 14 >=14.17'}

  mkdirp@0.5.6:
    resolution: {integrity: sha512-FP+p8RB8OWpF3YZBCrP5gtADmtXApB5AMLn+vdyA+PyxCjrCs00mjyUozssO33cwDeT3wNGdLxJ5M//YqtHAJw==}
    hasBin: true

  mkdirp@3.0.1:
    resolution: {integrity: sha512-+NsyUUAZDmo6YVHzL/stxSu3t9YS1iljliy3BSDrXJ/dkn1KYdmtZODGGjLcc9XLgVVpH4KshHB8XmZgMhaBXg==}
    engines: {node: '>=10'}
    hasBin: true

  mlly@1.7.3:
    resolution: {integrity: sha512-xUsx5n/mN0uQf4V548PKQ+YShA4/IW0KI1dZhrNrPCLG+xizETbHTkOa1f8/xut9JRPp8kQuMnz0oqwkTiLo/A==}

  moment@2.30.1:
    resolution: {integrity: sha512-uEmtNhbDOrWPFS+hdjFCBfy9f2YoyzRpwcl+DqpC6taX21FzsTLQVbMV/W7PzNSX6x/bhC1zA3c2UQ5NzH6how==}

  mri@1.2.0:
    resolution: {integrity: sha512-tzzskb3bG8LvYGFF/mDTpq3jpI6Q9wc3LEmBaghu+DdCssd1FakN7Bc0hVNmEyGq1bq3RgfkCb3cmQLpNPOroA==}
    engines: {node: '>=4'}

  mrmime@2.0.0:
    resolution: {integrity: sha512-eu38+hdgojoyq63s+yTpN4XMBdt5l8HhMhc4VKLO9KM5caLIBvUm4thi7fFaxyTmCKeNnXZ5pAlBwCUnhA09uw==}
    engines: {node: '>=10'}

  ms@2.0.0:
    resolution: {integrity: sha512-Tpp60P6IUJDTuOq/5Z8cdskzJujfwqfOTkrwIwj7IRISpnkJnT6SyJ4PCPnGMoFjC9ddhal5KVIYtAt97ix05A==}

  ms@2.1.3:
    resolution: {integrity: sha512-6FlzubTLZG3J2a/NVCAleEhjzq5oxgHyaCU9yYXvcLsvoVaHJq/s5xXI6/XXP6tz7R9xAOtHnSO/tXtF3WRTlA==}

  multimatch@6.0.0:
    resolution: {integrity: sha512-I7tSVxHGPlmPN/enE3mS1aOSo6bWBfls+3HmuEeCUBCE7gWnm3cBXCBkpurzFjVRwC6Kld8lLaZ1Iv5vOcjvcQ==}
    engines: {node: ^12.20.0 || ^14.13.1 || >=16.0.0}

  mv@2.1.1:
    resolution: {integrity: sha512-at/ZndSy3xEGJ8i0ygALh8ru9qy7gWW1cmkaqBN29JmMlIvM//MEO9y1sk/avxuwnPcfhkejkLsuPxH81BrkSg==}
    engines: {node: '>=0.8.0'}

  mz@2.7.0:
    resolution: {integrity: sha512-z81GNO7nnYMEhrGh9LeymoE4+Yr0Wn5McHIZMK5cfQCl+NDX08sCZgUc9/6MHni9IWuFLm1Z3HTCXu2z9fN62Q==}

  nan@2.22.0:
    resolution: {integrity: sha512-nbajikzWTMwsW+eSsNm3QwlOs7het9gGJU5dDZzRTQGk03vyBOauxgI4VakDzE0PtsGTmXPsXTbbjVhRwR5mpw==}

  nanoid@3.3.8:
    resolution: {integrity: sha512-WNLf5Sd8oZxOm+TzppcYk8gVOgP+l58xNy58D0nbUnOxOWRWvlcCV4kUF7ltmI6PsrLl/BgKEyS4mqsGChFN0w==}
    engines: {node: ^10 || ^12 || ^13.7 || ^14 || >=15.0.1}
    hasBin: true

  natural-compare-lite@1.4.0:
    resolution: {integrity: sha512-Tj+HTDSJJKaZnfiuw+iaF9skdPpTo2GtEly5JHnWV/hfv2Qj/9RKsGISQtLh2ox3l5EAGw487hnBee0sIJ6v2g==}

  natural-compare@1.4.0:
    resolution: {integrity: sha512-OWND8ei3VtNC9h7V60qff3SVobHr996CTwgxubgyQYEpg290h9J0buyECNNJexkFm5sOajh5G116RYA1c8ZMSw==}

  ncp@2.0.0:
    resolution: {integrity: sha512-zIdGUrPRFTUELUvr3Gmc7KZ2Sw/h1PiVM0Af/oHB6zgnV1ikqSfRk+TOufi79aHYCW3NiOXmr1BP5nWbzojLaA==}
    hasBin: true

  next@15.0.3:
    resolution: {integrity: sha512-ontCbCRKJUIoivAdGB34yCaOcPgYXr9AAkV/IwqFfWWTXEPUgLYkSkqBhIk9KK7gGmgjc64B+RdoeIDM13Irnw==}
    engines: {node: ^18.18.0 || ^19.8.0 || >= 20.0.0}
    hasBin: true
    peerDependencies:
      '@opentelemetry/api': ^1.1.0
      '@playwright/test': ^1.41.2
      babel-plugin-react-compiler: '*'
      react: ^18.2.0 || 19.0.0-rc-66855b96-20241106
      react-dom: ^18.2.0 || 19.0.0-rc-66855b96-20241106
      sass: ^1.3.0
    peerDependenciesMeta:
      '@opentelemetry/api':
        optional: true
      '@playwright/test':
        optional: true
      babel-plugin-react-compiler:
        optional: true
      sass:
        optional: true

  nice-try@1.0.5:
    resolution: {integrity: sha512-1nh45deeb5olNY7eX82BkPO7SSxR5SSYJiPTrTdFUVYwAl8CKMA5N9PjTYkHiRjisVcxcQ1HXdLhx2qxxJzLNQ==}

  node-forge@1.3.1:
    resolution: {integrity: sha512-dPEtOeMvF9VMcYV/1Wb8CPoVAXtp6MKMlcbAt4ddqmGqUJ6fQZFXkNZNkNlfevtNkGtaSoXf/vNNNSvgrdXwtA==}
    engines: {node: '>= 6.13.0'}

  node-notifier@10.0.1:
    resolution: {integrity: sha512-YX7TSyDukOZ0g+gmzjB6abKu+hTGvO8+8+gIFDsRCU2t8fLV/P2unmt+LGFaIa4y64aX98Qksa97rgz4vMNeLQ==}

  node-releases@2.0.18:
    resolution: {integrity: sha512-d9VeXT4SJ7ZeOqGX6R5EM022wpL+eWPooLI+5UpWn2jCT1aosUQEhQP214x33Wkwx3JQMvIm+tIoVOdodFS40g==}

  normalize-package-data@2.5.0:
    resolution: {integrity: sha512-/5CMN3T0R4XTj4DcGaexo+roZSdSFW/0AOOTROrjxzCG1wrWXEsGbRKevjlIL+ZDE4sZlJr5ED4YW0yqmkK+eA==}

  normalize-path@3.0.0:
    resolution: {integrity: sha512-6eZs5Ls3WtCisHWp9S2GUy8dqkpGi4BVSz3GaqiE6ezub0512ESztXUwUB6C6IKbQkY2Pnb/mD4WYojCRwcwLA==}
    engines: {node: '>=0.10.0'}

  normalize-range@0.1.2:
    resolution: {integrity: sha512-bdok/XvKII3nUpklnV6P2hxtMNrCboOjAcyBuQnWEhO665FwrSNRxU+AqpsyvO6LgGYPspN+lu5CLtw4jPRKNA==}
    engines: {node: '>=0.10.0'}

  normalize-url@8.0.1:
    resolution: {integrity: sha512-IO9QvjUMWxPQQhs60oOu10CRkWCiZzSUkzbXGGV9pviYl1fXYcvkzQ5jV9z8Y6un8ARoVRl4EtC6v6jNqbaJ/w==}
    engines: {node: '>=14.16'}

  npm-bundled@2.0.1:
    resolution: {integrity: sha512-gZLxXdjEzE/+mOstGDqR6b0EkhJ+kM6fxM6vUuckuctuVPh80Q6pw/rSZj9s4Gex9GxWtIicO1pc8DB9KZWudw==}
    engines: {node: ^12.13.0 || ^14.15.0 || >=16.0.0}

  npm-normalize-package-bin@2.0.0:
    resolution: {integrity: sha512-awzfKUO7v0FscrSpRoogyNm0sajikhBWpU0QMrW09AMi9n1PoKU6WaIqUzuJSQnpciZZmJ/jMZ2Egfmb/9LiWQ==}
    engines: {node: ^12.13.0 || ^14.15.0 || >=16.0.0}

  npm-packlist@5.1.3:
    resolution: {integrity: sha512-263/0NGrn32YFYi4J533qzrQ/krmmrWwhKkzwTuM4f/07ug51odoaNjUexxO4vxlzURHcmYMH1QjvHjsNDKLVg==}
    engines: {node: ^12.13.0 || ^14.15.0 || >=16.0.0}
    hasBin: true

  npm-run-all@4.1.5:
    resolution: {integrity: sha512-Oo82gJDAVcaMdi3nuoKFavkIHBRVqQ1qvMb+9LHk/cF4P6B2m8aP04hGf7oL6wZ9BuGwX1onlLhpuoofSyoQDQ==}
    engines: {node: '>= 4'}
    hasBin: true

  npm-run-path@4.0.1:
    resolution: {integrity: sha512-S48WzZW777zhNIrn7gxOlISNAqi9ZC/uQFnRdbeIHhZhCA6UqpkOT8T1G7BvfdgP4Er8gF4sUbaS0i7QvIfCWw==}
    engines: {node: '>=8'}

  npm-run-path@5.3.0:
    resolution: {integrity: sha512-ppwTtiJZq0O/ai0z7yfudtBpWIoxM8yE6nHi1X47eFR2EWORqfbu6CnPlNsjeN683eT0qG6H/Pyf9fCcvjnnnQ==}
    engines: {node: ^12.20.0 || ^14.13.1 || >=16.0.0}

  nth-check@2.1.1:
    resolution: {integrity: sha512-lqjrjmaOoAnWfMmBPL+XNnynZh2+swxiX3WUE0s4yEHI6m+AwrK2UZOimIRl3X/4QctVqS8AiZjFqyOGrMXb/w==}

  object-assign@4.1.1:
    resolution: {integrity: sha512-rJgTQnkUnH1sFw8yT6VSU3zD3sWmu6sZhIseY8VX+GRu3P6F7Fu+JNDoXfklElbLJSnc3FUQHVe4cU5hj+BcUg==}
    engines: {node: '>=0.10.0'}

  object-hash@3.0.0:
    resolution: {integrity: sha512-RSn9F68PjH9HqtltsSnqYC1XXoWe9Bju5+213R98cNGttag9q9yAOTzdbsqvIa7aNm5WffBZFpWYr2aWrklWAw==}
    engines: {node: '>= 6'}

  object-inspect@1.13.3:
    resolution: {integrity: sha512-kDCGIbxkDSXE3euJZZXzc6to7fCrKHNI/hSRQnRuQ+BWjFNzZwiFF8fj/6o2t2G9/jTj8PSIYTfCLelLZEeRpA==}
    engines: {node: '>= 0.4'}

  object-keys@1.1.1:
    resolution: {integrity: sha512-NuAESUOUMrlIXOfHKzD6bpPu3tYt3xvjNdRIQ+FeT0lNb4K8WR70CaDxhuNguS2XG+GjkyMwOzsN5ZktImfhLA==}
    engines: {node: '>= 0.4'}

  object.assign@4.1.5:
    resolution: {integrity: sha512-byy+U7gp+FVwmyzKPYhW2h5l3crpmGsxl7X2s8y43IgxvG4g3QZ6CffDtsNQy1WsmZpQbO+ybo0AlW7TY6DcBQ==}
    engines: {node: '>= 0.4'}

  object.entries@1.1.8:
    resolution: {integrity: sha512-cmopxi8VwRIAw/fkijJohSfpef5PdN0pMQJN6VC/ZKvn0LIknWD8KtgY6KlQdEc4tIjcQ3HxSMmnvtzIscdaYQ==}
    engines: {node: '>= 0.4'}

  object.fromentries@2.0.8:
    resolution: {integrity: sha512-k6E21FzySsSK5a21KRADBd/NGneRegFO5pLHfdQLpRDETUNJueLXs3WCzyQ3tFRDYgbq3KHGXfTbi2bs8WQ6rQ==}
    engines: {node: '>= 0.4'}

  object.groupby@1.0.3:
    resolution: {integrity: sha512-+Lhy3TQTuzXI5hevh8sBGqbmurHbbIjAi0Z4S63nthVLmLxfbj4T54a4CfZrXIrt9iP4mVAPYMo/v99taj3wjQ==}
    engines: {node: '>= 0.4'}

  object.values@1.2.0:
    resolution: {integrity: sha512-yBYjY9QX2hnRmZHAjG/f13MzmBzxzYgQhFrke06TTyKY5zSTEqkOeukBzIdVA3j3ulu8Qa3MbVFShV7T2RmGtQ==}
    engines: {node: '>= 0.4'}

  once@1.4.0:
    resolution: {integrity: sha512-lNaJgI+2Q5URQBkccEKHTQOPaXdUxnZZElQTZY0MFUAuaEqe1E+Nyvgdz/aIyNi6Z9MzO5dv1H8n58/GELp3+w==}

  onetime@5.1.2:
    resolution: {integrity: sha512-kbpaSSGJTWdAY5KPVeMOKXSrPtr8C8C7wodJbcsd51jRnmD+GZu8Y0VoU6Dm5Z4vWr0Ig/1NKuWRKf7j5aaYSg==}
    engines: {node: '>=6'}

  onetime@6.0.0:
    resolution: {integrity: sha512-1FlR+gjXK7X+AsAHso35MnyN5KqGwJRi/31ft6x0M194ht7S+rWAvd7PHss9xSKMzE0asv1pyIHaJYq+BbacAQ==}
    engines: {node: '>=12'}

  open@10.1.0:
    resolution: {integrity: sha512-mnkeQ1qP5Ue2wd+aivTD3NHd/lZ96Lu0jgf0pwktLPtx6cTZiH7tyeGRRHs0zX0rbrahXPnXlUnbeXyaBBuIaw==}
    engines: {node: '>=18'}

  optionator@0.9.4:
    resolution: {integrity: sha512-6IpQ7mKUxRcZNLIObR0hz7lxsapSSIYNZJwXPGeF0mTVqGKFIXj1DQcMoT22S3ROcLyY/rz0PWaWZ9ayWmad9g==}
    engines: {node: '>= 0.8.0'}

  os-shim@0.1.3:
    resolution: {integrity: sha512-jd0cvB8qQ5uVt0lvCIexBaROw1KyKm5sbulg2fWOHjETisuCzWyt+eTZKEMs8v6HwzoGs8xik26jg7eCM6pS+A==}
    engines: {node: '>= 0.4.0'}

  p-cancelable@3.0.0:
    resolution: {integrity: sha512-mlVgR3PGuzlo0MmTdk4cXqXWlwQDLnONTAg6sm62XkMJEiRxN3GL3SffkYvqwonbkJBcrI7Uvv5Zh9yjvn2iUw==}
    engines: {node: '>=12.20'}

  p-limit@2.3.0:
    resolution: {integrity: sha512-//88mFWSJx8lxCzwdAABTJL2MyWB12+eIY7MDL2SqLmAkeKU9qxRvWuSyTjm3FUmpBEMuFfckAIqEaVGUDxb6w==}
    engines: {node: '>=6'}

  p-limit@3.1.0:
    resolution: {integrity: sha512-TYOanM3wGwNGsZN2cVTYPArw454xnXj5qmWF1bEoAc4+cU/ol7GVh7odevjp1FNHduHc3KZMcFduxU5Xc6uJRQ==}
    engines: {node: '>=10'}

  p-limit@5.0.0:
    resolution: {integrity: sha512-/Eaoq+QyLSiXQ4lyYV23f14mZRQcXnxfHrN0vCai+ak9G0pp9iEQukIIZq5NccEvwRB8PUnZT0KsOoDCINS1qQ==}
    engines: {node: '>=18'}

  p-locate@4.1.0:
    resolution: {integrity: sha512-R79ZZ/0wAxKGu3oYMlz8jy/kbhsNrS7SKZ7PxEHBgJ5+F2mtFW2fK2cOtBh1cHYkQsbzFV7I+EoRKe6Yt0oK7A==}
    engines: {node: '>=8'}

  p-locate@5.0.0:
    resolution: {integrity: sha512-LaNjtRWUBY++zB5nE/NwcaoMylSPk+S+ZHNB1TzdbMJMny6dynpAGt7X/tl/QYq3TIeE6nxHppbo2LGymrG5Pw==}
    engines: {node: '>=10'}

  p-try@2.2.0:
    resolution: {integrity: sha512-R4nPAVTAU0B9D35/Gk3uJf/7XYbQcyohSKdvAxIRSNghFl4e71hVoGnBNQz9cWaXxO2I10KTC+3jMdvvoKw6dQ==}
    engines: {node: '>=6'}

  package-json-from-dist@1.0.1:
    resolution: {integrity: sha512-UEZIS3/by4OC8vL3P2dTXRETpebLI2NiI5vIrjaD/5UtrkFX/tNbwjTSRAGC/+7CAo2pIcBaRgWmcBBHcsaCIw==}

  package-json@8.1.1:
    resolution: {integrity: sha512-cbH9IAIJHNj9uXi196JVsRlt7cHKak6u/e6AkL/bkRelZ7rlL3X1YKxsZwa36xipOEKAsdtmaG6aAJoM1fx2zA==}
    engines: {node: '>=14.16'}

  pako@1.0.11:
    resolution: {integrity: sha512-4hLB8Py4zZce5s4yd9XzopqwVv/yGNhV1Bl8NTmCq1763HeK2+EwVTv+leGeL13Dnh2wfbqowVPXCIO0z4taYw==}

  parent-module@1.0.1:
    resolution: {integrity: sha512-GQ2EWRpQV8/o+Aw8YqtfZZPfNRWZYkbidE9k5rpl/hC3vtHHBfGm2Ifi6qWV+coDGkrUKZAxE3Lot5kcsRlh+g==}
    engines: {node: '>=6'}

  parse-json@4.0.0:
    resolution: {integrity: sha512-aOIos8bujGN93/8Ox/jPLh7RwVnPEysynVFE+fQZyg6jKELEHwzgKdLRFHUgXJL6kylijVSBC4BvN9OmsB48Rw==}
    engines: {node: '>=4'}

  parse-json@5.2.0:
    resolution: {integrity: sha512-ayCKvm/phCGxOkYRSCM82iDwct8/EonSEgCSxWxD7ve6jHggsFl4fZVQBPRNgQoKiuV/odhFrGzQXZwbifC8Rg==}
    engines: {node: '>=8'}

  parse-json@7.1.1:
    resolution: {integrity: sha512-SgOTCX/EZXtZxBE5eJ97P4yGM5n37BwRU+YMsH4vNzFqJV/oWFXXCmwFlgWUM4PrakybVOueJJ6pwHqSVhTFDw==}
    engines: {node: '>=16'}

  path-exists@4.0.0:
    resolution: {integrity: sha512-ak9Qy5Q7jYb2Wwcey5Fpvg2KoAc/ZIhLSLOSBmRmygPsGwkVVt0fZa0qrtMz+m6tJTAHfZQ8FnmB4MG4LWy7/w==}
    engines: {node: '>=8'}

  path-is-absolute@1.0.1:
    resolution: {integrity: sha512-AVbw3UJ2e9bq64vSaS9Am0fje1Pa8pbGqTTsmXfaIiMpnr5DlDhfJOuLj9Sf95ZPVDAUerDfEk88MPmPe7UCQg==}
    engines: {node: '>=0.10.0'}

  path-key@2.0.1:
    resolution: {integrity: sha512-fEHGKCSmUSDPv4uoj8AlD+joPlq3peND+HRYyxFz4KPw4z926S/b8rIuFs2FYJg3BwsxJf6A9/3eIdLaYC+9Dw==}
    engines: {node: '>=4'}

  path-key@3.1.1:
    resolution: {integrity: sha512-ojmeN0qd+y0jszEtoY48r0Peq5dwMEkIlCOu6Q5f41lfkswXuKtYrhgoTpLnyIcHm24Uhqx+5Tqm2InSwLhE6Q==}
    engines: {node: '>=8'}

  path-key@4.0.0:
    resolution: {integrity: sha512-haREypq7xkM7ErfgIyA0z+Bj4AGKlMSdlQE2jvJo6huWD1EdkKYV+G/T4nq0YEF2vgTT8kqMFKo1uHn950r4SQ==}
    engines: {node: '>=12'}

  path-parse@1.0.7:
    resolution: {integrity: sha512-LDJzPVEEEPR+y48z93A0Ed0yXb8pAByGWo/k5YYdYgpY2/2EsOsksJrq7lOHxryrVOn1ejG6oAp8ahvOIQD8sw==}

  path-scurry@1.11.1:
    resolution: {integrity: sha512-Xa4Nw17FS9ApQFJ9umLiJS4orGjm7ZzwUrwamcGQuHSzDyth9boKDaycYdDcZDuqYATXw4HFXgaqWTctW/v1HA==}
    engines: {node: '>=16 || 14 >=14.18'}

  path-to-regexp@1.9.0:
    resolution: {integrity: sha512-xIp7/apCFJuUHdDLWe8O1HIkb0kQrOMb/0u6FXQjemHn/ii5LrIzU6bdECnsiTF/GjZkMEKg1xdiZwNqDYlZ6g==}

  path-type@3.0.0:
    resolution: {integrity: sha512-T2ZUsdZFHgA3u4e5PfPbjd7HDDpxPnQb5jN0SrDsjNSuVXHJqtwTnWqG0B1jZrgmJ/7lj1EmVIByWt1gxGkWvg==}
    engines: {node: '>=4'}

  path-type@4.0.0:
    resolution: {integrity: sha512-gDKb8aZMDeD/tZWs9P6+q0J9Mwkdl6xMV8TjnGP3qJVJ06bdMgkbBlLU8IdfOsIsFz2BW1rNVT3XuNEl8zPAvw==}
    engines: {node: '>=8'}

  pathe@1.1.2:
    resolution: {integrity: sha512-whLdWMYL2TwI08hn8/ZqAbrVemu0LNaNNJZX73O6qaIdCTfXutsLhMkjdENX0qhsQ9uIimo4/aQOmXkoon2nDQ==}

  pathval@1.1.1:
    resolution: {integrity: sha512-Dp6zGqpTdETdR63lehJYPeIOqpiNBNtc7BpWSLrOje7UaIsE5aY92r/AunQA7rsXvet3lrJ3JnZX29UPTKXyKQ==}

  perfect-debounce@1.0.0:
    resolution: {integrity: sha512-xCy9V055GLEqoFaHoC1SoLIaLmWctgCUaBaWxDZ7/Zx4CTyX7cJQLJOok/orfjZAh9kEYpjJa4d0KcJmCbctZA==}

  picocolors@1.1.1:
    resolution: {integrity: sha512-xceH2snhtb5M9liqDsmEw56le376mTZkEX/jEb/RxNFyegNul7eNslCXP9FDj/Lcu0X8KEyMceP2ntpaHrDEVA==}

  picomatch@2.3.1:
    resolution: {integrity: sha512-JU3teHTNjmE2VCGFzuY8EXzCDVwEqB2a8fsIvwaStHhAWJEeVd1o1QD80CU6+ZdEXXSLbSsuLwJjkCBWqRQUVA==}
    engines: {node: '>=8.6'}

  picomatch@4.0.2:
    resolution: {integrity: sha512-M7BAV6Rlcy5u+m6oPhAPFgJTzAioX/6B0DxyvDlo9l8+T3nLKbrczg2WLUyzd45L8RqfUMyGPzekbMvX2Ldkwg==}
    engines: {node: '>=12'}

  pidtree@0.3.1:
    resolution: {integrity: sha512-qQbW94hLHEqCg7nhby4yRC7G2+jYHY4Rguc2bjw7Uug4GIJuu1tvf2uHaZv5Q8zdt+WKJ6qK1FOI6amaWUo5FA==}
    engines: {node: '>=0.10'}
    hasBin: true

  pify@2.3.0:
    resolution: {integrity: sha512-udgsAY+fTnvv7kI7aaxbqwWNb0AHiB0qBO89PZKPkoTmGOgdbrHDKD+0B2X4uTfJ/FT1R09r9gTsjUjNJotuog==}
    engines: {node: '>=0.10.0'}

  pify@3.0.0:
    resolution: {integrity: sha512-C3FsVNH1udSEX48gGX1xfvwTWfsYWj5U+8/uK15BGzIGrKoUpghX8hWZwa/OFnakBiiVNmBvemTJR5mcy7iPcg==}
    engines: {node: '>=4'}

  pirates@4.0.6:
    resolution: {integrity: sha512-saLsH7WeYYPiD25LDuLRRY/i+6HaPYr6G1OUlN39otzkSTxKnubR9RTxS3/Kk50s1g2JTgFwWQDQyplC5/SHZg==}
    engines: {node: '>= 6'}

  pkg-types@1.2.1:
    resolution: {integrity: sha512-sQoqa8alT3nHjGuTjuKgOnvjo4cljkufdtLMnO2LBP/wRwuDlo1tkaEdMxCRhyGRPacv/ztlZgDPm2b7FAmEvw==}

  playwright-core@1.49.0:
    resolution: {integrity: sha512-R+3KKTQF3npy5GTiKH/T+kdhoJfJojjHESR1YEWhYuEKRVfVaxH3+4+GvXE5xyCngCxhxnykk0Vlah9v8fs3jA==}
    engines: {node: '>=18'}
    hasBin: true

  playwright@1.49.0:
    resolution: {integrity: sha512-eKpmys0UFDnfNb3vfsf8Vx2LEOtflgRebl0Im2eQQnYMA4Aqd+Zw8bEOB+7ZKvN76901mRnqdsiOGKxzVTbi7A==}
    engines: {node: '>=18'}
    hasBin: true

  pluralize@8.0.0:
    resolution: {integrity: sha512-Nc3IT5yHzflTfbjgqWcCPpo7DaKy4FnpB0l/zCAW0Tc7jxAiuqSxHasntB3D7887LSrA93kDJ9IXovxJYxyLCA==}
    engines: {node: '>=4'}

  possible-typed-array-names@1.0.0:
    resolution: {integrity: sha512-d7Uw+eZoloe0EHDIYoe+bQ5WXnGMOpmiZFTuMWCwpjzzkL2nTjcKiAk4hh8TjnGye2TwWOk3UXucZ+3rbmBa8Q==}
    engines: {node: '>= 0.4'}

  postcss-import@15.1.0:
    resolution: {integrity: sha512-hpr+J05B2FVYUAXHeK1YyI267J/dDDhMU6B6civm8hSY1jYJnBXxzKDKDswzJmtLHryrjhnDjqqp/49t8FALew==}
    engines: {node: '>=14.0.0'}
    peerDependencies:
      postcss: ^8.0.0

  postcss-js@4.0.1:
    resolution: {integrity: sha512-dDLF8pEO191hJMtlHFPRa8xsizHaM82MLfNkUHdUtVEV3tgTp5oj+8qbEqYM57SLfc74KSbw//4SeJma2LRVIw==}
    engines: {node: ^12 || ^14 || >= 16}
    peerDependencies:
      postcss: ^8.4.21

  postcss-load-config@4.0.2:
    resolution: {integrity: sha512-bSVhyJGL00wMVoPUzAVAnbEoWyqRxkjv64tUl427SKnPrENtq6hJwUojroMz2VB+Q1edmi4IfrAPpami5VVgMQ==}
    engines: {node: '>= 14'}
    peerDependencies:
      postcss: '>=8.0.9'
      ts-node: '>=9.0.0'
    peerDependenciesMeta:
      postcss:
        optional: true
      ts-node:
        optional: true

  postcss-load-config@6.0.1:
    resolution: {integrity: sha512-oPtTM4oerL+UXmx+93ytZVN82RrlY/wPUV8IeDxFrzIjXOLF1pN+EmKPLbubvKHT2HC20xXsCAH2Z+CKV6Oz/g==}
    engines: {node: '>= 18'}
    peerDependencies:
      jiti: '>=1.21.0'
      postcss: '>=8.0.9'
      tsx: ^4.8.1
      yaml: ^2.4.2
    peerDependenciesMeta:
      jiti:
        optional: true
      postcss:
        optional: true
      tsx:
        optional: true
      yaml:
        optional: true

  postcss-nested@6.2.0:
    resolution: {integrity: sha512-HQbt28KulC5AJzG+cZtj9kvKB93CFCdLvog1WFLf1D+xmMvPGlBstkpTEZfK5+AN9hfJocyBFCNiqyS48bpgzQ==}
    engines: {node: '>=12.0'}
    peerDependencies:
      postcss: ^8.2.14

  postcss-selector-parser@6.1.2:
    resolution: {integrity: sha512-Q8qQfPiZ+THO/3ZrOrO0cJJKfpYCagtMUkXbnEfmgUjwXg6z/WBeOyS9APBBPCTSiDV+s4SwQGu8yFsiMRIudg==}
    engines: {node: '>=4'}

  postcss-value-parser@4.2.0:
    resolution: {integrity: sha512-1NNCs6uurfkVbeXG4S8JFT9t19m45ICnif8zWLd5oPSZ50QnwMfK+H3jv408d4jw/7Bttv5axS5IiHoLaVNHeQ==}

  postcss@8.4.31:
    resolution: {integrity: sha512-PS08Iboia9mts/2ygV3eLpY5ghnUcfLV/EXTOW1E2qYxJKGGBUtNjN76FYHnMs36RmARn41bC0AZmn+rR0OVpQ==}
    engines: {node: ^10 || ^12 || >=14}

  postcss@8.4.49:
    resolution: {integrity: sha512-OCVPnIObs4N29kxTjzLfUryOkvZEq+pf8jTF0lg8E7uETuWHA+v7j3c/xJmiqpX450191LlmZfUKkXxkTry7nA==}
    engines: {node: ^10 || ^12 || >=14}

  preact@10.25.1:
    resolution: {integrity: sha512-frxeZV2vhQSohQwJ7FvlqC40ze89+8friponWUFeVEkaCfhC6Eu4V0iND5C9CXz8JLndV07QRDeXzH1+Anz5Og==}

  prelude-ls@1.2.1:
    resolution: {integrity: sha512-vkcDPrRZo1QZLbn5RLGPpg/WmIQ65qoWWhcGKf/b5eplkkarX0m9z8ppCat4mlOqUsWpyNuYgO3VRyrYHSzX5g==}
    engines: {node: '>= 0.8.0'}

  prettier-plugin-packagejson@2.5.6:
    resolution: {integrity: sha512-TY7KiLtyt6Tlf53BEbXUWkN0+TRdHKgIMmtXtDCyHH6yWnZ50Lwq6Vb6lyjapZrhDTXooC4EtlY5iLe1sCgi5w==}
    peerDependencies:
      prettier: '>= 1.16.0'
    peerDependenciesMeta:
      prettier:
        optional: true

  prettier@3.3.3:
    resolution: {integrity: sha512-i2tDNA0O5IrMO757lfrdQZCc2jPNDVntV0m/+4whiDfWaTKfMNgR7Qz0NAeGz/nRqF4m5/6CLzbP4/liHt12Ew==}
    engines: {node: '>=14'}
    hasBin: true

  pretty-format@29.7.0:
    resolution: {integrity: sha512-Pdlw/oPxN+aXdmM9R00JVC9WVFoCLTKJvDVLgmJ+qAffBMxsV85l/Lu7sNx4zSzPyoL2euImuEwHhOXdEgNFZQ==}
    engines: {node: ^14.15.0 || ^16.10.0 || >=18.0.0}

  process-nextick-args@2.0.1:
    resolution: {integrity: sha512-3ouUOpQhtgrbOa17J7+uxOTpITYWaGP7/AhoR3+A+/1e9skrzelGi/dXzEYyvbxubEF6Wn2ypscTKiKJFFn1ag==}

  promise-toolbox@0.21.0:
    resolution: {integrity: sha512-NV8aTmpwrZv+Iys54sSFOBx3tuVaOBvvrft5PNppnxy9xpU/akHbaWIril22AB22zaPgrgwKdD0KsrM0ptUtpg==}
    engines: {node: '>=6'}

  prop-types@15.8.1:
    resolution: {integrity: sha512-oj87CgZICdulUohogVAR7AjlC0327U4el4L6eAvOqCeudMDVU0NThNaV+b9Df4dXgSP1gXMTnPdhfe/2qDH5cg==}

  proto-list@1.2.4:
    resolution: {integrity: sha512-vtK/94akxsTMhe0/cbfpR+syPuszcuwhqVjJq26CuNDgFGj682oRBXOP5MJpv2r7JtE8MsiepGIqvvOTBwn2vA==}

  publint@0.2.12:
    resolution: {integrity: sha512-YNeUtCVeM4j9nDiTT2OPczmlyzOkIXNtdDZnSuajAxS/nZ6j3t7Vs9SUB4euQNddiltIwu7Tdd3s+hr08fAsMw==}
    engines: {node: '>=16'}
    hasBin: true

  punycode@2.3.1:
    resolution: {integrity: sha512-vYt7UD1U9Wg6138shLtLOvdAu+8DsC/ilFtEVHcH+wydcSpNE20AfSOduf6MkRFahL5FY7X1oU7nKVZFtfq8Fg==}
    engines: {node: '>=6'}

  pupa@3.1.0:
    resolution: {integrity: sha512-FLpr4flz5xZTSJxSeaheeMKN/EDzMdK7b8PTOC6a5PYFKTucWbdqjgqaEyH0shFiSJrVB1+Qqi4Tk19ccU6Aug==}
    engines: {node: '>=12.20'}

  queue-microtask@1.2.3:
    resolution: {integrity: sha512-NuaNSa6flKT5JaSYQzJok04JzTL1CA6aGhv5rfLW3PgqA+M2ChpZQnAC8h8i4ZFkBS8X5RqkDBHA7r4hej3K9A==}

  quick-lru@5.1.1:
    resolution: {integrity: sha512-WuyALRjWPDGtt/wzJiadO5AXY+8hZ80hVpe6MyivgraREW751X3SbhRvG3eLKOYN+8VEvqLcf3wdnt44Z4S4SA==}
    engines: {node: '>=10'}

  rc@1.2.8:
    resolution: {integrity: sha512-y3bGgqKj3QBdxLbLkomlohkvsA8gdAiUQlSBJnBhfn+BPxg4bc62d8TcBW15wavDfgexCgccckhcZvywyQYPOw==}
    hasBin: true

  react-dom@18.2.0:
    resolution: {integrity: sha512-6IMTriUmvsjHUjNtEDudZfuDQUoWXVxKHhlEGSk81n4YFS+r/Kl99wXiwlVXtPBtJenozv2P+hxDsw9eA7Xo6g==}
    peerDependencies:
      react: ^18.2.0

  react-dom@19.0.0:
    resolution: {integrity: sha512-4GV5sHFG0e/0AD4X+ySy6UJd3jVl1iNsNHdpad0qhABJ11twS3TTBnseqsKurKcsNqCEFeGL3uLpVChpIO3QfQ==}
    peerDependencies:
      react: ^19.0.0

  react-dom@19.0.0-rc-66855b96-20241106:
    resolution: {integrity: sha512-D25vdaytZ1wFIRiwNU98NPQ/upS2P8Co4/oNoa02PzHbh8deWdepjm5qwZM/46OdSiGv4WSWwxP55RO9obqJEQ==}
    peerDependencies:
      react: 19.0.0-rc-66855b96-20241106

  react-dom@19.0.0-rc.1:
    resolution: {integrity: sha512-k8MfDX+4G+eaa1cXXI9QF4d+pQtYol3nx8vauqRWUEOPqC7NQn2qmEqUsLoSd28rrZUL+R3T2VC+kZ2Hyx1geQ==}
    peerDependencies:
      react: 19.0.0-rc.1

  react-is@16.13.1:
    resolution: {integrity: sha512-24e6ynE2H+OKt4kqsOvNd8kBpV65zoxbA4BVsEOB3ARVWQki/DHzaUoC5KuON/BiccDaCCTZBuOcfZs70kR8bQ==}

  react-is@18.3.1:
    resolution: {integrity: sha512-/LLMVyas0ljjAtoYiPqYiL8VWXzUUdThrmU5+n20DZv+a+ClRoevUzw5JxU+Ieh5/c87ytoTBV9G1FiKfNJdmg==}

  react-refresh@0.14.2:
    resolution: {integrity: sha512-jCvmsr+1IUSMUyzOkRcvnVbX3ZYC6g9TDrDbFuFmRDq7PD4yaGbLKNQL6k2jnArV8hjYxh7hVhAZB6s9HDGpZA==}
    engines: {node: '>=0.10.0'}

  react-router-dom@6.28.0:
    resolution: {integrity: sha512-kQ7Unsl5YdyOltsPGl31zOjLrDv+m2VcIEcIHqYYD3Lp0UppLjrzcfJqDJwXxFw3TH/yvapbnUvPlAj7Kx5nbg==}
    engines: {node: '>=14.0.0'}
    peerDependencies:
      react: '>=16.8'
      react-dom: '>=16.8'

  react-router@5.3.4:
    resolution: {integrity: sha512-Ys9K+ppnJah3QuaRiLxk+jDWOR1MekYQrlytiXxC1RyfbdsZkS5pvKAzCCr031xHixZwpnsYNT5xysdFHQaYsA==}
    peerDependencies:
      react: '>=15'

  react-router@6.28.0:
    resolution: {integrity: sha512-HrYdIFqdrnhDw0PqG/AKjAqEqM7AvxCz0DQ4h2W8k6nqmc5uRBYDag0SBxx9iYz5G8gnuNVLzUe13wl9eAsXXg==}
    engines: {node: '>=14.0.0'}
    peerDependencies:
      react: '>=16.8'

  react-scan@0.0.34:
    resolution: {integrity: sha512-sB1h7z0Y3sufhcTg6XNmIu4Wq2pQRK2Jk7/1NDPzxVKzFFcRwpjDqtiZP1C/8V8xPPQIiAaGsP6QNNVsQ3VLbg==}
    hasBin: true

  react-scan@0.0.48:
    resolution: {integrity: sha512-3yeDqUfGl/yv0wMO47W8C8EHscBK8iH9wq82xmg4ozxXhwOIYjZWw3fJ4kWoscgZSkfWlN5cvDry2mptVkUNeA==}
    hasBin: true
    peerDependencies:
      '@remix-run/react': '>=1.0.0'
      next: '>=13.0.0'
      react: ^16.8.0 || ^17.0.0 || ^18.0.0 || ^19.0.0
      react-dom: ^16.8.0 || ^17.0.0 || ^18.0.0 || ^19.0.0
      react-router: ^5.0.0 || ^6.0.0 || ^7.0.0
      react-router-dom: ^5.0.0 || ^6.0.0 || ^7.0.0
    peerDependenciesMeta:
      '@remix-run/react':
        optional: true
      next:
        optional: true
      react-router:
        optional: true
      react-router-dom:
        optional: true

  react@18.2.0:
    resolution: {integrity: sha512-/3IjMdb2L9QbBdWiW5e3P2/npwMBaU9mHCSCUzNln0ZCYbcfTsGbTJrU/kGemdH2IWmB2ioZ+zkxtmq6g09fGQ==}
    engines: {node: '>=0.10.0'}

  react@19.0.0:
    resolution: {integrity: sha512-V8AVnmPIICiWpGfm6GLzCR/W5FXLchHop40W4nXBmdlEceh16rCN8O8LNWm5bh5XUX91fh7KpA+W0TgMKmgTpQ==}
    engines: {node: '>=0.10.0'}

  react@19.0.0-rc-66855b96-20241106:
    resolution: {integrity: sha512-klH7xkT71SxRCx4hb1hly5FJB21Hz0ACyxbXYAECEqssUjtJeFUAaI2U1DgJAzkGEnvEm3DkxuBchMC/9K4ipg==}
    engines: {node: '>=0.10.0'}

  react@19.0.0-rc.1:
    resolution: {integrity: sha512-NZKln+uyPuyHchzP07I6GGYFxdAoaKhehgpCa3ltJGzwE31OYumLeshGaitA1R/fS5d9D2qpZVwTFAr6zCLM9w==}
    engines: {node: '>=0.10.0'}

  read-cache@1.0.0:
    resolution: {integrity: sha512-Owdv/Ft7IjOgm/i0xvNDZ1LrRANRfew4b2prF3OWMQLxLfu3bS8FVhCsrSCMK4lR56Y9ya+AThoTpDCTxCmpRA==}

  read-pkg-up@7.0.1:
    resolution: {integrity: sha512-zK0TB7Xd6JpCLmlLmufqykGE+/TlOePD6qKClNW7hHDKFh/J7/7gCWGR7joEQEW1bKq3a3yUZSObOoWLFQ4ohg==}
    engines: {node: '>=8'}

  read-pkg@3.0.0:
    resolution: {integrity: sha512-BLq/cCO9two+lBgiTYNqD6GdtK8s4NpaWrl6/rCO9w0TUS8oJl7cmToOZfRYllKTISY6nt1U7jQ53brmKqY6BA==}
    engines: {node: '>=4'}

  read-pkg@5.2.0:
    resolution: {integrity: sha512-Ug69mNOpfvKDAc2Q8DRpMjjzdtrnv9HcSMX+4VsZxD1aZ6ZzrIE7rlzXBtWTyhULSMKg076AW6WR5iZpD0JiOg==}
    engines: {node: '>=8'}

  readable-stream@2.3.8:
    resolution: {integrity: sha512-8p0AUk4XODgIewSi0l8Epjs+EVnWiK7NoDIEGU0HhE7+ZyY8D1IMY7odu5lRrFXGg71L15KG8QrPmum45RTtdA==}

  readable-stream@3.6.2:
    resolution: {integrity: sha512-9u/sniCrY3D5WdsERHzHE4G2YCXqoG5FTHUiCC4SIbr6XcLZBY05ya9EKjYek9O5xOAwjGq+1JdGBAS7Q9ScoA==}
    engines: {node: '>= 6'}

  readdir-glob@1.1.3:
    resolution: {integrity: sha512-v05I2k7xN8zXvPD9N+z/uhXPaj0sUFCe2rcWZIpBsqxfP7xXFQ0tipAd/wjj1YxWyWtUS5IDJpOG82JKt2EAVA==}

  readdirp@3.6.0:
    resolution: {integrity: sha512-hOS089on8RduqdbhvQ5Z37A0ESjsqz6qnRcffsMU3495FuTdqSm+7bhJ29JvIOsBDEEnan5DPu9t3To9VRlMzA==}
    engines: {node: '>=8.10.0'}

  reflect.getprototypeof@1.0.7:
    resolution: {integrity: sha512-bMvFGIUKlc/eSfXNX+aZ+EL95/EgZzuwA0OBPTbZZDEJw/0AkentjMuM1oiRfwHrshqk4RzdgiTg5CcDalXN5g==}
    engines: {node: '>= 0.4'}

  regenerator-runtime@0.14.1:
    resolution: {integrity: sha512-dYnhHh0nJoMfnkZs6GmmhFknAGRrLznOu5nc9ML+EJxGvrx6H7teuevqVqCuPcPK//3eDrrjQhehXVx9cnkGdw==}

  regexp-tree@0.1.27:
    resolution: {integrity: sha512-iETxpjK6YoRWJG5o6hXLwvjYAoW+FEZn9os0PD/b6AP6xQwsa/Y7lCVgIixBbUPMfhu+i2LtdeAqVTgGlQarfA==}
    hasBin: true

  regexp.prototype.flags@1.5.3:
    resolution: {integrity: sha512-vqlC04+RQoFalODCbCumG2xIOvapzVMHwsyIGM/SIE8fRhFFsXeH8/QQ+s0T0kDAhKc4k30s73/0ydkHQz6HlQ==}
    engines: {node: '>= 0.4'}

  registry-auth-token@5.0.3:
    resolution: {integrity: sha512-1bpc9IyC+e+CNFRaWyn77tk4xGG4PPUyfakSmA6F6cvUDjrm58dfyJ3II+9yb10EDkHoy1LaPSmHaWLOH3m6HA==}
    engines: {node: '>=14'}

  registry-url@6.0.1:
    resolution: {integrity: sha512-+crtS5QjFRqFCoQmvGduwYWEBng99ZvmFvF+cUJkGYF1L1BfU8C6Zp9T7f5vPAwyLkUExpvK+ANVZmGU49qi4Q==}
    engines: {node: '>=12'}

  regjsparser@0.10.0:
    resolution: {integrity: sha512-qx+xQGZVsy55CH0a1hiVwHmqjLryfh7wQyF5HO07XJ9f7dQMY/gPQHhlyDkIzJKC+x2fUCpCcUODUUUFrm7SHA==}
    hasBin: true

  require-directory@2.1.1:
    resolution: {integrity: sha512-fGxEI7+wsG9xrvdjsrlmL22OMTTiHRwAMroiEeMgq8gzoLC/PQr7RsRDSTLUg/bZAZtF+TVIkHc6/4RIKrui+Q==}
    engines: {node: '>=0.10.0'}

  require-from-string@2.0.2:
    resolution: {integrity: sha512-Xf0nWe6RseziFMu+Ap9biiUbmplq6S9/p+7w7YXP/JBHhrUDDUhwa+vANyubuqfZWTveU//DYVGsDG7RKL/vEw==}
    engines: {node: '>=0.10.0'}

  resolve-alpn@1.2.1:
    resolution: {integrity: sha512-0a1F4l73/ZFZOakJnQ3FvkJ2+gSTQWz/r2KE5OdDY0TxPm5h4GkqkWWfM47T7HsbnOtcJVEF4epCVy6u7Q3K+g==}

  resolve-from@4.0.0:
    resolution: {integrity: sha512-pb/MYmXstAkysRFx8piNI1tGFNQIFA3vkE3Gq4EuA1dF6gHp/+vgZqsCGJapvy8N3Q+4o7FwvquPJcnZ7RYy4g==}
    engines: {node: '>=4'}

  resolve-from@5.0.0:
    resolution: {integrity: sha512-qYg9KP24dD5qka9J47d0aVky0N+b4fTU89LN9iDnjB5waksiC49rvMB0PrUJQGoTmH50XPiqOvAjDfaijGxYZw==}
    engines: {node: '>=8'}

  resolve-pathname@3.0.0:
    resolution: {integrity: sha512-C7rARubxI8bXFNB/hqcp/4iUeIXJhJZvFPFPiSPRnhU5UPxzMFIl+2E6yY6c4k9giDJAhtV+enfA+G89N6Csng==}

  resolve-pkg-maps@1.0.0:
    resolution: {integrity: sha512-seS2Tj26TBVOC2NIc2rOe2y2ZO7efxITtLZcGSOnHHNOQ7CkiUBfw0Iw2ck6xkIhPwLhKNLS8BO+hEpngQlqzw==}

  resolve@1.19.0:
    resolution: {integrity: sha512-rArEXAgsBG4UgRGcynxWIWKFvh/XZCcS8UJdHhwy91zwAvCZIbcs+vAbflgBnNjYMs/i/i+/Ux6IZhML1yPvxg==}

  resolve@1.22.8:
    resolution: {integrity: sha512-oKWePCxqpd6FlLvGV1VU0x7bkPmmCNolxzjMf4NczoDnQcIWrAF+cPtZn5i6n+RfD2d9i0tzpKnG6Yk168yIyw==}
    hasBin: true

  resolve@2.0.0-next.5:
    resolution: {integrity: sha512-U7WjGVG9sH8tvjW5SmGbQuui75FiyjAX72HX15DwBBwF9dNiQZRQAg9nnPhYy+TUnE0+VcrttuvNI8oSxZcocA==}
    hasBin: true

  responselike@3.0.0:
    resolution: {integrity: sha512-40yHxbNcl2+rzXvZuVkrYohathsSJlMTXKryG5y8uciHv1+xDLHQpgjG64JUO9nrEq2jGLH6IZ8BcZyw3wrweg==}
    engines: {node: '>=14.16'}

  reusify@1.0.4:
    resolution: {integrity: sha512-U9nH88a3fc/ekCF1l0/UP1IosiuIjyTh7hBvXVMHYgVcfGvt897Xguj2UOLDeI5BG2m7/uwyaLVT6fbtCwTyzw==}
    engines: {iojs: '>=1.0.0', node: '>=0.10.0'}

  rimraf@2.4.5:
    resolution: {integrity: sha512-J5xnxTyqaiw06JjMftq7L9ouA448dw/E7dKghkP9WpKNuwmARNNg+Gk8/u5ryb9N/Yo2+z3MCwuqFK/+qPOPfQ==}
    deprecated: Rimraf versions prior to v4 are no longer supported
    hasBin: true

  rimraf@3.0.2:
    resolution: {integrity: sha512-JZkJMZkAGFFPP2YqXZXPbMlMBgsxzE8ILs4lMIX/2o0L9UBw9O/Y3o6wFw/i9YLapcUJWwqbi3kdxIPdC62TIA==}
    deprecated: Rimraf versions prior to v4 are no longer supported
    hasBin: true

  rollup@4.28.0:
    resolution: {integrity: sha512-G9GOrmgWHBma4YfCcX8PjH0qhXSdH8B4HDE2o4/jaxj93S4DPCIDoLcXz99eWMji4hB29UFCEd7B2gwGJDR9cQ==}
    engines: {node: '>=18.0.0', npm: '>=8.0.0'}
    hasBin: true

  run-applescript@7.0.0:
    resolution: {integrity: sha512-9by4Ij99JUr/MCFBUkDKLWK3G9HVXmabKz9U5MlIAIuvuzkiOicRYs8XJLxX+xahD+mLiiCYDqF9dKAgtzKP1A==}
    engines: {node: '>=18'}

  run-parallel@1.2.0:
    resolution: {integrity: sha512-5l4VyZR86LZ/lDxZTR6jqL8AFE2S0IFLMP26AbjsLVADxHdhB/c0GUsH+y39UfCi3dzz8OlQuPmnaJOMoDHQBA==}

  sade@1.8.1:
    resolution: {integrity: sha512-xal3CZX1Xlo/k4ApwCFrHVACi9fBqJ7V+mwhBsuf/1IOKbBy098Fex+Wa/5QMubw09pSZ/u8EY8PWgevJsXp1A==}
    engines: {node: '>=6'}

  safe-array-concat@1.1.2:
    resolution: {integrity: sha512-vj6RsCsWBCf19jIeHEfkRMw8DPiBb+DMXklQ/1SGDHOMlHdPUkZXFQ2YdplS23zESTijAcurb1aSgJA3AgMu1Q==}
    engines: {node: '>=0.4'}

  safe-buffer@5.1.2:
    resolution: {integrity: sha512-Gd2UZBJDkXlY7GbJxfsE8/nvKkUEU1G38c1siN6QP6a9PT9MmHB8GnpscSmMJSoF8LOIrt8ud/wPtojys4G6+g==}

  safe-json-stringify@1.2.0:
    resolution: {integrity: sha512-gH8eh2nZudPQO6TytOvbxnuhYBOvDBBLW52tz5q6X58lJcd/tkmqFR+5Z9adS8aJtURSXWThWy/xJtJwixErvg==}

  safe-regex-test@1.0.3:
    resolution: {integrity: sha512-CdASjNJPvRa7roO6Ra/gLYBTzYzzPyyBXxIMdGW3USQLyjWEls2RgW5UBTXaQVp+OrpeCK3bLem8smtmheoRuw==}
    engines: {node: '>= 0.4'}

  sax@1.4.1:
    resolution: {integrity: sha512-+aWOz7yVScEGoKNd4PA10LZ8sk0A/z5+nXQG5giUO5rprX9jgYsTdov9qCchZiPIZezbZH+jRut8nPodFAX4Jg==}

  scheduler@0.23.2:
    resolution: {integrity: sha512-UOShsPwz7NrMUqhR6t0hWjFduvOzbtv7toDH1/hIrfRNIDBnnBWd0CwJTGvTpngVlmwGCdP9/Zl/tVrDqcuYzQ==}

  scheduler@0.25.0:
    resolution: {integrity: sha512-xFVuu11jh+xcO7JOAGJNOXld8/TcEHK/4CituBUeUb5hqxJLj9YuemAEuvm9gQ/+pgXYfbQuqAkiYu+u7YEsNA==}

  scheduler@0.25.0-rc-66855b96-20241106:
    resolution: {integrity: sha512-HQXp/Mnp/MMRSXMQF7urNFla+gmtXW/Gr1KliuR0iboTit4KvZRY8KYaq5ccCTAOJiUqQh2rE2F3wgUekmgdlA==}

  scheduler@0.25.0-rc.1:
    resolution: {integrity: sha512-fVinv2lXqYpKConAMdergOl5owd0rY1O4P/QTe0aWKCqGtu7VsCt1iqQFxSJtqK4Lci/upVSBpGwVC7eWcuS9Q==}

  semver-diff@4.0.0:
    resolution: {integrity: sha512-0Ju4+6A8iOnpL/Thra7dZsSlOHYAHIeMxfhWQRI1/VLcT3WDBZKKtQt/QkBOsiIN9ZpuvHE6cGZ0x4glCMmfiA==}
    engines: {node: '>=12'}

  semver@5.7.2:
    resolution: {integrity: sha512-cBznnQ9KjJqU67B52RMC65CMarK2600WFnbkcaiwWq3xy/5haFJlshgnpjovMVJ+Hff49d8GEn0b87C5pDQ10g==}
    hasBin: true

  semver@6.3.1:
    resolution: {integrity: sha512-BR7VvDCVHO+q2xBEWskxS6DJE1qRnb7DxzUrogb71CWoSficBxYsiAGd+Kl0mmq/MprG9yArRkyrQxTO6XjMzA==}
    hasBin: true

  semver@7.6.3:
    resolution: {integrity: sha512-oVekP1cKtI+CTDvHWYFUcMtsK/00wmAEfyqKfNdARm8u1wNVhSgaX7A8d4UuIlUI5e84iEwOhs7ZPYRmzU9U6A==}
    engines: {node: '>=10'}
    hasBin: true

  set-cookie-parser@2.7.1:
    resolution: {integrity: sha512-IOc8uWeOZgnb3ptbCURJWNjWUPcO3ZnTTdzsurqERrP6nPyv+paC55vJM0LpOlT2ne+Ix+9+CRG1MNLlyZ4GjQ==}

  set-function-length@1.2.2:
    resolution: {integrity: sha512-pgRc4hJ4/sNjWCSS9AmnS40x3bNMDTknHgL5UaMBTMyJnU90EgWh1Rz+MC9eFu4BuN/UwZjKQuY/1v3rM7HMfg==}
    engines: {node: '>= 0.4'}

  set-function-name@2.0.2:
    resolution: {integrity: sha512-7PGFlmtwsEADb0WYyvCMa1t+yke6daIG4Wirafur5kcf+MhUnPms1UeR0CKQdTZD81yESwMHbtn+TR+dMviakQ==}
    engines: {node: '>= 0.4'}

  set-value@4.1.0:
    resolution: {integrity: sha512-zTEg4HL0RwVrqcWs3ztF+x1vkxfm0lP+MQQFPiMJTKVceBwEV0A569Ou8l9IYQG8jOZdMVI1hGsc0tmeD2o/Lw==}
    engines: {node: '>=11.0'}

  setimmediate@1.0.5:
    resolution: {integrity: sha512-MATJdZp8sLqDl/68LfQmbP8zKPLQNV6BIZoIgrscFDQ+RsvK/BxeDQOgyxKKoh0y/8h3BqVFnCqQ/gd+reiIXA==}

  sharp@0.33.5:
    resolution: {integrity: sha512-haPVm1EkS9pgvHrQ/F3Xy+hgcuMV0Wm9vfIBSiwZ05k+xgb0PkBQpGsAA/oWdDobNaZTH5ppvHtzCFbnSEwHVw==}
    engines: {node: ^18.17.0 || ^20.3.0 || >=21.0.0}

  shebang-command@1.2.0:
    resolution: {integrity: sha512-EV3L1+UQWGor21OmnvojK36mhg+TyIKDh3iFBKBohr5xeXIhNBcx8oWdgkTEEQ+BEFFYdLRuqMfd5L84N1V5Vg==}
    engines: {node: '>=0.10.0'}

  shebang-command@2.0.0:
    resolution: {integrity: sha512-kHxr2zZpYtdmrN1qDjrrX/Z1rR1kG8Dx+gkpK1G4eXmvXswmcE1hTWBWYUzlraYw1/yZp6YuDY77YtvbN0dmDA==}
    engines: {node: '>=8'}

  shebang-regex@1.0.0:
    resolution: {integrity: sha512-wpoSFAxys6b2a2wHZ1XpDSgD7N9iVjg29Ph9uV/uaP9Ex/KXlkTZTeddxDPSYQpgvzKLGJke2UU0AzoGCjNIvQ==}
    engines: {node: '>=0.10.0'}

  shebang-regex@3.0.0:
    resolution: {integrity: sha512-7++dFhtcx3353uBaq8DDR4NuxBetBzC7ZQOhmTQInHEd6bSrXdiEyzCvG07Z44UYdLShWUyXt5M/yhz8ekcb1A==}
    engines: {node: '>=8'}

  shell-quote@1.7.3:
    resolution: {integrity: sha512-Vpfqwm4EnqGdlsBFNmHhxhElJYrdfcxPThu+ryKS5J8L/fhAwLazFZtq+S+TWZ9ANj2piSQLGj6NQg+lKPmxrw==}

  shellwords@0.1.1:
    resolution: {integrity: sha512-vFwSUfQvqybiICwZY5+DAWIPLKsWO31Q91JSKl3UYv+K5c2QRPzn0qzec6QPu1Qc9eHYItiP3NdJqNVqetYAww==}

  side-channel@1.0.6:
    resolution: {integrity: sha512-fDW/EZ6Q9RiO8eFG8Hj+7u/oW+XrPTIChwCOM2+th2A6OblDtYYIpve9m+KvI9Z4C9qSEXlaGR6bTEYHReuglA==}
    engines: {node: '>= 0.4'}

  siginfo@2.0.0:
    resolution: {integrity: sha512-ybx0WO1/8bSBLEWXZvEd7gMW3Sn3JFlW3TvX1nREbDLRNQNaeNN8WK0meBwPdAaOI7TtRRRJn/Es1zhrrCHu7g==}

  signal-exit@3.0.7:
    resolution: {integrity: sha512-wnD2ZE+l+SPC/uoS0vXeE9L1+0wuaMqKlfz9AMUo38JsyLSBWSFcHR1Rri62LZc12vLr1gb3jl7iwQhgwpAbGQ==}

  signal-exit@4.1.0:
    resolution: {integrity: sha512-bzyZ1e88w9O1iNJbKnOlvYTrWPDl46O1bG0D3XInv+9tkPrxrN8jUUTiFlDkkmKWgn1M6CfIA13SuGqOa9Korw==}
    engines: {node: '>=14'}

  simple-swizzle@0.2.2:
    resolution: {integrity: sha512-JA//kQgZtbuY83m+xT+tXJkmJncGMTFT+C+g2h2R9uxkYIrE2yy9sgmcLhCnw57/WSD+Eh3J97FPEDFnbXnDUg==}

  sirv@2.0.4:
    resolution: {integrity: sha512-94Bdh3cC2PKrbgSOUqTiGPWVZeSiXfKOVZNJniWoqrWrRkB1CJzBU3NEbiTsPcYy1lDsANA/THzS+9WBiy5nfQ==}
    engines: {node: '>= 10'}

  sisteransi@1.0.5:
    resolution: {integrity: sha512-bLGGlR1QxBcynn2d5YmDX4MGjlZvy2MRBDRNHLJ8VI6l6+9FUiyTFNJ0IveOSP0bcXgVDPRcfGqA0pjaqUpfVg==}

  slash@3.0.0:
    resolution: {integrity: sha512-g9Q1haeby36OSStwb4ntCGGGaKsaVSjQ68fBxoQcutl5fS1vuY18H3wSt3jFyFtrkx+Kz0V1G85A4MyAdDMi2Q==}
    engines: {node: '>=8'}

  sort-object-keys@1.1.3:
    resolution: {integrity: sha512-855pvK+VkU7PaKYPc+Jjnmt4EzejQHyhhF33q31qG8x7maDzkeFhAAThdCYay11CISO+qAMwjOBP+fPZe0IPyg==}

  sort-package-json@2.12.0:
    resolution: {integrity: sha512-/HrPQAeeLaa+vbAH/znjuhwUluuiM/zL5XX9kop8UpDgjtyWKt43hGDk2vd/TBdDpzIyzIHVUgmYofzYrAQjew==}
    hasBin: true

  source-map-js@1.2.1:
    resolution: {integrity: sha512-UXWMKhLOwVKb728IUtQPXxfYU+usdybtUrK/8uGE8CQMvrhOpwvzDBwj0QhSL7MQc7vIsISBG8VQ8+IDQxpfQA==}
    engines: {node: '>=0.10.0'}

  source-map-support@0.5.21:
    resolution: {integrity: sha512-uBHU3L3czsIyYXKX88fdrGovxdSCoTGDRZ6SYXtSRxLZUzHg5P/66Ht6uoUlHu9EZod+inXhKo3qQgwXUT/y1w==}

  source-map@0.6.1:
    resolution: {integrity: sha512-UjgapumWlbMhkBgzT7Ykc5YXUT46F0iKu8SGXq0bcwP5dz/h0Plj6enJqjz1Zbq2l5WaqYnrVbwWOWMyF3F47g==}
    engines: {node: '>=0.10.0'}

  source-map@0.7.4:
    resolution: {integrity: sha512-l3BikUxvPOcn5E74dZiq5BGsTb5yEwhaTSzccU6t4sDOH8NWJCstKO5QT2CvtFoK6F0saL7p9xHAqHOlCPJygA==}
    engines: {node: '>= 8'}

  source-map@0.8.0-beta.0:
    resolution: {integrity: sha512-2ymg6oRBpebeZi9UUNsgQ89bhx01TcTkmNTGnNO88imTmbSgy4nfujrgVEFKWpMTEGA11EDkTt7mqObTPdigIA==}
    engines: {node: '>= 8'}

  spawn-sync@1.0.15:
    resolution: {integrity: sha512-9DWBgrgYZzNghseho0JOuh+5fg9u6QWhAWa51QC7+U5rCheZ/j1DrEZnyE0RBBRqZ9uEXGPgSSM0nky6burpVw==}

  spdx-correct@3.2.0:
    resolution: {integrity: sha512-kN9dJbvnySHULIluDHy32WHRUu3Og7B9sbY7tsFLctQkIqnMh3hErYgdMjTYuqmcXX+lK5T1lnUt3G7zNswmZA==}

  spdx-exceptions@2.5.0:
    resolution: {integrity: sha512-PiU42r+xO4UbUS1buo3LPJkjlO7430Xn5SVAhdpzzsPHsjbYVflnnFdATgabnLude+Cqu25p6N+g2lw/PFsa4w==}

  spdx-expression-parse@3.0.1:
    resolution: {integrity: sha512-cbqHunsQWnJNE6KhVSMsMeH5H/L9EpymbzqTQ3uLwNCLZ1Q481oWaofqH7nO6V07xlXwY6PhQdQ2IedWx/ZK4Q==}

  spdx-license-ids@3.0.20:
    resolution: {integrity: sha512-jg25NiDV/1fLtSgEgyvVyDunvaNHbuwF9lfNV17gSmPFAlYzdfNBlLtLzXTevwkPj7DhGbmN9VnmJIgLnhvaBw==}

  split@1.0.1:
    resolution: {integrity: sha512-mTyOoPbrivtXnwnIxZRFYRrPNtEFKlpB2fvjSnCQUiAA6qAZzqwna5envK4uk6OIeP17CsdF3rSBGYVBsU0Tkg==}

  stable-hash@0.0.4:
    resolution: {integrity: sha512-LjdcbuBeLcdETCrPn9i8AYAZ1eCtu4ECAWtP7UleOiZ9LzVxRzzUZEoZ8zB24nhkQnDWyET0I+3sWokSDS3E7g==}

  stackback@0.0.2:
    resolution: {integrity: sha512-1XMJE5fQo1jGH6Y/7ebnwPOBEkIEnT4QF32d5R1+VXdXveM0IBMJt8zfaxX1P3QhVwrYe+576+jkANtSS2mBbw==}

  std-env@3.8.0:
    resolution: {integrity: sha512-Bc3YwwCB+OzldMxOXJIIvC6cPRWr/LxOp48CdQTOkPyk/t4JWWJbrilwBd7RJzKV8QW7tJkcgAmeuLLJugl5/w==}

  streamsearch@1.1.0:
    resolution: {integrity: sha512-Mcc5wHehp9aXz1ax6bZUyY5afg9u2rv5cqQI3mRrYkGC8rW2hM02jWuwjtL++LS5qinSyhj2QfLyNsuc+VsExg==}
    engines: {node: '>=10.0.0'}

  string-width@4.2.3:
    resolution: {integrity: sha512-wKyQRQpjJ0sIp62ErSZdGsjMJWsap5oRNihHhu6G7JVO/9jIB6UyevL+tXuOqrng8j/cxKTWyWUwvSTriiZz/g==}
    engines: {node: '>=8'}

  string-width@5.1.2:
    resolution: {integrity: sha512-HnLOCR3vjcY8beoNLtcjZ5/nxn2afmME6lhrDrebokqMap+XbeW8n9TXpPDOqdGK5qcI3oT0GKTW6wC7EMiVqA==}
    engines: {node: '>=12'}

  string-width@7.2.0:
    resolution: {integrity: sha512-tsaTIkKW9b4N+AEj+SVA+WhJzV7/zMhcSu78mLKWSk7cXMOSHsBKFWUs0fWwq8QyK3MgJBQRX6Gbi4kYbdvGkQ==}
    engines: {node: '>=18'}

  string.prototype.includes@2.0.1:
    resolution: {integrity: sha512-o7+c9bW6zpAdJHTtujeePODAhkuicdAryFsfVKwA+wGw89wJ4GTY484WTucM9hLtDEOpOvI+aHnzqnC5lHp4Rg==}
    engines: {node: '>= 0.4'}

  string.prototype.matchall@4.0.11:
    resolution: {integrity: sha512-NUdh0aDavY2og7IbBPenWqR9exH+E26Sv8e0/eTe1tltDGZL+GtBkDAnnyBtmekfK6/Dq3MkcGtzXFEd1LQrtg==}
    engines: {node: '>= 0.4'}

  string.prototype.padend@3.1.6:
    resolution: {integrity: sha512-XZpspuSB7vJWhvJc9DLSlrXl1mcA2BdoY5jjnS135ydXqLoqhs96JjDtCkjJEQHvfqZIp9hBuBMgI589peyx9Q==}
    engines: {node: '>= 0.4'}

  string.prototype.repeat@1.0.0:
    resolution: {integrity: sha512-0u/TldDbKD8bFCQ/4f5+mNRrXwZ8hg2w7ZR8wa16e8z9XpePWl3eGEcUD0OXpEH/VJH/2G3gjUtR3ZOiBe2S/w==}

  string.prototype.trim@1.2.9:
    resolution: {integrity: sha512-klHuCNxiMZ8MlsOihJhJEBJAiMVqU3Z2nEXWfWnIqjN0gEFS9J9+IxKozWWtQGcgoa1WUZzLjKPTr4ZHNFTFxw==}
    engines: {node: '>= 0.4'}

  string.prototype.trimend@1.0.8:
    resolution: {integrity: sha512-p73uL5VCHCO2BZZ6krwwQE3kCzM7NKmis8S//xEC6fQonchbum4eP6kR4DLEjQFO3Wnj3Fuo8NM0kOSjVdHjZQ==}

  string.prototype.trimstart@1.0.8:
    resolution: {integrity: sha512-UXSH262CSZY1tfu3G3Secr6uGLCFVPMhIqHjlgCUtCCcgihYc/xKs9djMTMUOb2j1mVSeU8EU6NWc/iQKU6Gfg==}
    engines: {node: '>= 0.4'}

  string_decoder@1.1.1:
    resolution: {integrity: sha512-n/ShnvDi6FHbbVfviro+WojiFzv+s8MPMHBczVePfUpDJLwoLT0ht1l4YwBCbi8pJAveEEdnkHyPyTP/mzRfwg==}

  strip-ansi@6.0.1:
    resolution: {integrity: sha512-Y38VPSHcqkFrCpFnQ9vuSXmquuv5oXOKpGeT6aGrr3o3Gc9AlVa6JBfUSOCnbxGGZF+/0ooI7KrPuUSztUdU5A==}
    engines: {node: '>=8'}

  strip-ansi@7.1.0:
    resolution: {integrity: sha512-iq6eVVI64nQQTRYq2KtEg2d2uU7LElhTJwsH4YzIHZshxlgZms/wIc4VoDQTlG/IvVIrBKG06CrZnp0qv7hkcQ==}
    engines: {node: '>=12'}

  strip-bom@3.0.0:
    resolution: {integrity: sha512-vavAMRXOgBVNF6nyEEmL3DBK19iRpDcoIwW+swQ+CbGiu7lju6t+JklA1MHweoWtadgt4ISVUsXLyDq34ddcwA==}
    engines: {node: '>=4'}

  strip-bom@5.0.0:
    resolution: {integrity: sha512-p+byADHF7SzEcVnLvc/r3uognM1hUhObuHXxJcgLCfD194XAkaLbjq3Wzb0N5G2tgIjH0dgT708Z51QxMeu60A==}
    engines: {node: '>=12'}

  strip-final-newline@2.0.0:
    resolution: {integrity: sha512-BrpvfNAE3dcvq7ll3xVumzjKjZQ5tI1sEUIKr3Uoks0XUl45St3FlatVqef9prk4jRDzhW6WZg+3bk93y6pLjA==}
    engines: {node: '>=6'}

  strip-final-newline@3.0.0:
    resolution: {integrity: sha512-dOESqjYr96iWYylGObzd39EuNTa5VJxyvVAEm5Jnh7KGo75V43Hk1odPQkNDyXNmUR6k+gEiDVXnjB8HJ3crXw==}
    engines: {node: '>=12'}

  strip-indent@3.0.0:
    resolution: {integrity: sha512-laJTa3Jb+VQpaC6DseHhF7dXVqHTfJPCRDaEbid/drOhgitgYku/letMUqOXFoWV0zIIUbjpdH2t+tYj4bQMRQ==}
    engines: {node: '>=8'}

  strip-json-comments@2.0.1:
    resolution: {integrity: sha512-4gB8na07fecVVkOI6Rs4e7T6NOTki5EmL7TUduTs6bu3EdnSycntVJ4re8kgZA+wx9IueI2Y11bfbgwtzuE0KQ==}
    engines: {node: '>=0.10.0'}

  strip-json-comments@3.1.1:
    resolution: {integrity: sha512-6fPc+R4ihwqP6N/aIv2f1gMH8lOVtWQHoqC4yK6oSDVVocumAsfCqjkXnqiYMhmMwS/mEHLp7Vehlt3ql6lEig==}
    engines: {node: '>=8'}

  strip-json-comments@5.0.1:
    resolution: {integrity: sha512-0fk9zBqO67Nq5M/m45qHCJxylV/DhBlIOVExqgOMiCCrzrhU6tCibRXNqE3jwJLftzE9SNuZtYbpzcO+i9FiKw==}
    engines: {node: '>=14.16'}

  strip-literal@1.3.0:
    resolution: {integrity: sha512-PugKzOsyXpArk0yWmUwqOZecSO0GH0bPoctLcqNDH9J04pVW3lflYE0ujElBGTloevcxF5MofAOZ7C5l2b+wLg==}

  styled-jsx@5.1.6:
    resolution: {integrity: sha512-qSVyDTeMotdvQYoHWLNGwRFJHC+i+ZvdBRYosOFgC+Wg1vx4frN2/RG/NA7SYqqvKNLf39P2LSRA2pu6n0XYZA==}
    engines: {node: '>= 12.0.0'}
    peerDependencies:
      '@babel/core': '*'
      babel-plugin-macros: '*'
      react: '>= 16.8.0 || 17.x.x || ^18.0.0-0 || ^19.0.0-0'
    peerDependenciesMeta:
      '@babel/core':
        optional: true
      babel-plugin-macros:
        optional: true

  sucrase@3.35.0:
    resolution: {integrity: sha512-8EbVDiu9iN/nESwxeSxDKe0dunta1GOlHufmSSXxMD2z2/tMZpDMpvXQGsc+ajGo8y2uYUmixaSRUc/QPoQ0GA==}
    engines: {node: '>=16 || 14 >=14.17'}
    hasBin: true

  sugar-high@0.7.5:
    resolution: {integrity: sha512-lfGxo0il0Mx4WLdXEt0WsJ8V3QkQWssXnolj5xBurzlGJW07LuwmJWKtS0B2WJ5XWz1439RHngXAmzsnLD0rFA==}

  supports-color@5.5.0:
    resolution: {integrity: sha512-QjVjwdXIt408MIiAqCX4oUKsgU2EqAGzs2Ppkm4aQYbjm+ZEWEcW4SfFNTr4uMNZma0ey4f5lgLrkB0aX0QMow==}
    engines: {node: '>=4'}

  supports-color@7.2.0:
    resolution: {integrity: sha512-qpCAvRl9stuOHveKsn7HncJRvv501qIacKzQlO/+Lwxc9+0q2wLyv4Dfvt80/DPn2pqOBsJdDiogXGR9+OvwRw==}
    engines: {node: '>=8'}

  supports-preserve-symlinks-flag@1.0.0:
    resolution: {integrity: sha512-ot0WnXS9fgdkgIcePe6RHNk1WA8+muPa6cSjeR3V8K27q9BB1rTE3R1p7Hv0z1ZyAc8s6Vvv8DIyWf681MAt0w==}
    engines: {node: '>= 0.4'}

  synckit@0.9.2:
    resolution: {integrity: sha512-vrozgXDQwYO72vHjUb/HnFbQx1exDjoKzqx23aXEg2a9VIg2TSFZ8FmeZpTjUCFMYw7mpX4BE2SFu8wI7asYsw==}
    engines: {node: ^14.18.0 || >=16.0.0}

  tailwind-merge@2.5.5:
    resolution: {integrity: sha512-0LXunzzAZzo0tEPxV3I297ffKZPlKDrjj7NXphC8V5ak9yHC5zRmxnOe2m/Rd/7ivsOMJe3JZ2JVocoDdQTRBA==}

  tailwindcss@3.4.17:
    resolution: {integrity: sha512-w33E2aCvSDP0tW9RZuNXadXlkHXqFzSkQew/aIa2i/Sj8fThxwovwlXHSPXTbAHwEIhBFXAedUhP2tueAKP8Og==}
    engines: {node: '>=14.0.0'}
    hasBin: true

  tapable@2.2.1:
    resolution: {integrity: sha512-GNzQvQTOIP6RyTfE2Qxb8ZVlNmw0n88vp1szwWRimP02mnTsx3Wtn5qRdqY9w2XduFNUgvOwhNnQsjwCp+kqaQ==}
    engines: {node: '>=6'}

  tar-stream@2.2.0:
    resolution: {integrity: sha512-ujeqbceABgwMZxEJnk2HDY2DlnUZ+9oEcb1KzTVfYHio0UE6dG71n60d8D2I4qNvleWrrXpmjpt7vZeF1LnMZQ==}
    engines: {node: '>=6'}

  terser@5.36.0:
    resolution: {integrity: sha512-IYV9eNMuFAV4THUspIRXkLakHnV6XO7FEdtKjf/mDyrnqUg9LnlOn6/RwRvM9SZjR4GUq8Nk8zj67FzVARr74w==}
    engines: {node: '>=10'}
    hasBin: true

  text-table@0.2.0:
    resolution: {integrity: sha512-N+8UisAXDGk8PFXP4HAzVR9nbfmVJ3zYLAWiTIoqC5v5isinhr+r5uaO8+7r3BMfuNIufIsA7RdpVgacC2cSpw==}

  thenify-all@1.6.0:
    resolution: {integrity: sha512-RNxQH/qI8/t3thXJDwcstUO4zeqo64+Uy/+sNVRBx4Xn2OX+OZ9oP+iJnNFqplFra2ZUVeKCSa2oVWi3T4uVmA==}
    engines: {node: '>=0.8'}

  thenify@3.3.1:
    resolution: {integrity: sha512-RVZSIV5IG10Hk3enotrhvz0T9em6cyHBLkH/YAZuKqd8hRkKhSfCGIcP2KUY0EPxndzANBmNllzWPwak+bheSw==}

  through@2.3.8:
    resolution: {integrity: sha512-w89qg7PI8wAdvX60bMDP+bFoD5Dvhm9oLheFp5O4a2QF0cSBGsBX4qZmadPMvVqlLJBBci+WqGGOAPvcDeNSVg==}

  tiny-invariant@1.3.3:
    resolution: {integrity: sha512-+FbBPE1o9QAYvviau/qC5SE3caw21q3xkvWKBtja5vgqOWIHHJ3ioaq1VPfn/Szqctz2bU/oYeKd9/z5BL+PVg==}

  tiny-warning@1.0.3:
    resolution: {integrity: sha512-lBN9zLN/oAf68o3zNXYrdCt1kP8WsiGW8Oo2ka41b2IM5JL/S1CTyX1rW0mb/zSuJun0ZUrDxx4sqvYS2FWzPA==}

  tinybench@2.9.0:
    resolution: {integrity: sha512-0+DUvqWMValLmha6lr4kD8iAMK1HzV0/aKnCtWb9v9641TnP/MFb7Pc2bxoxQjTXAErryXVgUOfv2YqNllqGeg==}

  tinyglobby@0.2.10:
    resolution: {integrity: sha512-Zc+8eJlFMvgatPZTl6A9L/yht8QqdmUNtURHaKZLmKBE12hNPSrqNkUp2cs3M/UKmNVVAMFQYSjYIVHDjW5zew==}
    engines: {node: '>=12.0.0'}

  tinypool@0.8.4:
    resolution: {integrity: sha512-i11VH5gS6IFeLY3gMBQ00/MmLncVP7JLXOw1vlgkytLmJK7QnEr7NXf0LBdxfmNPAeyetukOk0bOYrJrFGjYJQ==}
    engines: {node: '>=14.0.0'}

  tinyspy@2.2.1:
    resolution: {integrity: sha512-KYad6Vy5VDWV4GH3fjpseMQ/XU2BhIYP7Vzd0LG44qRWm/Yt2WCOTicFdvmgo6gWaqooMQCawTtILVQJupKu7A==}
    engines: {node: '>=14.0.0'}

  tmp@0.2.3:
    resolution: {integrity: sha512-nZD7m9iCPC5g0pYmcaxogYKggSfLsdxl8of3Q/oIbqCqLLIO9IAF0GWjX1z9NZRHPiXv8Wex4yDCaZsgEw0Y8w==}
    engines: {node: '>=14.14'}

  to-regex-range@5.0.1:
    resolution: {integrity: sha512-65P7iz6X5yEr1cwcgvQxbbIw7Uk3gOy5dIdtZ4rDveLqhrdJP+Li/Hx6tyK0NEb+2GCyneCMJiGqrADCSNk8sQ==}
    engines: {node: '>=8.0'}

  totalist@3.0.1:
    resolution: {integrity: sha512-sf4i37nQ2LBx4m3wB74y+ubopq6W/dIzXg0FDGjsYnZHVa1Da8FH853wlL2gtUhg+xJXjfk3kUZS3BRoQeoQBQ==}
    engines: {node: '>=6'}

  tr46@1.0.1:
    resolution: {integrity: sha512-dTpowEjclQ7Kgx5SdBkqRzVhERQXov8/l9Ft9dVM9fmg0W0KQSVaXX9T4i6twCPNtYiZM53lpSSUAwJbFPOHxA==}

  tree-kill@1.2.2:
    resolution: {integrity: sha512-L0Orpi8qGpRG//Nd+H90vFB+3iHnue1zSSGmNOOCh1GLJ7rUKVwV2HvijphGQS2UmhUZewS9VgvxYIdgr+fG1A==}
    hasBin: true

  ts-api-utils@1.4.3:
    resolution: {integrity: sha512-i3eMG77UTMD0hZhgRS562pv83RC6ukSAC2GMNWc+9dieh/+jDM5u5YG+NHX6VNDRHQcHwmsTHctP9LhbC3WxVw==}
    engines: {node: '>=16'}
    peerDependencies:
      typescript: '>=4.2.0'

  ts-interface-checker@0.1.13:
    resolution: {integrity: sha512-Y/arvbn+rrz3JCKl9C4kVNfTfSm2/mEp5FSz5EsZSANGPSlQrpRI5M4PKF+mJnE52jOO90PnPSc3Ur3bTQw0gA==}

  tsconfck@3.1.4:
    resolution: {integrity: sha512-kdqWFGVJqe+KGYvlSO9NIaWn9jT1Ny4oKVzAJsKii5eoE9snzTJzL4+MMVOMn+fikWGFmKEylcXL710V/kIPJQ==}
    engines: {node: ^18 || >=20}
    hasBin: true
    peerDependencies:
      typescript: ^5.0.0
    peerDependenciesMeta:
      typescript:
        optional: true

  tsconfig-paths@3.15.0:
    resolution: {integrity: sha512-2Ac2RgzDe/cn48GvOe3M+o82pEFewD3UPbyoUHHdKasHwJKjds4fLXWf/Ux5kATBKN20oaFGu+jbElp1pos0mg==}

  tslib@1.14.1:
    resolution: {integrity: sha512-Xni35NKzjgMrwevysHTCArtLDpPvye8zV/0E4EyYn43P7/7qvQwPh9BGkHewbMulVntbigmcT7rdX3BNo9wRJg==}

  tslib@2.8.1:
    resolution: {integrity: sha512-oJFu94HQb+KVduSUQL7wnpmqnfmLsOA/nAh6b6EH0wCEoK0/mPeXU6c3wKDV83MkOuHPRHtSXKKU99IBazS/2w==}

  tsup@8.2.4:
    resolution: {integrity: sha512-akpCPePnBnC/CXgRrcy72ZSntgIEUa1jN0oJbbvpALWKNOz1B7aM+UVDWGRGIO/T/PZugAESWDJUAb5FD48o8Q==}
    engines: {node: '>=18'}
    hasBin: true
    peerDependencies:
      '@microsoft/api-extractor': ^7.36.0
      '@swc/core': ^1
      postcss: ^8.4.12
      typescript: '>=4.5.0'
    peerDependenciesMeta:
      '@microsoft/api-extractor':
        optional: true
      '@swc/core':
        optional: true
      postcss:
        optional: true
      typescript:
        optional: true

  tsutils@3.21.0:
    resolution: {integrity: sha512-mHKK3iUXL+3UF6xL5k0PEhKRUBKPBCv/+RkEOpjRWxxx27KKRBmmA60A9pgOUvMi8GKhRMPEmjBRPzs2W7O1OA==}
    engines: {node: '>= 6'}
    peerDependencies:
      typescript: '>=2.8.0 || >= 3.2.0-dev || >= 3.3.0-dev || >= 3.4.0-dev || >= 3.5.0-dev || >= 3.6.0-dev || >= 3.6.0-beta || >= 3.7.0-dev || >= 3.7.0-beta'

  tsx@4.0.0:
    resolution: {integrity: sha512-jd3C5kw9tR68gtvqHUYo/2IwxaA46/CyKvcVQ4DsKRAPb19/vWgl7zF9mYNjFRY6KcGKiwne41RU91ll31IggQ==}
    engines: {node: '>=18.0.0'}
    hasBin: true

  turbo-stream@2.4.0:
    resolution: {integrity: sha512-FHncC10WpBd2eOmGwpmQsWLDoK4cqsA/UT/GqNoaKOQnT8uzhtCbg3EoUDMvqpOSAI0S26mr0rkjzbOO6S3v1g==}

  type-check@0.4.0:
    resolution: {integrity: sha512-XleUoc9uwGXqjWwXaUTZAmzMcFZ5858QA2vvx1Ur5xIcixXIP+8LnFDgRplU30us6teqdlskFfu+ae4K79Ooew==}
    engines: {node: '>= 0.8.0'}

  type-detect@4.1.0:
    resolution: {integrity: sha512-Acylog8/luQ8L7il+geoSxhEkazvkslg7PSNKOX59mbB9cOveP5aq9h74Y7YU8yDpJwetzQQrfIwtf4Wp4LKcw==}
    engines: {node: '>=4'}

  type-fest@0.20.2:
    resolution: {integrity: sha512-Ne+eE4r0/iWnpAxD852z3A+N0Bt5RN//NjJwRd2VFHEmrywxf5vsZlh4R6lixl6B+wz/8d+maTSAkN1FIkI3LQ==}
    engines: {node: '>=10'}

  type-fest@0.6.0:
    resolution: {integrity: sha512-q+MB8nYR1KDLrgr4G5yemftpMC7/QLqVndBmEEdqzmNj5dcFOO4Oo8qlwZE3ULT3+Zim1F8Kq4cBnikNhlCMlg==}
    engines: {node: '>=8'}

  type-fest@0.8.1:
    resolution: {integrity: sha512-4dbzIzqvjtgiM5rw1k5rEHtBANKmdudhGyBEajN01fEyhaAIhsoKNy6y7+IN93IfpFtwY9iqi7kD+xwKhQsNJA==}
    engines: {node: '>=8'}

  type-fest@1.4.0:
    resolution: {integrity: sha512-yGSza74xk0UG8k+pLh5oeoYirvIiWo5t0/o3zHHAO2tRDiZcxWP7fywNlXhqb6/r6sWvwi+RsyQMWhVLe4BVuA==}
    engines: {node: '>=10'}

  type-fest@2.19.0:
    resolution: {integrity: sha512-RAH822pAdBgcNMAfWnCBU3CFZcfZ/i1eZjwFU/dsLKumyuuP3niueg2UAukXYF0E2AAoc82ZSSf9J0WQBinzHA==}
    engines: {node: '>=12.20'}

  type-fest@3.13.1:
    resolution: {integrity: sha512-tLq3bSNx+xSpwvAJnzrK0Ep5CLNWjvFTOp71URMaAEWBfRb9nnJiBoUe0tF8bI4ZFO3omgBR6NvnbzVUT3Ly4g==}
    engines: {node: '>=14.16'}

  type-fest@4.30.0:
    resolution: {integrity: sha512-G6zXWS1dLj6eagy6sVhOMQiLtJdxQBHIA9Z6HFUNLOlr6MFOgzV8wvmidtPONfPtEUv0uZsy77XJNzTAfwPDaA==}
    engines: {node: '>=16'}

  typed-array-buffer@1.0.2:
    resolution: {integrity: sha512-gEymJYKZtKXzzBzM4jqa9w6Q1Jjm7x2d+sh19AdsD4wqnMPDYyvwpsIc2Q/835kHuo3BEQ7CjelGhfTsoBb2MQ==}
    engines: {node: '>= 0.4'}

  typed-array-byte-length@1.0.1:
    resolution: {integrity: sha512-3iMJ9q0ao7WE9tWcaYKIptkNBuOIcZCCT0d4MRvuuH88fEoEH62IuQe0OtraD3ebQEoTRk8XCBoknUNc1Y67pw==}
    engines: {node: '>= 0.4'}

  typed-array-byte-offset@1.0.3:
    resolution: {integrity: sha512-GsvTyUHTriq6o/bHcTd0vM7OQ9JEdlvluu9YISaA7+KzDzPaIzEeDFNkTfhdE3MYcNhNi0vq/LlegYgIs5yPAw==}
    engines: {node: '>= 0.4'}

  typed-array-length@1.0.7:
    resolution: {integrity: sha512-3KS2b+kL7fsuk/eJZ7EQdnEmQoaho/r6KUef7hxvltNA5DR8NAUM+8wJMbJyZ4G9/7i3v5zPBIMN5aybAh2/Jg==}
    engines: {node: '>= 0.4'}

  typedarray-to-buffer@3.1.5:
    resolution: {integrity: sha512-zdu8XMNEDepKKR+XYOXAVPtWui0ly0NtohUscw+UmaHiAWT8hrV1rr//H6V+0DvJ3OQ19S979M0laLfX8rm82Q==}

  typedarray@0.0.6:
    resolution: {integrity: sha512-/aCDEGatGvZ2BIk+HmLf4ifCJFwvKFNb9/JeZPMulfgFracn9QFcAf5GO8B/mweUjSoblS5In0cWhqpfs/5PQA==}

  typescript@5.7.3:
    resolution: {integrity: sha512-84MVSjMEHP+FQRPy3pX9sTVV/INIex71s9TL2Gm5FG/WG1SqXeKyZ0k7/blY/4FdOzI12CBy1vGc4og/eus0fw==}
    engines: {node: '>=14.17'}
    hasBin: true

  ufo@1.5.4:
    resolution: {integrity: sha512-UsUk3byDzKd04EyoZ7U4DOlxQaD14JUKQl6/P7wiX4FNvUfm3XL246n9W5AmqwW5RSFJ27NAuM0iLscAOYUiGQ==}

  uhyphen@0.2.0:
    resolution: {integrity: sha512-qz3o9CHXmJJPGBdqzab7qAYuW8kQGKNEuoHFYrBwV6hWIMcpAmxDLXojcHfFr9US1Pe6zUswEIJIbLI610fuqA==}

  unbox-primitive@1.0.2:
    resolution: {integrity: sha512-61pPlCD9h51VoreyJ0BReideM3MDKMKnh6+V9L08331ipq6Q8OFXZYiqP6n/tbHx4s5I9uRhcye6BrbkizkBDw==}

  undici-types@6.19.8:
    resolution: {integrity: sha512-ve2KP6f/JnbPBFyobGHuerC9g1FYGn/F8n1LWTwNxCEzd6IfqTwUQcNXgEtmmQ6DlRrC1hrSrBnCZPokRrDHjw==}

  undici-types@6.20.0:
    resolution: {integrity: sha512-Ny6QZ2Nju20vw1SRHe3d9jVu6gJ+4e3+MMpqu7pqE5HT6WsTSlce++GQmK5UXS8mzV8DSYHrQH+Xrf2jVcuKNg==}

  unique-string@3.0.0:
    resolution: {integrity: sha512-VGXBUVwxKMBUznyffQweQABPRRW1vHZAbadFZud4pLFAqRGvv/96vafgjWFqzourzr8YonlQiPgH0YCJfawoGQ==}
    engines: {node: '>=12'}

  universalify@1.0.0:
    resolution: {integrity: sha512-rb6X1W158d7pRQBg5gkR8uPaSfiids68LTJQYOtEUhoJUWBdaQHsuT/EUduxXYxcrt4r5PJ4fuHW1MHT6p0qug==}
    engines: {node: '>= 10.0.0'}

  universalify@2.0.1:
    resolution: {integrity: sha512-gptHNQghINnc/vTGIk0SOFGFNXw7JVrlRUtConJRlvaw6DuX0wO5Jeko9sWrMBhh+PsYAZ7oXAiOnf/UKogyiw==}
    engines: {node: '>= 10.0.0'}

  unplugin@2.1.0:
    resolution: {integrity: sha512-us4j03/499KhbGP8BU7Hrzrgseo+KdfJYWcbcajCOqsAyb8Gk0Yn2kiUIcZISYCb1JFaZfIuG3b42HmguVOKCQ==}
    engines: {node: '>=18.12.0'}

  update-browserslist-db@1.1.1:
    resolution: {integrity: sha512-R8UzCaa9Az+38REPiJ1tXlImTJXlVfgHZsglwBD/k6nj76ctsH1E3q4doGrukiLQd3sGQYu56r5+lo5r94l29A==}
    hasBin: true
    peerDependencies:
      browserslist: '>= 4.21.0'

  update-notifier@6.0.2:
    resolution: {integrity: sha512-EDxhTEVPZZRLWYcJ4ZXjGFN0oP7qYvbXWzEgRm/Yql4dHX5wDbvh89YHP6PK1lzZJYrMtXUuZZz8XGK+U6U1og==}
    engines: {node: '>=14.16'}

  uri-js@4.4.1:
    resolution: {integrity: sha512-7rKUyy33Q1yc98pQ1DAmLtwX109F7TIfWlW1Ydo8Wl1ii1SeHieeh0HHfPeL2fMXK6z0s8ecKs9frCuLJvndBg==}

  util-deprecate@1.0.2:
    resolution: {integrity: sha512-EPD5q1uXyFxJpCrLnCc1nHnq3gOa6DZBocAIiI2TaSCA7VCJ1UJDMagCzIkXNsUYfD1daK//LTEQ8xiIbrHtcw==}

  uuid@8.3.2:
    resolution: {integrity: sha512-+NYs2QeMWy+GWFOEm9xnn6HCDp0l7QBD7ml8zLUmJ+93Q5NF0NocErnwkTkXVFNiX3/fpC6afS8Dhb/gz7R7eg==}
    hasBin: true

  validate-npm-package-license@3.0.4:
    resolution: {integrity: sha512-DpKm2Ui/xN7/HQKCtpZxoRWBhZ9Z0kqtygG8XCgNQ8ZlDnxuQmWhj566j8fN4Cu3/JmbhsDo7fcAJq4s9h27Ew==}

  value-equal@1.0.1:
    resolution: {integrity: sha512-NOJ6JZCAWr0zlxZt+xqCHNTEKOsrks2HQd4MqhP1qy4z1SkbEP467eNx6TgDKXMvUOb+OENfJCZwM+16n7fRfw==}

  vite-node@1.0.0:
    resolution: {integrity: sha512-9pGEPYsHy+7Ok7d6FkvniCmMI58IJ4KfFSK0Xq2FHWPQoBRpJKubaNBvMcXm0+uAwS6K2Rh9qJOKijdgqrjN+Q==}
    engines: {node: ^18.0.0 || >=20.0.0}
    hasBin: true

  vite-plugin-inspect@0.8.7:
    resolution: {integrity: sha512-/XXou3MVc13A5O9/2Nd6xczjrUwt7ZyI9h8pTnUMkr5SshLcb0PJUOVq2V+XVkdeU4njsqAtmK87THZuO2coGA==}
    engines: {node: '>=14'}
    peerDependencies:
      '@nuxt/kit': '*'
      vite: ^3.1.0 || ^4.0.0 || ^5.0.0-0
    peerDependenciesMeta:
      '@nuxt/kit':
        optional: true

  vite-plugin-web-extension@4.4.3:
    resolution: {integrity: sha512-xOQR4o5bfxnZDlVxDYoK/aZO9Tt92CItaGybrKC41rl218Of5fsLDQDYR95rQd2wg8DnT8R9CEheQ++lmP+Euw==}
    engines: {node: '>=16'}

  vite-tsconfig-paths@5.1.4:
    resolution: {integrity: sha512-cYj0LRuLV2c2sMqhqhGpaO3LretdtMn/BVX4cPLanIZuwwrkVl+lK84E/miEXkCHWXuq65rhNN4rXsBcOB3S4w==}
    peerDependencies:
      vite: '*'
    peerDependenciesMeta:
      vite:
        optional: true

  vite@5.4.3:
    resolution: {integrity: sha512-IH+nl64eq9lJjFqU+/yrRnrHPVTlgy42/+IzbOdaFDVlyLgI/wDlf+FCobXLX1cT0X5+7LMyH1mIy2xJdLfo8Q==}
    engines: {node: ^18.0.0 || >=20.0.0}
    hasBin: true
    peerDependencies:
      '@types/node': ^18.0.0 || >=20.0.0
      less: '*'
      lightningcss: ^1.21.0
      sass: '*'
      sass-embedded: '*'
      stylus: '*'
      sugarss: '*'
      terser: ^5.4.0
    peerDependenciesMeta:
      '@types/node':
        optional: true
      less:
        optional: true
      lightningcss:
        optional: true
      sass:
        optional: true
      sass-embedded:
        optional: true
      stylus:
        optional: true
      sugarss:
        optional: true
      terser:
        optional: true

  vite@6.0.7:
    resolution: {integrity: sha512-RDt8r/7qx9940f8FcOIAH9PTViRrghKaK2K1jY3RaAURrEUbm9Du1mJ72G+jlhtG3WwodnfzY8ORQZbBavZEAQ==}
    engines: {node: ^18.0.0 || ^20.0.0 || >=22.0.0}
    hasBin: true
    peerDependencies:
      '@types/node': ^18.0.0 || ^20.0.0 || >=22.0.0
      jiti: '>=1.21.0'
      less: '*'
      lightningcss: ^1.21.0
      sass: '*'
      sass-embedded: '*'
      stylus: '*'
      sugarss: '*'
      terser: ^5.16.0
      tsx: ^4.8.1
      yaml: ^2.4.2
    peerDependenciesMeta:
      '@types/node':
        optional: true
      jiti:
        optional: true
      less:
        optional: true
      lightningcss:
        optional: true
      sass:
        optional: true
      sass-embedded:
        optional: true
      stylus:
        optional: true
      sugarss:
        optional: true
      terser:
        optional: true
      tsx:
        optional: true
      yaml:
        optional: true

  vitest@1.0.0:
    resolution: {integrity: sha512-jpablj5+ifiFHV3QGOxPews3uxBuu6rQUzTaQYtEd6ocBpdQBil6AvmmGRQ3Rn0WPgyzb+Ni+JekfMyng+qYng==}
    engines: {node: ^18.0.0 || >=20.0.0}
    hasBin: true
    peerDependencies:
      '@edge-runtime/vm': '*'
      '@types/node': ^18.0.0 || >=20.0.0
      '@vitest/browser': '*'
      '@vitest/ui': '*'
      happy-dom: '*'
      jsdom: '*'
    peerDependenciesMeta:
      '@edge-runtime/vm':
        optional: true
      '@types/node':
        optional: true
      '@vitest/browser':
        optional: true
      '@vitest/ui':
        optional: true
      happy-dom:
        optional: true
      jsdom:
        optional: true

  watchpack@2.4.1:
    resolution: {integrity: sha512-8wrBCMtVhqcXP2Sup1ctSkga6uc2Bx0IIvKyT7yTFier5AXHooSI+QyQQAtTb7+E0IUCCKyTFmXqdqgum2XWGg==}
    engines: {node: '>=10.13.0'}

  web-ext-option-types@8.3.1:
    resolution: {integrity: sha512-mKG1fplVXMKYaEeSs35v/x9YIx7FJJDCBQNoLoMvUXeFck0rNC2qnHsYaRnVXXd1XL7o/hz+5+T7YqpTVyEK3w==}

  web-ext-run@0.2.2:
    resolution: {integrity: sha512-GD59q5/1wYQJXTHrljMZaBa3cCz+Jj3FMDLYgKyAa34TPcHSuMaGqp7TcLJ66PCe43C3hmbEAZd8QCpAB34eiw==}
    engines: {node: '>=18.0.0', npm: '>=8.0.0'}

  webextension-polyfill@0.10.0:
    resolution: {integrity: sha512-c5s35LgVa5tFaHhrZDnr3FpQpjj1BB+RXhLTYUxGqBVN460HkbM8TBtEqdXWbpTKfzwCcjAZVF7zXCYSKtcp9g==}

  webidl-conversions@4.0.2:
    resolution: {integrity: sha512-YQ+BmxuTgd6UXZW3+ICGfyqRyHXVlD5GtQr5+qjiNW7bF0cqrzX500HVXPBOvgXb5YnzDd+h0zqyv61KUD7+Sg==}

  webpack-virtual-modules@0.6.2:
    resolution: {integrity: sha512-66/V2i5hQanC51vBQKPH4aI8NMAcBW59FVBs+rC7eGHupMyfn34q7rZIE+ETlJ+XTevqfUhVVBgSUNSW2flEUQ==}

  whatwg-url@7.1.0:
    resolution: {integrity: sha512-WUu7Rg1DroM7oQvGWfOiAK21n74Gg+T4elXEQYkOhtyLeWiJFoOGLXPKI/9gzIie9CtwVLm8wtw6YJdKyxSjeg==}

  when@3.7.7:
    resolution: {integrity: sha512-9lFZp/KHoqH6bPKjbWqa+3Dg/K/r2v0X/3/G2x4DBGchVS2QX2VXL3cZV994WQVnTM1/PD71Az25nAzryEUugw==}

  which-boxed-primitive@1.0.2:
    resolution: {integrity: sha512-bwZdv0AKLpplFY2KZRX6TvyuN7ojjr7lwkg6ml0roIy9YeuSr7JS372qlNW18UQYzgYK9ziGcerWqZOmEn9VNg==}

  which-builtin-type@1.2.0:
    resolution: {integrity: sha512-I+qLGQ/vucCby4tf5HsLmGueEla4ZhwTBSqaooS+Y0BuxN4Cp+okmGuV+8mXZ84KDI9BA+oklo+RzKg0ONdSUA==}
    engines: {node: '>= 0.4'}

  which-collection@1.0.2:
    resolution: {integrity: sha512-K4jVyjnBdgvc86Y6BkaLZEN933SwYOuBFkdmBu9ZfkcAbdVbpITnDmjvZ/aQjRXQrv5EPkTnD1s39GiiqbngCw==}
    engines: {node: '>= 0.4'}

  which-typed-array@1.1.16:
    resolution: {integrity: sha512-g+N+GAWiRj66DngFwHvISJd+ITsyphZvD1vChfVg6cEdnzy53GzB3oy0fUNlvhz7H7+MiqhYr26qxQShCpKTTQ==}
    engines: {node: '>= 0.4'}

  which@1.2.4:
    resolution: {integrity: sha512-zDRAqDSBudazdfM9zpiI30Fu9ve47htYXcGi3ln0wfKu2a7SmrT6F3VDoYONu//48V8Vz4TdCRNPjtvyRO3yBA==}
    hasBin: true

  which@1.3.1:
    resolution: {integrity: sha512-HxJdYWq1MTIQbJ3nw0cqssHoTNU267KlrDuGZ1WYlxDStUtKUhOaJmh112/TZmHxxUfuJqPXSOm7tDyas0OSIQ==}
    hasBin: true

  which@2.0.2:
    resolution: {integrity: sha512-BLI3Tl1TW3Pvl70l3yq3Y64i+awpwXqsGBYWkkqMtnbXgrMD+yj7rhW0kuEDxzJaYXGjEW5ogapKNMEKNMjibA==}
    engines: {node: '>= 8'}
    hasBin: true

  why-is-node-running@2.3.0:
    resolution: {integrity: sha512-hUrmaWBdVDcxvYqnyh09zunKzROWjbZTiNy8dBEjkS7ehEDQibXJ7XvlmtbwuTclUiIyN+CyXQD4Vmko8fNm8w==}
    engines: {node: '>=8'}
    hasBin: true

  widest-line@4.0.1:
    resolution: {integrity: sha512-o0cyEG0e8GPzT4iGHphIOh0cJOV8fivsXxddQasHPHfoZf1ZexrfeA21w2NaEN1RHE+fXlfISmOE8R9N3u3Qig==}
    engines: {node: '>=12'}

  widest-line@5.0.0:
    resolution: {integrity: sha512-c9bZp7b5YtRj2wOe6dlj32MK+Bx/M/d+9VB2SHM1OtsUHR0aV0tdP6DWh/iMt0kWi1t5g1Iudu6hQRNd1A4PVA==}
    engines: {node: '>=18'}

  winreg@0.0.12:
    resolution: {integrity: sha512-typ/+JRmi7RqP1NanzFULK36vczznSNN8kWVA9vIqXyv8GhghUlwhGp1Xj3Nms1FsPcNnsQrJOR10N58/nQ9hQ==}

  word-wrap@1.2.5:
    resolution: {integrity: sha512-BN22B5eaMMI9UMtjrGd5g5eCYPpCPDUy0FJXbYsaT5zYxjFOckS53SQDE3pWkVoWpHXVb3BrYcEN4Twa55B5cA==}
    engines: {node: '>=0.10.0'}

  wrap-ansi@7.0.0:
    resolution: {integrity: sha512-YVGIj2kamLSTxw6NsZjoBxfSwsn0ycdesmc4p+Q21c5zPuZ1pl+NfxVdxPtdHvmNVOQ6XSYG4AUtyt/Fi7D16Q==}
    engines: {node: '>=10'}

  wrap-ansi@8.1.0:
    resolution: {integrity: sha512-si7QWI6zUMq56bESFvagtmzMdGOtoxfR+Sez11Mobfc7tm+VkUckk9bW2UeffTGVUbOksxmSw0AA2gs8g71NCQ==}
    engines: {node: '>=12'}

  wrap-ansi@9.0.0:
    resolution: {integrity: sha512-G8ura3S+3Z2G+mkgNRq8dqaFZAuxfsxpBB8OCTGRTCtp+l/v9nbFNmCUP1BZMts3G1142MsZfn6eeUKrr4PD1Q==}
    engines: {node: '>=18'}

  wrappy@1.0.2:
    resolution: {integrity: sha512-l4Sp/DRseor9wL6EvV2+TuQn63dMkPjZ/sp9XkghTEbV9KlPS1xUsZ3u7/IQO4wxtcFB4bgpQPRcR3QCvezPcQ==}

  write-file-atomic@3.0.3:
    resolution: {integrity: sha512-AvHcyZ5JnSfq3ioSyjrBkH9yW4m7Ayk8/9My/DD9onKeu/94fwrMocemO2QAJFAlnnDN+ZDS+ZjAR5ua1/PV/Q==}

  ws@8.18.0:
    resolution: {integrity: sha512-8VbfWfHLbbwu3+N6OKsOMpBdT4kXPDDB9cJk2bJ6mh9ucxdlnNvH1e+roYkKmN9Nxw2yjz7VzeO9oOz2zJ04Pw==}
    engines: {node: '>=10.0.0'}
    peerDependencies:
      bufferutil: ^4.0.1
      utf-8-validate: '>=5.0.2'
    peerDependenciesMeta:
      bufferutil:
        optional: true
      utf-8-validate:
        optional: true

  xdg-basedir@5.1.0:
    resolution: {integrity: sha512-GCPAHLvrIH13+c0SuacwvRYj2SxJXQ4kaVTT5xgL3kPrz56XxkF21IGhjSE1+W0aw7gpBWRGXLCPnPby6lSpmQ==}
    engines: {node: '>=12'}

  xml2js@0.5.0:
    resolution: {integrity: sha512-drPFnkQJik/O+uPKpqSgr22mpuFHqKdbS835iAQrUC73L2F5WkboIRd63ai/2Yg6I1jzifPFKH2NTK+cfglkIA==}
    engines: {node: '>=4.0.0'}

  xmlbuilder@11.0.1:
    resolution: {integrity: sha512-fDlsI/kFEx7gLvbecc0/ohLG50fugQp8ryHzMTuW9vSa1GJ0XYWKnhsUx7oie3G98+r56aTQIUB4kht42R3JvA==}
    engines: {node: '>=4.0'}

  y18n@5.0.8:
    resolution: {integrity: sha512-0pfFzegeDWJHJIAmTLRP2DwHjdF5s7jo9tuztdQxAhINCdvS+3nGINqPd00AphqJR/0LhANUS6/+7SCb98YOfA==}
    engines: {node: '>=10'}

  yallist@3.1.1:
    resolution: {integrity: sha512-a4UGQaWPH59mOXUYnAG2ewncQS4i4F43Tv3JoAM+s2VDAmS9NsK8GpDMLrCHPksFT7h3K6TOoUNn2pb7RoXx4g==}

  yaml@2.6.1:
    resolution: {integrity: sha512-7r0XPzioN/Q9kXBro/XPnA6kznR73DHq+GXh5ON7ZozRO6aMjbmiBuKste2wslTFkC5d1dw0GooOCepZXJ2SAg==}
    engines: {node: '>= 14'}
    hasBin: true

  yargs-parser@20.2.9:
    resolution: {integrity: sha512-y11nGElTIV+CT3Zv9t7VKl+Q3hTQoT9a1Qzezhhl6Rp21gJ/IVTW7Z3y9EWXhuUBC2Shnf+DX0antecpAwSP8w==}
    engines: {node: '>=10'}

  yargs@16.2.0:
    resolution: {integrity: sha512-D1mvvtDG0L5ft/jGWkLpG1+m0eQxOfaBvTNELraWj22wSVUMWxZUvYgJYcKh6jGGIkJFhH4IZPQhR4TKpc8mBw==}
    engines: {node: '>=10'}

  yocto-queue@0.1.0:
    resolution: {integrity: sha512-rVksvsnNCdJ/ohGc6xgPwyN8eheCxsiLM8mxuE/t/mOVqJewPuO1miLpTHQiRgTKCLexL4MeAFVagts7HmNZ2Q==}
    engines: {node: '>=10'}

  yocto-queue@1.1.1:
    resolution: {integrity: sha512-b4JR1PFR10y1mKjhHY9LaGo6tmrgjit7hxVIeAmyMw3jegXR4dhYqLaQF5zMXZxY7tLpMyJeLjr1C4rLmkVe8g==}
    engines: {node: '>=12.20'}

  zip-dir@2.0.0:
    resolution: {integrity: sha512-uhlsJZWz26FLYXOD6WVuq+fIcZ3aBPGo/cFdiLlv3KNwpa52IF3ISV8fLhQLiqVu5No3VhlqlgthN6gehil1Dg==}

  zip-stream@4.1.1:
    resolution: {integrity: sha512-9qv4rlDiopXg4E69k+vMHjNN63YFMe9sZMrdlvKnCjlCRWeCBswPPMPUfx+ipsAWq1LXHe70RcbaHdJJpS6hyQ==}
    engines: {node: '>= 10'}

  zod@3.23.8:
    resolution: {integrity: sha512-XBx9AXhXktjUqnepgTiE5flcKIYWi/rme0Eaj+5Y0lftuGBq+jyRu/md4WnuxqgP1ubdpNCsYEYPxrzVHD8d6g==}

snapshots:

  '@alloc/quick-lru@5.2.0': {}

  '@ampproject/remapping@2.3.0':
    dependencies:
      '@jridgewell/gen-mapping': 0.3.5
      '@jridgewell/trace-mapping': 0.3.25

  '@antfu/utils@0.7.10': {}

  '@babel/code-frame@7.26.2':
    dependencies:
      '@babel/helper-validator-identifier': 7.25.9
      js-tokens: 4.0.0
      picocolors: 1.1.1

  '@babel/compat-data@7.26.2': {}

  '@babel/core@7.26.0':
    dependencies:
      '@ampproject/remapping': 2.3.0
      '@babel/code-frame': 7.26.2
      '@babel/generator': 7.26.2
      '@babel/helper-compilation-targets': 7.25.9
      '@babel/helper-module-transforms': 7.26.0(@babel/core@7.26.0)
      '@babel/helpers': 7.26.0
      '@babel/parser': 7.26.2
      '@babel/template': 7.25.9
      '@babel/traverse': 7.25.9
      '@babel/types': 7.26.0
      convert-source-map: 2.0.0
      debug: 4.3.7
      gensync: 1.0.0-beta.2
      json5: 2.2.3
      semver: 6.3.1
    transitivePeerDependencies:
      - supports-color

  '@babel/eslint-parser@7.25.9(@babel/core@7.26.0)(eslint@8.57.1)':
    dependencies:
      '@babel/core': 7.26.0
      '@nicolo-ribaudo/eslint-scope-5-internals': 5.1.1-v1
      eslint: 8.57.1
      eslint-visitor-keys: 2.1.0
      semver: 6.3.1

  '@babel/generator@7.26.2':
    dependencies:
      '@babel/parser': 7.26.2
      '@babel/types': 7.26.0
      '@jridgewell/gen-mapping': 0.3.5
      '@jridgewell/trace-mapping': 0.3.25
      jsesc: 3.0.2

  '@babel/helper-compilation-targets@7.25.9':
    dependencies:
      '@babel/compat-data': 7.26.2
      '@babel/helper-validator-option': 7.25.9
      browserslist: 4.24.2
      lru-cache: 5.1.1
      semver: 6.3.1

  '@babel/helper-module-imports@7.25.9':
    dependencies:
      '@babel/traverse': 7.25.9
      '@babel/types': 7.26.0
    transitivePeerDependencies:
      - supports-color

  '@babel/helper-module-transforms@7.26.0(@babel/core@7.26.0)':
    dependencies:
      '@babel/core': 7.26.0
      '@babel/helper-module-imports': 7.25.9
      '@babel/helper-validator-identifier': 7.25.9
      '@babel/traverse': 7.25.9
    transitivePeerDependencies:
      - supports-color

  '@babel/helper-plugin-utils@7.25.9': {}

  '@babel/helper-string-parser@7.25.9': {}

  '@babel/helper-validator-identifier@7.25.9': {}

  '@babel/helper-validator-option@7.25.9': {}

  '@babel/helpers@7.26.0':
    dependencies:
      '@babel/template': 7.25.9
      '@babel/types': 7.26.0

  '@babel/parser@7.26.2':
    dependencies:
      '@babel/types': 7.26.0

  '@babel/plugin-transform-react-jsx-self@7.25.9(@babel/core@7.26.0)':
    dependencies:
      '@babel/core': 7.26.0
      '@babel/helper-plugin-utils': 7.25.9

  '@babel/plugin-transform-react-jsx-source@7.25.9(@babel/core@7.26.0)':
    dependencies:
      '@babel/core': 7.26.0
      '@babel/helper-plugin-utils': 7.25.9

  '@babel/runtime@7.24.7':
    dependencies:
      regenerator-runtime: 0.14.1

  '@babel/template@7.25.9':
    dependencies:
      '@babel/code-frame': 7.26.2
      '@babel/parser': 7.26.2
      '@babel/types': 7.26.0

  '@babel/traverse@7.25.9':
    dependencies:
      '@babel/code-frame': 7.26.2
      '@babel/generator': 7.26.2
      '@babel/parser': 7.26.2
      '@babel/template': 7.25.9
      '@babel/types': 7.26.0
      debug: 4.3.7
      globals: 11.12.0
    transitivePeerDependencies:
      - supports-color

  '@babel/types@7.26.0':
    dependencies:
      '@babel/helper-string-parser': 7.25.9
      '@babel/helper-validator-identifier': 7.25.9

  '@biomejs/biome@1.9.4':
    optionalDependencies:
      '@biomejs/cli-darwin-arm64': 1.9.4
      '@biomejs/cli-darwin-x64': 1.9.4
      '@biomejs/cli-linux-arm64': 1.9.4
      '@biomejs/cli-linux-arm64-musl': 1.9.4
      '@biomejs/cli-linux-x64': 1.9.4
      '@biomejs/cli-linux-x64-musl': 1.9.4
      '@biomejs/cli-win32-arm64': 1.9.4
      '@biomejs/cli-win32-x64': 1.9.4

  '@biomejs/cli-darwin-arm64@1.9.4':
    optional: true

  '@biomejs/cli-darwin-x64@1.9.4':
    optional: true

  '@biomejs/cli-linux-arm64-musl@1.9.4':
    optional: true

  '@biomejs/cli-linux-arm64@1.9.4':
    optional: true

  '@biomejs/cli-linux-x64-musl@1.9.4':
    optional: true

  '@biomejs/cli-linux-x64@1.9.4':
    optional: true

  '@biomejs/cli-win32-arm64@1.9.4':
    optional: true

  '@biomejs/cli-win32-x64@1.9.4':
    optional: true

  '@clack/core@0.3.5':
    dependencies:
      picocolors: 1.1.1
      sisteransi: 1.0.5

  '@clack/prompts@0.8.2':
    dependencies:
      '@clack/core': 0.3.5
      picocolors: 1.1.1
      sisteransi: 1.0.5

  '@devicefarmer/adbkit-logcat@2.1.3': {}

  '@devicefarmer/adbkit-monkey@1.2.1': {}

  '@devicefarmer/adbkit@3.2.6':
    dependencies:
      '@devicefarmer/adbkit-logcat': 2.1.3
      '@devicefarmer/adbkit-monkey': 1.2.1
      bluebird: 3.7.2
      commander: 9.5.0
      debug: 4.3.7
      node-forge: 1.3.1
      split: 1.0.1
    transitivePeerDependencies:
      - supports-color

  '@emnapi/runtime@1.3.1':
    dependencies:
      tslib: 2.8.1
    optional: true

  '@esbuild-plugins/tsconfig-paths@0.1.2(esbuild@0.24.0)(typescript@5.7.3)':
    dependencies:
      debug: 4.3.7
      esbuild: 0.24.0
      find-up: 5.0.0
      strip-json-comments: 3.1.1
      typescript: 5.7.3
    transitivePeerDependencies:
      - supports-color

  '@esbuild/aix-ppc64@0.21.5':
    optional: true

  '@esbuild/aix-ppc64@0.23.1':
    optional: true

  '@esbuild/aix-ppc64@0.24.0':
    optional: true

  '@esbuild/aix-ppc64@0.24.2':
    optional: true

  '@esbuild/android-arm64@0.18.20':
    optional: true

  '@esbuild/android-arm64@0.21.5':
    optional: true

  '@esbuild/android-arm64@0.23.1':
    optional: true

  '@esbuild/android-arm64@0.24.0':
    optional: true

  '@esbuild/android-arm64@0.24.2':
    optional: true

  '@esbuild/android-arm@0.18.20':
    optional: true

  '@esbuild/android-arm@0.21.5':
    optional: true

  '@esbuild/android-arm@0.23.1':
    optional: true

  '@esbuild/android-arm@0.24.0':
    optional: true

  '@esbuild/android-arm@0.24.2':
    optional: true

  '@esbuild/android-x64@0.18.20':
    optional: true

  '@esbuild/android-x64@0.21.5':
    optional: true

  '@esbuild/android-x64@0.23.1':
    optional: true

  '@esbuild/android-x64@0.24.0':
    optional: true

  '@esbuild/android-x64@0.24.2':
    optional: true

  '@esbuild/darwin-arm64@0.18.20':
    optional: true

  '@esbuild/darwin-arm64@0.21.5':
    optional: true

  '@esbuild/darwin-arm64@0.23.1':
    optional: true

  '@esbuild/darwin-arm64@0.24.0':
    optional: true

  '@esbuild/darwin-arm64@0.24.2':
    optional: true

  '@esbuild/darwin-x64@0.18.20':
    optional: true

  '@esbuild/darwin-x64@0.21.5':
    optional: true

  '@esbuild/darwin-x64@0.23.1':
    optional: true

  '@esbuild/darwin-x64@0.24.0':
    optional: true

  '@esbuild/darwin-x64@0.24.2':
    optional: true

  '@esbuild/freebsd-arm64@0.18.20':
    optional: true

  '@esbuild/freebsd-arm64@0.21.5':
    optional: true

  '@esbuild/freebsd-arm64@0.23.1':
    optional: true

  '@esbuild/freebsd-arm64@0.24.0':
    optional: true

  '@esbuild/freebsd-arm64@0.24.2':
    optional: true

  '@esbuild/freebsd-x64@0.18.20':
    optional: true

  '@esbuild/freebsd-x64@0.21.5':
    optional: true

  '@esbuild/freebsd-x64@0.23.1':
    optional: true

  '@esbuild/freebsd-x64@0.24.0':
    optional: true

  '@esbuild/freebsd-x64@0.24.2':
    optional: true

  '@esbuild/linux-arm64@0.18.20':
    optional: true

  '@esbuild/linux-arm64@0.21.5':
    optional: true

  '@esbuild/linux-arm64@0.23.1':
    optional: true

  '@esbuild/linux-arm64@0.24.0':
    optional: true

  '@esbuild/linux-arm64@0.24.2':
    optional: true

  '@esbuild/linux-arm@0.18.20':
    optional: true

  '@esbuild/linux-arm@0.21.5':
    optional: true

  '@esbuild/linux-arm@0.23.1':
    optional: true

  '@esbuild/linux-arm@0.24.0':
    optional: true

  '@esbuild/linux-arm@0.24.2':
    optional: true

  '@esbuild/linux-ia32@0.18.20':
    optional: true

  '@esbuild/linux-ia32@0.21.5':
    optional: true

  '@esbuild/linux-ia32@0.23.1':
    optional: true

  '@esbuild/linux-ia32@0.24.0':
    optional: true

  '@esbuild/linux-ia32@0.24.2':
    optional: true

  '@esbuild/linux-loong64@0.18.20':
    optional: true

  '@esbuild/linux-loong64@0.21.5':
    optional: true

  '@esbuild/linux-loong64@0.23.1':
    optional: true

  '@esbuild/linux-loong64@0.24.0':
    optional: true

  '@esbuild/linux-loong64@0.24.2':
    optional: true

  '@esbuild/linux-mips64el@0.18.20':
    optional: true

  '@esbuild/linux-mips64el@0.21.5':
    optional: true

  '@esbuild/linux-mips64el@0.23.1':
    optional: true

  '@esbuild/linux-mips64el@0.24.0':
    optional: true

  '@esbuild/linux-mips64el@0.24.2':
    optional: true

  '@esbuild/linux-ppc64@0.18.20':
    optional: true

  '@esbuild/linux-ppc64@0.21.5':
    optional: true

  '@esbuild/linux-ppc64@0.23.1':
    optional: true

  '@esbuild/linux-ppc64@0.24.0':
    optional: true

  '@esbuild/linux-ppc64@0.24.2':
    optional: true

  '@esbuild/linux-riscv64@0.18.20':
    optional: true

  '@esbuild/linux-riscv64@0.21.5':
    optional: true

  '@esbuild/linux-riscv64@0.23.1':
    optional: true

  '@esbuild/linux-riscv64@0.24.0':
    optional: true

  '@esbuild/linux-riscv64@0.24.2':
    optional: true

  '@esbuild/linux-s390x@0.18.20':
    optional: true

  '@esbuild/linux-s390x@0.21.5':
    optional: true

  '@esbuild/linux-s390x@0.23.1':
    optional: true

  '@esbuild/linux-s390x@0.24.0':
    optional: true

  '@esbuild/linux-s390x@0.24.2':
    optional: true

  '@esbuild/linux-x64@0.18.20':
    optional: true

  '@esbuild/linux-x64@0.21.5':
    optional: true

  '@esbuild/linux-x64@0.23.1':
    optional: true

  '@esbuild/linux-x64@0.24.0':
    optional: true

  '@esbuild/linux-x64@0.24.2':
    optional: true

  '@esbuild/netbsd-arm64@0.24.2':
    optional: true

  '@esbuild/netbsd-x64@0.18.20':
    optional: true

  '@esbuild/netbsd-x64@0.21.5':
    optional: true

  '@esbuild/netbsd-x64@0.23.1':
    optional: true

  '@esbuild/netbsd-x64@0.24.0':
    optional: true

  '@esbuild/netbsd-x64@0.24.2':
    optional: true

  '@esbuild/openbsd-arm64@0.23.1':
    optional: true

  '@esbuild/openbsd-arm64@0.24.0':
    optional: true

  '@esbuild/openbsd-arm64@0.24.2':
    optional: true

  '@esbuild/openbsd-x64@0.18.20':
    optional: true

  '@esbuild/openbsd-x64@0.21.5':
    optional: true

  '@esbuild/openbsd-x64@0.23.1':
    optional: true

  '@esbuild/openbsd-x64@0.24.0':
    optional: true

  '@esbuild/openbsd-x64@0.24.2':
    optional: true

  '@esbuild/sunos-x64@0.18.20':
    optional: true

  '@esbuild/sunos-x64@0.21.5':
    optional: true

  '@esbuild/sunos-x64@0.23.1':
    optional: true

  '@esbuild/sunos-x64@0.24.0':
    optional: true

  '@esbuild/sunos-x64@0.24.2':
    optional: true

  '@esbuild/win32-arm64@0.18.20':
    optional: true

  '@esbuild/win32-arm64@0.21.5':
    optional: true

  '@esbuild/win32-arm64@0.23.1':
    optional: true

  '@esbuild/win32-arm64@0.24.0':
    optional: true

  '@esbuild/win32-arm64@0.24.2':
    optional: true

  '@esbuild/win32-ia32@0.18.20':
    optional: true

  '@esbuild/win32-ia32@0.21.5':
    optional: true

  '@esbuild/win32-ia32@0.23.1':
    optional: true

  '@esbuild/win32-ia32@0.24.0':
    optional: true

  '@esbuild/win32-ia32@0.24.2':
    optional: true

  '@esbuild/win32-x64@0.18.20':
    optional: true

  '@esbuild/win32-x64@0.21.5':
    optional: true

  '@esbuild/win32-x64@0.23.1':
    optional: true

  '@esbuild/win32-x64@0.24.0':
    optional: true

  '@esbuild/win32-x64@0.24.2':
    optional: true

  '@eslint-community/eslint-utils@4.4.1(eslint@8.57.1)':
    dependencies:
      eslint: 8.57.1
      eslint-visitor-keys: 3.4.3

  '@eslint-community/regexpp@4.12.1': {}

  '@eslint/eslintrc@2.1.4':
    dependencies:
      ajv: 6.12.6
      debug: 4.3.7
      espree: 9.6.1
      globals: 13.24.0
      ignore: 5.3.2
      import-fresh: 3.3.0
      js-yaml: 4.1.0
      minimatch: 3.1.2
      strip-json-comments: 3.1.1
    transitivePeerDependencies:
      - supports-color

  '@eslint/js@8.57.1': {}

  '@humanwhocodes/config-array@0.13.0':
    dependencies:
      '@humanwhocodes/object-schema': 2.0.3
      debug: 4.3.7
      minimatch: 3.1.2
    transitivePeerDependencies:
      - supports-color

  '@humanwhocodes/module-importer@1.0.1': {}

  '@humanwhocodes/object-schema@2.0.3': {}

  '@img/sharp-darwin-arm64@0.33.5':
    optionalDependencies:
      '@img/sharp-libvips-darwin-arm64': 1.0.4
    optional: true

  '@img/sharp-darwin-x64@0.33.5':
    optionalDependencies:
      '@img/sharp-libvips-darwin-x64': 1.0.4
    optional: true

  '@img/sharp-libvips-darwin-arm64@1.0.4':
    optional: true

  '@img/sharp-libvips-darwin-x64@1.0.4':
    optional: true

  '@img/sharp-libvips-linux-arm64@1.0.4':
    optional: true

  '@img/sharp-libvips-linux-arm@1.0.5':
    optional: true

  '@img/sharp-libvips-linux-s390x@1.0.4':
    optional: true

  '@img/sharp-libvips-linux-x64@1.0.4':
    optional: true

  '@img/sharp-libvips-linuxmusl-arm64@1.0.4':
    optional: true

  '@img/sharp-libvips-linuxmusl-x64@1.0.4':
    optional: true

  '@img/sharp-linux-arm64@0.33.5':
    optionalDependencies:
      '@img/sharp-libvips-linux-arm64': 1.0.4
    optional: true

  '@img/sharp-linux-arm@0.33.5':
    optionalDependencies:
      '@img/sharp-libvips-linux-arm': 1.0.5
    optional: true

  '@img/sharp-linux-s390x@0.33.5':
    optionalDependencies:
      '@img/sharp-libvips-linux-s390x': 1.0.4
    optional: true

  '@img/sharp-linux-x64@0.33.5':
    optionalDependencies:
      '@img/sharp-libvips-linux-x64': 1.0.4
    optional: true

  '@img/sharp-linuxmusl-arm64@0.33.5':
    optionalDependencies:
      '@img/sharp-libvips-linuxmusl-arm64': 1.0.4
    optional: true

  '@img/sharp-linuxmusl-x64@0.33.5':
    optionalDependencies:
      '@img/sharp-libvips-linuxmusl-x64': 1.0.4
    optional: true

  '@img/sharp-wasm32@0.33.5':
    dependencies:
      '@emnapi/runtime': 1.3.1
    optional: true

  '@img/sharp-win32-ia32@0.33.5':
    optional: true

  '@img/sharp-win32-x64@0.33.5':
    optional: true

  '@isaacs/cliui@8.0.2':
    dependencies:
      string-width: 5.1.2
      string-width-cjs: string-width@4.2.3
      strip-ansi: 7.1.0
      strip-ansi-cjs: strip-ansi@6.0.1
      wrap-ansi: 8.1.0
      wrap-ansi-cjs: wrap-ansi@7.0.0

  '@jest/schemas@29.6.3':
    dependencies:
      '@sinclair/typebox': 0.27.8

  '@jridgewell/gen-mapping@0.3.5':
    dependencies:
      '@jridgewell/set-array': 1.2.1
      '@jridgewell/sourcemap-codec': 1.5.0
      '@jridgewell/trace-mapping': 0.3.25

  '@jridgewell/resolve-uri@3.1.2': {}

  '@jridgewell/set-array@1.2.1': {}

  '@jridgewell/source-map@0.3.6':
    dependencies:
      '@jridgewell/gen-mapping': 0.3.5
      '@jridgewell/trace-mapping': 0.3.25

  '@jridgewell/sourcemap-codec@1.5.0': {}

  '@jridgewell/trace-mapping@0.3.25':
    dependencies:
      '@jridgewell/resolve-uri': 3.1.2
      '@jridgewell/sourcemap-codec': 1.5.0

  '@microsoft/tsdoc-config@0.16.2':
    dependencies:
      '@microsoft/tsdoc': 0.14.2
      ajv: 6.12.6
      jju: 1.4.0
      resolve: 1.19.0

  '@microsoft/tsdoc@0.14.2': {}

  '@next/env@15.0.3': {}

  '@next/eslint-plugin-next@15.0.3':
    dependencies:
      fast-glob: 3.3.1

  '@next/swc-darwin-arm64@15.0.3':
    optional: true

  '@next/swc-darwin-x64@15.0.3':
    optional: true

  '@next/swc-linux-arm64-gnu@15.0.3':
    optional: true

  '@next/swc-linux-arm64-musl@15.0.3':
    optional: true

  '@next/swc-linux-x64-gnu@15.0.3':
    optional: true

  '@next/swc-linux-x64-musl@15.0.3':
    optional: true

  '@next/swc-win32-arm64-msvc@15.0.3':
    optional: true

  '@next/swc-win32-x64-msvc@15.0.3':
    optional: true

  '@nicolo-ribaudo/eslint-scope-5-internals@5.1.1-v1':
    dependencies:
      eslint-scope: 5.1.1

  '@nodelib/fs.scandir@2.1.5':
    dependencies:
      '@nodelib/fs.stat': 2.0.5
      run-parallel: 1.2.0

  '@nodelib/fs.stat@2.0.5': {}

  '@nodelib/fs.walk@1.2.8':
    dependencies:
      '@nodelib/fs.scandir': 2.1.5
      fastq: 1.17.1

  '@nolyfill/is-core-module@1.0.39': {}

  '@pivanov/utils@0.0.1(react-dom@18.2.0(react@18.2.0))(react@18.2.0)':
    dependencies:
      react: 18.2.0
      react-dom: 18.2.0(react@18.2.0)

  '@pkgjs/parseargs@0.11.0':
    optional: true

  '@pkgr/core@0.1.1': {}

  '@pnpm/config.env-replace@1.1.0': {}

  '@pnpm/network.ca-file@1.0.2':
    dependencies:
      graceful-fs: 4.2.10

  '@pnpm/npm-conf@2.3.1':
    dependencies:
      '@pnpm/config.env-replace': 1.1.0
      '@pnpm/network.ca-file': 1.0.2
      config-chain: 1.1.13

  '@polka/url@1.0.0-next.28': {}

  '@preact/signals-core@1.8.0': {}

  '@preact/signals@1.3.1(preact@10.25.1)':
    dependencies:
      '@preact/signals-core': 1.8.0
      preact: 10.25.1

  '@remix-run/react@2.15.0(react-dom@18.2.0(react@18.2.0))(react@18.2.0)(typescript@5.7.3)':
    dependencies:
      '@remix-run/router': 1.21.0
      '@remix-run/server-runtime': 2.15.0(typescript@5.7.3)
      react: 18.2.0
      react-dom: 18.2.0(react@18.2.0)
      react-router: 6.28.0(react@18.2.0)
      react-router-dom: 6.28.0(react-dom@18.2.0(react@18.2.0))(react@18.2.0)
      turbo-stream: 2.4.0
    optionalDependencies:
      typescript: 5.7.3

<<<<<<< HEAD
  '@remix-run/react@2.15.0(react-dom@19.0.0(react@19.0.0))(react@19.0.0)(typescript@5.4.5)':
    dependencies:
      '@remix-run/router': 1.21.0
      '@remix-run/server-runtime': 2.15.0(typescript@5.4.5)
=======
  '@remix-run/react@2.15.0(react-dom@19.0.0(react@19.0.0))(react@19.0.0)(typescript@5.7.3)':
    dependencies:
      '@remix-run/router': 1.21.0
      '@remix-run/server-runtime': 2.15.0(typescript@5.7.3)
>>>>>>> 85e0f3c6
      react: 19.0.0
      react-dom: 19.0.0(react@19.0.0)
      react-router: 6.28.0(react@19.0.0)
      react-router-dom: 6.28.0(react-dom@19.0.0(react@19.0.0))(react@19.0.0)
      turbo-stream: 2.4.0
    optionalDependencies:
<<<<<<< HEAD
      typescript: 5.4.5
=======
      typescript: 5.7.3
>>>>>>> 85e0f3c6
    optional: true

  '@remix-run/react@2.15.0(react-dom@19.0.0-rc-66855b96-20241106(react@19.0.0-rc-66855b96-20241106))(react@19.0.0-rc-66855b96-20241106)(typescript@5.7.3)':
    dependencies:
      '@remix-run/router': 1.21.0
      '@remix-run/server-runtime': 2.15.0(typescript@5.7.3)
      react: 19.0.0-rc-66855b96-20241106
      react-dom: 19.0.0-rc-66855b96-20241106(react@19.0.0-rc-66855b96-20241106)
      react-router: 6.28.0(react@19.0.0-rc-66855b96-20241106)
      react-router-dom: 6.28.0(react-dom@19.0.0-rc-66855b96-20241106(react@19.0.0-rc-66855b96-20241106))(react@19.0.0-rc-66855b96-20241106)
      turbo-stream: 2.4.0
    optionalDependencies:
      typescript: 5.7.3
    optional: true

<<<<<<< HEAD
  '@remix-run/react@2.15.0(react-dom@19.0.0-rc.1(react@19.0.0-rc.1))(react@19.0.0-rc.1)(typescript@5.4.5)':
    dependencies:
      '@remix-run/router': 1.21.0
      '@remix-run/server-runtime': 2.15.0(typescript@5.4.5)
=======
  '@remix-run/react@2.15.0(react-dom@19.0.0-rc.1(react@19.0.0-rc.1))(react@19.0.0-rc.1)(typescript@5.7.3)':
    dependencies:
      '@remix-run/router': 1.21.0
      '@remix-run/server-runtime': 2.15.0(typescript@5.7.3)
>>>>>>> 85e0f3c6
      react: 19.0.0-rc.1
      react-dom: 19.0.0-rc.1(react@19.0.0-rc.1)
      react-router: 6.28.0(react@19.0.0-rc.1)
      react-router-dom: 6.28.0(react-dom@19.0.0-rc.1(react@19.0.0-rc.1))(react@19.0.0-rc.1)
      turbo-stream: 2.4.0
    optionalDependencies:
<<<<<<< HEAD
      typescript: 5.4.5
=======
      typescript: 5.7.3
>>>>>>> 85e0f3c6
    optional: true

  '@remix-run/router@1.21.0': {}

<<<<<<< HEAD
  '@remix-run/server-runtime@2.15.0(typescript@5.4.5)':
    dependencies:
      '@remix-run/router': 1.21.0
      '@types/cookie': 0.6.0
      '@web3-storage/multipart-parser': 1.0.0
      cookie: 0.6.0
      set-cookie-parser: 2.7.1
      source-map: 0.7.4
      turbo-stream: 2.4.0
    optionalDependencies:
      typescript: 5.4.5
    optional: true

  '@remix-run/server-runtime@2.15.0(typescript@5.6.3)':
=======
  '@remix-run/server-runtime@2.15.0(typescript@5.7.3)':
>>>>>>> 85e0f3c6
    dependencies:
      '@remix-run/router': 1.21.0
      '@types/cookie': 0.6.0
      '@web3-storage/multipart-parser': 1.0.0
      cookie: 0.6.0
      set-cookie-parser: 2.7.1
      source-map: 0.7.4
      turbo-stream: 2.4.0
    optionalDependencies:
      typescript: 5.7.3

  '@rollup/pluginutils@5.1.3(rollup@4.28.0)':
    dependencies:
      '@types/estree': 1.0.6
      estree-walker: 2.0.2
      picomatch: 4.0.2
    optionalDependencies:
      rollup: 4.28.0

  '@rollup/rollup-android-arm-eabi@4.28.0':
    optional: true

  '@rollup/rollup-android-arm64@4.28.0':
    optional: true

  '@rollup/rollup-darwin-arm64@4.28.0':
    optional: true

  '@rollup/rollup-darwin-x64@4.28.0':
    optional: true

  '@rollup/rollup-freebsd-arm64@4.28.0':
    optional: true

  '@rollup/rollup-freebsd-x64@4.28.0':
    optional: true

  '@rollup/rollup-linux-arm-gnueabihf@4.28.0':
    optional: true

  '@rollup/rollup-linux-arm-musleabihf@4.28.0':
    optional: true

  '@rollup/rollup-linux-arm64-gnu@4.28.0':
    optional: true

  '@rollup/rollup-linux-arm64-musl@4.28.0':
    optional: true

  '@rollup/rollup-linux-powerpc64le-gnu@4.28.0':
    optional: true

  '@rollup/rollup-linux-riscv64-gnu@4.28.0':
    optional: true

  '@rollup/rollup-linux-s390x-gnu@4.28.0':
    optional: true

  '@rollup/rollup-linux-x64-gnu@4.28.0':
    optional: true

  '@rollup/rollup-linux-x64-musl@4.28.0':
    optional: true

  '@rollup/rollup-win32-arm64-msvc@4.28.0':
    optional: true

  '@rollup/rollup-win32-ia32-msvc@4.28.0':
    optional: true

  '@rollup/rollup-win32-x64-msvc@4.28.0':
    optional: true

  '@rtsao/scc@1.1.0': {}

  '@rushstack/eslint-patch@1.10.4': {}

  '@sinclair/typebox@0.27.8': {}

  '@sindresorhus/is@5.6.0': {}

  '@swc/counter@0.1.3': {}

  '@swc/helpers@0.5.13':
    dependencies:
      tslib: 2.8.1

  '@szmarczak/http-timer@5.0.1':
    dependencies:
      defer-to-connect: 2.0.1

  '@types/babel__core@7.20.5':
    dependencies:
      '@babel/parser': 7.26.2
      '@babel/types': 7.26.0
      '@types/babel__generator': 7.6.8
      '@types/babel__template': 7.4.4
      '@types/babel__traverse': 7.20.6

  '@types/babel__generator@7.6.8':
    dependencies:
      '@babel/types': 7.26.0

  '@types/babel__template@7.4.4':
    dependencies:
      '@babel/parser': 7.26.2
      '@babel/types': 7.26.0

  '@types/babel__traverse@7.20.6':
    dependencies:
      '@babel/types': 7.26.0

  '@types/chrome@0.0.281':
    dependencies:
      '@types/filesystem': 0.0.36
      '@types/har-format': 1.2.16

  '@types/cookie@0.6.0': {}

  '@types/estree@1.0.6': {}

  '@types/filesystem@0.0.36':
    dependencies:
      '@types/filewriter': 0.0.33

  '@types/filewriter@0.0.33': {}

  '@types/har-format@1.2.16': {}

  '@types/history@4.7.11': {}

  '@types/http-cache-semantics@4.0.4': {}

  '@types/json-schema@7.0.15': {}

  '@types/json5@0.0.29': {}

  '@types/minimatch@3.0.5': {}

  '@types/node@20.17.10':
    dependencies:
      undici-types: 6.19.8

  '@types/node@22.10.2':
    dependencies:
      undici-types: 6.20.0

  '@types/normalize-package-data@2.4.4': {}

  '@types/prop-types@15.7.13': {}

  '@types/react-dom@18.0.9':
    dependencies:
      '@types/react': 18.3.12

  '@types/react-router@5.1.20':
    dependencies:
      '@types/history': 4.7.11
      '@types/react': 18.3.12

  '@types/react@18.3.12':
    dependencies:
      '@types/prop-types': 15.7.13
      csstype: 3.1.3

  '@types/semver@7.5.8': {}

  '@types/webextension-polyfill@0.10.0': {}

  '@typescript-eslint/eslint-plugin@6.0.0(@typescript-eslint/parser@6.0.0(eslint@8.57.1)(typescript@5.7.3))(eslint@8.57.1)(typescript@5.7.3)':
    dependencies:
      '@eslint-community/regexpp': 4.12.1
      '@typescript-eslint/parser': 6.0.0(eslint@8.57.1)(typescript@5.7.3)
      '@typescript-eslint/scope-manager': 6.0.0
      '@typescript-eslint/type-utils': 6.0.0(eslint@8.57.1)(typescript@5.7.3)
      '@typescript-eslint/utils': 6.0.0(eslint@8.57.1)(typescript@5.7.3)
      '@typescript-eslint/visitor-keys': 6.0.0
      debug: 4.3.7
      eslint: 8.57.1
      grapheme-splitter: 1.0.4
      graphemer: 1.4.0
      ignore: 5.3.2
      natural-compare: 1.4.0
      natural-compare-lite: 1.4.0
      semver: 7.6.3
      ts-api-utils: 1.4.3(typescript@5.7.3)
    optionalDependencies:
      typescript: 5.7.3
    transitivePeerDependencies:
      - supports-color

  '@typescript-eslint/eslint-plugin@7.18.0(@typescript-eslint/parser@7.18.0(eslint@8.57.1)(typescript@5.7.3))(eslint@8.57.1)(typescript@5.7.3)':
    dependencies:
      '@eslint-community/regexpp': 4.12.1
      '@typescript-eslint/parser': 7.18.0(eslint@8.57.1)(typescript@5.7.3)
      '@typescript-eslint/scope-manager': 7.18.0
      '@typescript-eslint/type-utils': 7.18.0(eslint@8.57.1)(typescript@5.7.3)
      '@typescript-eslint/utils': 7.18.0(eslint@8.57.1)(typescript@5.7.3)
      '@typescript-eslint/visitor-keys': 7.18.0
      eslint: 8.57.1
      graphemer: 1.4.0
      ignore: 5.3.2
      natural-compare: 1.4.0
      ts-api-utils: 1.4.3(typescript@5.7.3)
    optionalDependencies:
      typescript: 5.7.3
    transitivePeerDependencies:
      - supports-color

<<<<<<< HEAD
  '@typescript-eslint/eslint-plugin@7.18.0(@typescript-eslint/parser@7.18.0(eslint@8.57.1)(typescript@5.4.5))(eslint@8.57.1)(typescript@5.4.5)':
    dependencies:
      '@eslint-community/regexpp': 4.12.1
      '@typescript-eslint/parser': 7.18.0(eslint@8.57.1)(typescript@5.4.5)
      '@typescript-eslint/scope-manager': 7.18.0
      '@typescript-eslint/type-utils': 7.18.0(eslint@8.57.1)(typescript@5.4.5)
      '@typescript-eslint/utils': 7.18.0(eslint@8.57.1)(typescript@5.4.5)
      '@typescript-eslint/visitor-keys': 7.18.0
      eslint: 8.57.1
      graphemer: 1.4.0
      ignore: 5.3.2
      natural-compare: 1.4.0
      ts-api-utils: 1.4.3(typescript@5.4.5)
    optionalDependencies:
      typescript: 5.4.5
    transitivePeerDependencies:
      - supports-color

  '@typescript-eslint/parser@6.0.0(eslint@8.57.1)(typescript@5.4.5)':
    dependencies:
      '@typescript-eslint/scope-manager': 6.0.0
      '@typescript-eslint/types': 6.0.0
      '@typescript-eslint/typescript-estree': 6.0.0(typescript@5.4.5)
      '@typescript-eslint/visitor-keys': 6.0.0
      debug: 4.3.7
      eslint: 8.57.1
    optionalDependencies:
      typescript: 5.4.5
    transitivePeerDependencies:
      - supports-color

  '@typescript-eslint/parser@6.0.0(eslint@8.57.1)(typescript@5.6.3)':
=======
  '@typescript-eslint/parser@6.0.0(eslint@8.57.1)(typescript@5.7.3)':
>>>>>>> 85e0f3c6
    dependencies:
      '@typescript-eslint/scope-manager': 6.0.0
      '@typescript-eslint/types': 6.0.0
      '@typescript-eslint/typescript-estree': 6.0.0(typescript@5.7.3)
      '@typescript-eslint/visitor-keys': 6.0.0
      debug: 4.3.7
      eslint: 8.57.1
    optionalDependencies:
      typescript: 5.7.3
    transitivePeerDependencies:
      - supports-color

  '@typescript-eslint/parser@7.18.0(eslint@8.57.1)(typescript@5.7.3)':
    dependencies:
      '@typescript-eslint/scope-manager': 7.18.0
      '@typescript-eslint/types': 7.18.0
      '@typescript-eslint/typescript-estree': 7.18.0(typescript@5.7.3)
      '@typescript-eslint/visitor-keys': 7.18.0
      debug: 4.3.7
      eslint: 8.57.1
    optionalDependencies:
<<<<<<< HEAD
      typescript: 5.4.5
=======
      typescript: 5.7.3
>>>>>>> 85e0f3c6
    transitivePeerDependencies:
      - supports-color

  '@typescript-eslint/scope-manager@5.62.0':
    dependencies:
      '@typescript-eslint/types': 5.62.0
      '@typescript-eslint/visitor-keys': 5.62.0

  '@typescript-eslint/scope-manager@6.0.0':
    dependencies:
      '@typescript-eslint/types': 6.0.0
      '@typescript-eslint/visitor-keys': 6.0.0

  '@typescript-eslint/scope-manager@7.18.0':
    dependencies:
      '@typescript-eslint/types': 7.18.0
      '@typescript-eslint/visitor-keys': 7.18.0

  '@typescript-eslint/type-utils@6.0.0(eslint@8.57.1)(typescript@5.7.3)':
    dependencies:
      '@typescript-eslint/typescript-estree': 6.0.0(typescript@5.7.3)
      '@typescript-eslint/utils': 6.0.0(eslint@8.57.1)(typescript@5.7.3)
      debug: 4.3.7
      eslint: 8.57.1
      ts-api-utils: 1.4.3(typescript@5.7.3)
    optionalDependencies:
      typescript: 5.7.3
    transitivePeerDependencies:
      - supports-color

  '@typescript-eslint/type-utils@7.18.0(eslint@8.57.1)(typescript@5.7.3)':
    dependencies:
      '@typescript-eslint/typescript-estree': 7.18.0(typescript@5.7.3)
      '@typescript-eslint/utils': 7.18.0(eslint@8.57.1)(typescript@5.7.3)
      debug: 4.3.7
      eslint: 8.57.1
      ts-api-utils: 1.4.3(typescript@5.7.3)
    optionalDependencies:
<<<<<<< HEAD
      typescript: 5.6.3
    transitivePeerDependencies:
      - supports-color

  '@typescript-eslint/type-utils@7.18.0(eslint@8.57.1)(typescript@5.4.5)':
    dependencies:
      '@typescript-eslint/typescript-estree': 7.18.0(typescript@5.4.5)
      '@typescript-eslint/utils': 7.18.0(eslint@8.57.1)(typescript@5.4.5)
      debug: 4.3.7
      eslint: 8.57.1
      ts-api-utils: 1.4.3(typescript@5.4.5)
    optionalDependencies:
      typescript: 5.4.5
=======
      typescript: 5.7.3
>>>>>>> 85e0f3c6
    transitivePeerDependencies:
      - supports-color

  '@typescript-eslint/types@5.62.0': {}

  '@typescript-eslint/types@6.0.0': {}

  '@typescript-eslint/types@7.18.0': {}

  '@typescript-eslint/typescript-estree@5.62.0(typescript@5.7.3)':
    dependencies:
      '@typescript-eslint/types': 5.62.0
      '@typescript-eslint/visitor-keys': 5.62.0
      debug: 4.3.7
      globby: 11.1.0
      is-glob: 4.0.3
      semver: 7.6.3
      tsutils: 3.21.0(typescript@5.7.3)
    optionalDependencies:
      typescript: 5.7.3
    transitivePeerDependencies:
      - supports-color

<<<<<<< HEAD
  '@typescript-eslint/typescript-estree@6.0.0(typescript@5.4.5)':
=======
  '@typescript-eslint/typescript-estree@6.0.0(typescript@5.7.3)':
>>>>>>> 85e0f3c6
    dependencies:
      '@typescript-eslint/types': 6.0.0
      '@typescript-eslint/visitor-keys': 6.0.0
      debug: 4.3.7
      globby: 11.1.0
      is-glob: 4.0.3
      semver: 7.6.3
      ts-api-utils: 1.4.3(typescript@5.7.3)
    optionalDependencies:
      typescript: 5.7.3
    transitivePeerDependencies:
      - supports-color

  '@typescript-eslint/typescript-estree@7.18.0(typescript@5.7.3)':
    dependencies:
      '@typescript-eslint/types': 7.18.0
      '@typescript-eslint/visitor-keys': 7.18.0
      debug: 4.3.7
      globby: 11.1.0
      is-glob: 4.0.3
      minimatch: 9.0.5
      semver: 7.6.3
      ts-api-utils: 1.4.3(typescript@5.7.3)
    optionalDependencies:
      typescript: 5.7.3
    transitivePeerDependencies:
      - supports-color

<<<<<<< HEAD
  '@typescript-eslint/utils@5.62.0(eslint@8.57.1)(typescript@5.4.5)':
=======
  '@typescript-eslint/utils@5.62.0(eslint@8.57.1)(typescript@5.7.3)':
>>>>>>> 85e0f3c6
    dependencies:
      '@eslint-community/eslint-utils': 4.4.1(eslint@8.57.1)
      '@types/json-schema': 7.0.15
      '@types/semver': 7.5.8
      '@typescript-eslint/scope-manager': 5.62.0
      '@typescript-eslint/types': 5.62.0
      '@typescript-eslint/typescript-estree': 5.62.0(typescript@5.7.3)
      eslint: 8.57.1
      eslint-scope: 5.1.1
      semver: 7.6.3
    transitivePeerDependencies:
      - supports-color
      - typescript

<<<<<<< HEAD
  '@typescript-eslint/utils@6.0.0(eslint@8.57.1)(typescript@5.4.5)':
    dependencies:
      '@eslint-community/eslint-utils': 4.4.1(eslint@8.57.1)
      '@types/json-schema': 7.0.15
      '@types/semver': 7.5.8
      '@typescript-eslint/scope-manager': 6.0.0
      '@typescript-eslint/types': 6.0.0
      '@typescript-eslint/typescript-estree': 6.0.0(typescript@5.4.5)
      eslint: 8.57.1
      eslint-scope: 5.1.1
      semver: 7.6.3
    transitivePeerDependencies:
      - supports-color
      - typescript

  '@typescript-eslint/utils@6.0.0(eslint@8.57.1)(typescript@5.6.3)':
=======
  '@typescript-eslint/utils@6.0.0(eslint@8.57.1)(typescript@5.7.3)':
>>>>>>> 85e0f3c6
    dependencies:
      '@eslint-community/eslint-utils': 4.4.1(eslint@8.57.1)
      '@types/json-schema': 7.0.15
      '@types/semver': 7.5.8
      '@typescript-eslint/scope-manager': 6.0.0
      '@typescript-eslint/types': 6.0.0
      '@typescript-eslint/typescript-estree': 6.0.0(typescript@5.7.3)
      eslint: 8.57.1
      eslint-scope: 5.1.1
      semver: 7.6.3
    transitivePeerDependencies:
      - supports-color
      - typescript

<<<<<<< HEAD
  '@typescript-eslint/utils@7.18.0(eslint@8.57.1)(typescript@5.4.5)':
=======
  '@typescript-eslint/utils@7.18.0(eslint@8.57.1)(typescript@5.7.3)':
>>>>>>> 85e0f3c6
    dependencies:
      '@eslint-community/eslint-utils': 4.4.1(eslint@8.57.1)
      '@typescript-eslint/scope-manager': 7.18.0
      '@typescript-eslint/types': 7.18.0
<<<<<<< HEAD
      '@typescript-eslint/typescript-estree': 7.18.0(typescript@5.4.5)
=======
      '@typescript-eslint/typescript-estree': 7.18.0(typescript@5.7.3)
>>>>>>> 85e0f3c6
      eslint: 8.57.1
    transitivePeerDependencies:
      - supports-color
      - typescript

  '@typescript-eslint/visitor-keys@5.62.0':
    dependencies:
      '@typescript-eslint/types': 5.62.0
      eslint-visitor-keys: 3.4.3

  '@typescript-eslint/visitor-keys@6.0.0':
    dependencies:
      '@typescript-eslint/types': 6.0.0
      eslint-visitor-keys: 3.4.3

  '@typescript-eslint/visitor-keys@7.18.0':
    dependencies:
      '@typescript-eslint/types': 7.18.0
      eslint-visitor-keys: 3.4.3

  '@ungap/structured-clone@1.2.0': {}

<<<<<<< HEAD
  '@vercel/analytics@1.4.1(@remix-run/react@2.15.0(react-dom@19.0.0(react@19.0.0))(react@19.0.0)(typescript@5.4.5))(next@15.0.3(@babel/core@7.26.0)(react-dom@19.0.0(react@19.0.0))(react@19.0.0))(react@19.0.0)':
    optionalDependencies:
      '@remix-run/react': 2.15.0(react-dom@19.0.0(react@19.0.0))(react@19.0.0)(typescript@5.4.5)
=======
  '@vercel/analytics@1.4.1(@remix-run/react@2.15.0(react-dom@19.0.0(react@19.0.0))(react@19.0.0)(typescript@5.7.3))(next@15.0.3(@babel/core@7.26.0)(react-dom@19.0.0(react@19.0.0))(react@19.0.0))(react@19.0.0)':
    optionalDependencies:
      '@remix-run/react': 2.15.0(react-dom@19.0.0(react@19.0.0))(react@19.0.0)(typescript@5.7.3)
>>>>>>> 85e0f3c6
      next: 15.0.3(@babel/core@7.26.0)(react-dom@19.0.0(react@19.0.0))(react@19.0.0)
      react: 19.0.0

  '@vercel/analytics@1.4.1(@remix-run/react@2.15.0(react-dom@19.0.0-rc-66855b96-20241106(react@19.0.0-rc-66855b96-20241106))(react@19.0.0-rc-66855b96-20241106)(typescript@5.7.3))(next@15.0.3(@babel/core@7.26.0)(react-dom@19.0.0-rc-66855b96-20241106(react@19.0.0-rc-66855b96-20241106))(react@19.0.0-rc-66855b96-20241106))(react@19.0.0-rc-66855b96-20241106)':
    optionalDependencies:
      '@remix-run/react': 2.15.0(react-dom@19.0.0-rc-66855b96-20241106(react@19.0.0-rc-66855b96-20241106))(react@19.0.0-rc-66855b96-20241106)(typescript@5.7.3)
      next: 15.0.3(@babel/core@7.26.0)(react-dom@19.0.0-rc-66855b96-20241106(react@19.0.0-rc-66855b96-20241106))(react@19.0.0-rc-66855b96-20241106)
      react: 19.0.0-rc-66855b96-20241106

<<<<<<< HEAD
  '@vercel/analytics@1.4.1(@remix-run/react@2.15.0(react-dom@19.0.0-rc.1(react@19.0.0-rc.1))(react@19.0.0-rc.1)(typescript@5.4.5))(next@15.0.3(@babel/core@7.26.0)(babel-plugin-react-compiler@19.0.0-beta-a7bf2bd-20241110)(react-dom@19.0.0-rc.1(react@19.0.0-rc.1))(react@19.0.0-rc.1))(react@19.0.0-rc.1)':
    optionalDependencies:
      '@remix-run/react': 2.15.0(react-dom@19.0.0-rc.1(react@19.0.0-rc.1))(react@19.0.0-rc.1)(typescript@5.4.5)
=======
  '@vercel/analytics@1.4.1(@remix-run/react@2.15.0(react-dom@19.0.0-rc.1(react@19.0.0-rc.1))(react@19.0.0-rc.1)(typescript@5.7.3))(next@15.0.3(@babel/core@7.26.0)(babel-plugin-react-compiler@19.0.0-beta-a7bf2bd-20241110)(react-dom@19.0.0-rc.1(react@19.0.0-rc.1))(react@19.0.0-rc.1))(react@19.0.0-rc.1)':
    optionalDependencies:
      '@remix-run/react': 2.15.0(react-dom@19.0.0-rc.1(react@19.0.0-rc.1))(react@19.0.0-rc.1)(typescript@5.7.3)
>>>>>>> 85e0f3c6
      next: 15.0.3(@babel/core@7.26.0)(babel-plugin-react-compiler@19.0.0-beta-a7bf2bd-20241110)(react-dom@19.0.0-rc.1(react@19.0.0-rc.1))(react@19.0.0-rc.1)
      react: 19.0.0-rc.1

  '@vercel/speed-insights@1.1.0(next@15.0.3(@babel/core@7.26.0)(react-dom@19.0.0-rc-66855b96-20241106(react@19.0.0-rc-66855b96-20241106))(react@19.0.0-rc-66855b96-20241106))(react@19.0.0-rc-66855b96-20241106)':
    optionalDependencies:
      next: 15.0.3(@babel/core@7.26.0)(react-dom@19.0.0-rc-66855b96-20241106(react@19.0.0-rc-66855b96-20241106))(react@19.0.0-rc-66855b96-20241106)
      react: 19.0.0-rc-66855b96-20241106

<<<<<<< HEAD
  '@vercel/style-guide@6.0.0(eslint@8.57.1)(prettier@3.3.3)(typescript@5.4.5)(vitest@1.0.0(@types/node@22.10.2))':
=======
  '@vercel/speed-insights@1.1.0(next@15.0.3(@babel/core@7.26.0)(react@19.0.0))(react@19.0.0)':
    optionalDependencies:
      next: 15.0.3(@babel/core@7.26.0)(react-dom@19.0.0(react@19.0.0))(react@19.0.0)
      react: 19.0.0

  '@vercel/style-guide@6.0.0(eslint@8.57.1)(prettier@3.3.3)(typescript@5.7.3)(vitest@1.0.0(@types/node@20.17.10)(terser@5.36.0))':
>>>>>>> 85e0f3c6
    dependencies:
      '@babel/core': 7.26.0
      '@babel/eslint-parser': 7.25.9(@babel/core@7.26.0)(eslint@8.57.1)
      '@rushstack/eslint-patch': 1.10.4
      '@typescript-eslint/eslint-plugin': 7.18.0(@typescript-eslint/parser@7.18.0(eslint@8.57.1)(typescript@5.7.3))(eslint@8.57.1)(typescript@5.7.3)
      '@typescript-eslint/parser': 7.18.0(eslint@8.57.1)(typescript@5.7.3)
      eslint-config-prettier: 9.1.0(eslint@8.57.1)
<<<<<<< HEAD
      eslint-import-resolver-alias: 1.1.2(eslint-plugin-import@2.31.0(@typescript-eslint/parser@7.18.0(eslint@8.57.1)(typescript@5.4.5))(eslint-import-resolver-typescript@3.7.0)(eslint@8.57.1))
      eslint-import-resolver-typescript: 3.7.0(eslint-plugin-import@2.31.0)(eslint@8.57.1)
      eslint-plugin-eslint-comments: 3.2.0(eslint@8.57.1)
      eslint-plugin-import: 2.31.0(@typescript-eslint/parser@6.0.0(eslint@8.57.1)(typescript@5.4.5))(eslint-import-resolver-typescript@3.7.0(eslint-plugin-import@2.31.0)(eslint@8.57.1))(eslint@8.57.1)
      eslint-plugin-jest: 27.9.0(@typescript-eslint/eslint-plugin@6.0.0(@typescript-eslint/parser@6.0.0(eslint@8.57.1)(typescript@5.4.5))(eslint@8.57.1)(typescript@5.4.5))(eslint@8.57.1)(typescript@5.4.5)
=======
      eslint-import-resolver-alias: 1.1.2(eslint-plugin-import@2.31.0(@typescript-eslint/parser@7.18.0(eslint@8.57.1)(typescript@5.7.3))(eslint-import-resolver-typescript@3.7.0)(eslint@8.57.1))
      eslint-import-resolver-typescript: 3.7.0(eslint-plugin-import@2.31.0)(eslint@8.57.1)
      eslint-plugin-eslint-comments: 3.2.0(eslint@8.57.1)
      eslint-plugin-import: 2.31.0(@typescript-eslint/parser@7.18.0(eslint@8.57.1)(typescript@5.7.3))(eslint-import-resolver-typescript@3.7.0)(eslint@8.57.1)
      eslint-plugin-jest: 27.9.0(@typescript-eslint/eslint-plugin@7.18.0(@typescript-eslint/parser@7.18.0(eslint@8.57.1)(typescript@5.7.3))(eslint@8.57.1)(typescript@5.7.3))(eslint@8.57.1)(typescript@5.7.3)
>>>>>>> 85e0f3c6
      eslint-plugin-jsx-a11y: 6.10.2(eslint@8.57.1)
      eslint-plugin-playwright: 1.8.3(eslint-plugin-jest@27.9.0(@typescript-eslint/eslint-plugin@7.18.0(@typescript-eslint/parser@7.18.0(eslint@8.57.1)(typescript@5.7.3))(eslint@8.57.1)(typescript@5.7.3))(eslint@8.57.1)(typescript@5.7.3))(eslint@8.57.1)
      eslint-plugin-react: 7.37.2(eslint@8.57.1)
      eslint-plugin-react-hooks: 4.6.2(eslint@8.57.1)
      eslint-plugin-testing-library: 6.5.0(eslint@8.57.1)(typescript@5.7.3)
      eslint-plugin-tsdoc: 0.2.17
      eslint-plugin-unicorn: 51.0.1(eslint@8.57.1)
<<<<<<< HEAD
      eslint-plugin-vitest: 0.3.26(@typescript-eslint/eslint-plugin@7.18.0(@typescript-eslint/parser@7.18.0(eslint@8.57.1)(typescript@5.4.5))(eslint@8.57.1)(typescript@5.4.5))(eslint@8.57.1)(typescript@5.4.5)(vitest@1.0.0(@types/node@22.10.2))
=======
      eslint-plugin-vitest: 0.3.26(@typescript-eslint/eslint-plugin@7.18.0(@typescript-eslint/parser@7.18.0(eslint@8.57.1)(typescript@5.7.3))(eslint@8.57.1)(typescript@5.7.3))(eslint@8.57.1)(typescript@5.7.3)(vitest@1.0.0(@types/node@20.17.10)(terser@5.36.0))
>>>>>>> 85e0f3c6
      prettier-plugin-packagejson: 2.5.6(prettier@3.3.3)
    optionalDependencies:
      eslint: 8.57.1
      prettier: 3.3.3
      typescript: 5.7.3
    transitivePeerDependencies:
      - eslint-import-resolver-webpack
      - eslint-plugin-import-x
      - jest
      - supports-color
      - vitest

<<<<<<< HEAD
=======
  '@vercel/style-guide@6.0.0(eslint@8.57.1)(prettier@3.3.3)(typescript@5.7.3)(vitest@1.0.0(@types/node@22.10.2))':
    dependencies:
      '@babel/core': 7.26.0
      '@babel/eslint-parser': 7.25.9(@babel/core@7.26.0)(eslint@8.57.1)
      '@rushstack/eslint-patch': 1.10.4
      '@typescript-eslint/eslint-plugin': 7.18.0(@typescript-eslint/parser@7.18.0(eslint@8.57.1)(typescript@5.7.3))(eslint@8.57.1)(typescript@5.7.3)
      '@typescript-eslint/parser': 7.18.0(eslint@8.57.1)(typescript@5.7.3)
      eslint-config-prettier: 9.1.0(eslint@8.57.1)
      eslint-import-resolver-alias: 1.1.2(eslint-plugin-import@2.31.0(@typescript-eslint/parser@7.18.0(eslint@8.57.1)(typescript@5.7.3))(eslint-import-resolver-typescript@3.7.0)(eslint@8.57.1))
      eslint-import-resolver-typescript: 3.7.0(eslint-plugin-import@2.31.0)(eslint@8.57.1)
      eslint-plugin-eslint-comments: 3.2.0(eslint@8.57.1)
      eslint-plugin-import: 2.31.0(@typescript-eslint/parser@7.18.0(eslint@8.57.1)(typescript@5.7.3))(eslint-import-resolver-typescript@3.7.0)(eslint@8.57.1)
      eslint-plugin-jest: 27.9.0(@typescript-eslint/eslint-plugin@7.18.0(@typescript-eslint/parser@7.18.0(eslint@8.57.1)(typescript@5.7.3))(eslint@8.57.1)(typescript@5.7.3))(eslint@8.57.1)(typescript@5.7.3)
      eslint-plugin-jsx-a11y: 6.10.2(eslint@8.57.1)
      eslint-plugin-playwright: 1.8.3(eslint-plugin-jest@27.9.0(@typescript-eslint/eslint-plugin@7.18.0(@typescript-eslint/parser@7.18.0(eslint@8.57.1)(typescript@5.7.3))(eslint@8.57.1)(typescript@5.7.3))(eslint@8.57.1)(typescript@5.7.3))(eslint@8.57.1)
      eslint-plugin-react: 7.37.2(eslint@8.57.1)
      eslint-plugin-react-hooks: 4.6.2(eslint@8.57.1)
      eslint-plugin-testing-library: 6.5.0(eslint@8.57.1)(typescript@5.7.3)
      eslint-plugin-tsdoc: 0.2.17
      eslint-plugin-unicorn: 51.0.1(eslint@8.57.1)
      eslint-plugin-vitest: 0.3.26(@typescript-eslint/eslint-plugin@7.18.0(@typescript-eslint/parser@7.18.0(eslint@8.57.1)(typescript@5.7.3))(eslint@8.57.1)(typescript@5.7.3))(eslint@8.57.1)(typescript@5.7.3)(vitest@1.0.0(@types/node@22.10.2))
      prettier-plugin-packagejson: 2.5.6(prettier@3.3.3)
    optionalDependencies:
      eslint: 8.57.1
      prettier: 3.3.3
      typescript: 5.7.3
    transitivePeerDependencies:
      - eslint-import-resolver-webpack
      - eslint-plugin-import-x
      - jest
      - supports-color
      - vitest

>>>>>>> 85e0f3c6
  '@vitejs/plugin-react@4.3.1(vite@5.4.3(@types/node@22.10.2)(terser@5.36.0))':
    dependencies:
      '@babel/core': 7.26.0
      '@babel/plugin-transform-react-jsx-self': 7.25.9(@babel/core@7.26.0)
      '@babel/plugin-transform-react-jsx-source': 7.25.9(@babel/core@7.26.0)
      '@types/babel__core': 7.20.5
      react-refresh: 0.14.2
      vite: 5.4.3(@types/node@22.10.2)(terser@5.36.0)
    transitivePeerDependencies:
      - supports-color

  '@vitejs/plugin-react@4.3.4(vite@5.4.3(@types/node@22.10.2)(terser@5.36.0))':
    dependencies:
      '@babel/core': 7.26.0
      '@babel/plugin-transform-react-jsx-self': 7.25.9(@babel/core@7.26.0)
      '@babel/plugin-transform-react-jsx-source': 7.25.9(@babel/core@7.26.0)
      '@types/babel__core': 7.20.5
      react-refresh: 0.14.2
      vite: 5.4.3(@types/node@22.10.2)(terser@5.36.0)
    transitivePeerDependencies:
      - supports-color

  '@vitejs/plugin-react@4.3.4(vite@6.0.7(@types/node@22.10.2)(jiti@1.21.6)(terser@5.36.0)(yaml@2.6.1))':
    dependencies:
      '@babel/core': 7.26.0
      '@babel/plugin-transform-react-jsx-self': 7.25.9(@babel/core@7.26.0)
      '@babel/plugin-transform-react-jsx-source': 7.25.9(@babel/core@7.26.0)
      '@types/babel__core': 7.20.5
      react-refresh: 0.14.2
      vite: 6.0.7(@types/node@22.10.2)(jiti@1.21.6)(terser@5.36.0)(yaml@2.6.1)
    transitivePeerDependencies:
      - supports-color

  '@vitest/expect@1.0.0':
    dependencies:
      '@vitest/spy': 1.0.0
      '@vitest/utils': 1.0.0
      chai: 4.5.0

  '@vitest/runner@1.0.0':
    dependencies:
      '@vitest/utils': 1.0.0
      p-limit: 5.0.0
      pathe: 1.1.2

  '@vitest/snapshot@1.0.0':
    dependencies:
      magic-string: 0.30.14
      pathe: 1.1.2
      pretty-format: 29.7.0

  '@vitest/spy@1.0.0':
    dependencies:
      tinyspy: 2.2.1

  '@vitest/utils@1.0.0':
    dependencies:
      diff-sequences: 29.6.3
      loupe: 2.3.7
      pretty-format: 29.7.0

  '@web3-storage/multipart-parser@1.0.0': {}

  acorn-jsx@5.3.2(acorn@8.14.0):
    dependencies:
      acorn: 8.14.0

  acorn-walk@8.3.4:
    dependencies:
      acorn: 8.14.0

  acorn@8.14.0: {}

  adm-zip@0.5.16: {}

  ajv@6.12.6:
    dependencies:
      fast-deep-equal: 3.1.3
      fast-json-stable-stringify: 2.1.0
      json-schema-traverse: 0.4.1
      uri-js: 4.4.1

  ajv@8.17.1:
    dependencies:
      fast-deep-equal: 3.1.3
      fast-uri: 3.0.3
      json-schema-traverse: 1.0.0
      require-from-string: 2.0.2

  ansi-align@3.0.1:
    dependencies:
      string-width: 4.2.3

  ansi-regex@5.0.1: {}

  ansi-regex@6.1.0: {}

  ansi-styles@3.2.1:
    dependencies:
      color-convert: 1.9.3

  ansi-styles@4.3.0:
    dependencies:
      color-convert: 2.0.1

  ansi-styles@5.2.0: {}

  ansi-styles@6.2.1: {}

  any-promise@1.3.0: {}

  anymatch@3.1.3:
    dependencies:
      normalize-path: 3.0.0
      picomatch: 2.3.1

  archiver-utils@2.1.0:
    dependencies:
      glob: 7.2.3
      graceful-fs: 4.2.11
      lazystream: 1.0.1
      lodash.defaults: 4.2.0
      lodash.difference: 4.5.0
      lodash.flatten: 4.4.0
      lodash.isplainobject: 4.0.6
      lodash.union: 4.6.0
      normalize-path: 3.0.0
      readable-stream: 2.3.8

  archiver-utils@3.0.4:
    dependencies:
      glob: 7.2.3
      graceful-fs: 4.2.11
      lazystream: 1.0.1
      lodash.defaults: 4.2.0
      lodash.difference: 4.5.0
      lodash.flatten: 4.4.0
      lodash.isplainobject: 4.0.6
      lodash.union: 4.6.0
      normalize-path: 3.0.0
      readable-stream: 3.6.2

  archiver@5.3.2:
    dependencies:
      archiver-utils: 2.1.0
      async: 3.2.6
      buffer-crc32: 0.2.13
      readable-stream: 3.6.2
      readdir-glob: 1.1.3
      tar-stream: 2.2.0
      zip-stream: 4.1.1

  arg@5.0.2: {}

  argparse@2.0.1: {}

  aria-query@5.3.2: {}

  array-buffer-byte-length@1.0.1:
    dependencies:
      call-bind: 1.0.7
      is-array-buffer: 3.0.4

  array-differ@4.0.0: {}

  array-includes@3.1.8:
    dependencies:
      call-bind: 1.0.7
      define-properties: 1.2.1
      es-abstract: 1.23.5
      es-object-atoms: 1.0.0
      get-intrinsic: 1.2.4
      is-string: 1.0.7

  array-union@2.1.0: {}

  array-union@3.0.1: {}

  array.prototype.findlast@1.2.5:
    dependencies:
      call-bind: 1.0.7
      define-properties: 1.2.1
      es-abstract: 1.23.5
      es-errors: 1.3.0
      es-object-atoms: 1.0.0
      es-shim-unscopables: 1.0.2

  array.prototype.findlastindex@1.2.5:
    dependencies:
      call-bind: 1.0.7
      define-properties: 1.2.1
      es-abstract: 1.23.5
      es-errors: 1.3.0
      es-object-atoms: 1.0.0
      es-shim-unscopables: 1.0.2

  array.prototype.flat@1.3.2:
    dependencies:
      call-bind: 1.0.7
      define-properties: 1.2.1
      es-abstract: 1.23.5
      es-shim-unscopables: 1.0.2

  array.prototype.flatmap@1.3.2:
    dependencies:
      call-bind: 1.0.7
      define-properties: 1.2.1
      es-abstract: 1.23.5
      es-shim-unscopables: 1.0.2

  array.prototype.tosorted@1.1.4:
    dependencies:
      call-bind: 1.0.7
      define-properties: 1.2.1
      es-abstract: 1.23.5
      es-errors: 1.3.0
      es-shim-unscopables: 1.0.2

  arraybuffer.prototype.slice@1.0.3:
    dependencies:
      array-buffer-byte-length: 1.0.1
      call-bind: 1.0.7
      define-properties: 1.2.1
      es-abstract: 1.23.5
      es-errors: 1.3.0
      get-intrinsic: 1.2.4
      is-array-buffer: 3.0.4
      is-shared-array-buffer: 1.0.3

  assertion-error@1.1.0: {}

  ast-types-flow@0.0.8: {}

  async-lock@1.4.1: {}

  async@3.2.6: {}

  at-least-node@1.0.0: {}

  autoprefixer@10.4.20(postcss@8.4.49):
    dependencies:
      browserslist: 4.24.2
      caniuse-lite: 1.0.30001684
      fraction.js: 4.3.7
      normalize-range: 0.1.2
      picocolors: 1.1.1
      postcss: 8.4.49
      postcss-value-parser: 4.2.0

  available-typed-arrays@1.0.7:
    dependencies:
      possible-typed-array-names: 1.0.0

  axe-core@4.10.2: {}

  axobject-query@4.1.0: {}

  babel-plugin-react-compiler@19.0.0-beta-a7bf2bd-20241110:
    dependencies:
      '@babel/types': 7.26.0

  balanced-match@1.0.2: {}

  base64-js@1.5.1: {}

  bestzip@2.2.1:
    dependencies:
      archiver: 5.3.2
      async: 3.2.6
      glob: 7.2.3
      which: 2.0.2
      yargs: 16.2.0

  binary-extensions@2.3.0: {}

  bippy@0.0.19: {}

  bippy@0.0.21: {}

  bippy@0.2.7: {}

  bl@4.1.0:
    dependencies:
      buffer: 5.7.1
      inherits: 2.0.4
      readable-stream: 3.6.2

  bluebird@3.7.2: {}

  boolbase@1.0.0: {}

  boxen@7.1.1:
    dependencies:
      ansi-align: 3.0.1
      camelcase: 7.0.1
      chalk: 5.3.0
      cli-boxes: 3.0.0
      string-width: 5.1.2
      type-fest: 2.19.0
      widest-line: 4.0.1
      wrap-ansi: 8.1.0

  boxen@8.0.1:
    dependencies:
      ansi-align: 3.0.1
      camelcase: 8.0.0
      chalk: 5.3.0
      cli-boxes: 3.0.0
      string-width: 7.2.0
      type-fest: 4.30.0
      widest-line: 5.0.0
      wrap-ansi: 9.0.0

  brace-expansion@1.1.11:
    dependencies:
      balanced-match: 1.0.2
      concat-map: 0.0.1

  brace-expansion@2.0.1:
    dependencies:
      balanced-match: 1.0.2

  braces@3.0.3:
    dependencies:
      fill-range: 7.1.1

  browserslist@4.24.2:
    dependencies:
      caniuse-lite: 1.0.30001684
      electron-to-chromium: 1.5.67
      node-releases: 2.0.18
      update-browserslist-db: 1.1.1(browserslist@4.24.2)

  buffer-crc32@0.2.13: {}

  buffer-from@1.1.2: {}

  buffer@5.7.1:
    dependencies:
      base64-js: 1.5.1
      ieee754: 1.2.1

  builtin-modules@3.3.0: {}

  bundle-name@4.1.0:
    dependencies:
      run-applescript: 7.0.0

  bundle-require@5.0.0(esbuild@0.23.1):
    dependencies:
      esbuild: 0.23.1
      load-tsconfig: 0.2.5

  bunyan@1.8.15:
    optionalDependencies:
      dtrace-provider: 0.8.8
      moment: 2.30.1
      mv: 2.1.1
      safe-json-stringify: 1.2.0

  busboy@1.6.0:
    dependencies:
      streamsearch: 1.1.0

  cac@6.7.14: {}

  cacheable-lookup@7.0.0: {}

  cacheable-request@10.2.14:
    dependencies:
      '@types/http-cache-semantics': 4.0.4
      get-stream: 6.0.1
      http-cache-semantics: 4.1.1
      keyv: 4.5.4
      mimic-response: 4.0.0
      normalize-url: 8.0.1
      responselike: 3.0.0

  call-bind@1.0.7:
    dependencies:
      es-define-property: 1.0.0
      es-errors: 1.3.0
      function-bind: 1.1.2
      get-intrinsic: 1.2.4
      set-function-length: 1.2.2

  callsites@3.1.0: {}

  camelcase-css@2.0.1: {}

  camelcase@7.0.1: {}

  camelcase@8.0.0: {}

  caniuse-lite@1.0.30001684: {}

  chai@4.5.0:
    dependencies:
      assertion-error: 1.1.0
      check-error: 1.0.3
      deep-eql: 4.1.4
      get-func-name: 2.0.2
      loupe: 2.3.7
      pathval: 1.1.1
      type-detect: 4.1.0

  chalk@2.4.2:
    dependencies:
      ansi-styles: 3.2.1
      escape-string-regexp: 1.0.5
      supports-color: 5.5.0

  chalk@4.1.2:
    dependencies:
      ansi-styles: 4.3.0
      supports-color: 7.2.0

  chalk@5.3.0: {}

  charenc@0.0.2: {}

  check-error@1.0.3:
    dependencies:
      get-func-name: 2.0.2

  chokidar@3.6.0:
    dependencies:
      anymatch: 3.1.3
      braces: 3.0.3
      glob-parent: 5.1.2
      is-binary-path: 2.1.0
      is-glob: 4.0.3
      normalize-path: 3.0.0
      readdirp: 3.6.0
    optionalDependencies:
      fsevents: 2.3.3

  chrome-launcher@1.1.0:
    dependencies:
      '@types/node': 22.10.2
      escape-string-regexp: 4.0.0
      is-wsl: 2.2.0
      lighthouse-logger: 2.0.1
    transitivePeerDependencies:
      - supports-color

  ci-info@3.9.0: {}

  ci-info@4.1.0: {}

  clean-regexp@1.0.0:
    dependencies:
      escape-string-regexp: 1.0.5

  cli-boxes@3.0.0: {}

  client-only@0.0.1: {}

  cliui@7.0.4:
    dependencies:
      string-width: 4.2.3
      strip-ansi: 6.0.1
      wrap-ansi: 7.0.0

  clsx@2.1.1: {}

  color-convert@1.9.3:
    dependencies:
      color-name: 1.1.3

  color-convert@2.0.1:
    dependencies:
      color-name: 1.1.4

  color-name@1.1.3: {}

  color-name@1.1.4: {}

  color-string@1.9.1:
    dependencies:
      color-name: 1.1.4
      simple-swizzle: 0.2.2
    optional: true

  color@4.2.3:
    dependencies:
      color-convert: 2.0.1
      color-string: 1.9.1
    optional: true

  commander@2.20.3: {}

  commander@2.9.0:
    dependencies:
      graceful-readlink: 1.0.1

  commander@4.1.1: {}

  commander@9.5.0: {}

  compress-commons@4.1.2:
    dependencies:
      buffer-crc32: 0.2.13
      crc32-stream: 4.0.3
      normalize-path: 3.0.0
      readable-stream: 3.6.2

  concat-map@0.0.1: {}

  concat-stream@1.6.2:
    dependencies:
      buffer-from: 1.1.2
      inherits: 2.0.4
      readable-stream: 2.3.8
      typedarray: 0.0.6

  confbox@0.1.8: {}

  config-chain@1.1.13:
    dependencies:
      ini: 1.3.8
      proto-list: 1.2.4

  configstore@6.0.0:
    dependencies:
      dot-prop: 6.0.1
      graceful-fs: 4.2.11
      unique-string: 3.0.0
      write-file-atomic: 3.0.3
      xdg-basedir: 5.1.0

  consola@3.2.3: {}

  convert-source-map@2.0.0: {}

  cookie@0.6.0: {}

  core-js-compat@3.39.0:
    dependencies:
      browserslist: 4.24.2

  core-util-is@1.0.3: {}

  crc-32@1.2.2: {}

  crc32-stream@4.0.3:
    dependencies:
      crc-32: 1.2.2
      readable-stream: 3.6.2

  cross-env@7.0.3:
    dependencies:
      cross-spawn: 7.0.6

  cross-spawn@6.0.6:
    dependencies:
      nice-try: 1.0.5
      path-key: 2.0.1
      semver: 5.7.2
      shebang-command: 1.2.0
      which: 1.3.1

  cross-spawn@7.0.6:
    dependencies:
      path-key: 3.1.1
      shebang-command: 2.0.0
      which: 2.0.2

  crypt@0.0.2: {}

  crypto-random-string@4.0.0:
    dependencies:
      type-fest: 1.4.0

  css-select@5.1.0:
    dependencies:
      boolbase: 1.0.0
      css-what: 6.1.0
      domhandler: 5.0.3
      domutils: 3.1.0
      nth-check: 2.1.1

  css-what@6.1.0: {}

  cssesc@3.0.0: {}

  cssom@0.5.0: {}

  csstype@3.1.3: {}

  damerau-levenshtein@1.0.8: {}

  data-view-buffer@1.0.1:
    dependencies:
      call-bind: 1.0.7
      es-errors: 1.3.0
      is-data-view: 1.0.1

  data-view-byte-length@1.0.1:
    dependencies:
      call-bind: 1.0.7
      es-errors: 1.3.0
      is-data-view: 1.0.1

  data-view-byte-offset@1.0.0:
    dependencies:
      call-bind: 1.0.7
      es-errors: 1.3.0
      is-data-view: 1.0.1

  debounce@1.2.1: {}

  debug@2.6.9:
    dependencies:
      ms: 2.0.0

  debug@3.2.7:
    dependencies:
      ms: 2.1.3

  debug@4.3.7:
    dependencies:
      ms: 2.1.3

  decompress-response@6.0.0:
    dependencies:
      mimic-response: 3.1.0

  deep-eql@4.1.4:
    dependencies:
      type-detect: 4.1.0

  deep-extend@0.6.0: {}

  deep-is@0.1.4: {}

  default-browser-id@5.0.0: {}

  default-browser@5.2.1:
    dependencies:
      bundle-name: 4.1.0
      default-browser-id: 5.0.0

  defer-to-connect@2.0.1: {}

  define-data-property@1.1.4:
    dependencies:
      es-define-property: 1.0.0
      es-errors: 1.3.0
      gopd: 1.1.0

  define-lazy-prop@3.0.0: {}

  define-properties@1.2.1:
    dependencies:
      define-data-property: 1.1.4
      has-property-descriptors: 1.0.2
      object-keys: 1.1.1

  detect-indent@7.0.1: {}

  detect-libc@2.0.3:
    optional: true

  detect-newline@4.0.1: {}

  didyoumean@1.2.2: {}

  diff-sequences@29.6.3: {}

  dir-glob@3.0.1:
    dependencies:
      path-type: 4.0.0

  dlv@1.1.3: {}

  doctrine@2.1.0:
    dependencies:
      esutils: 2.0.3

  doctrine@3.0.0:
    dependencies:
      esutils: 2.0.3

  dom-serializer@2.0.0:
    dependencies:
      domelementtype: 2.3.0
      domhandler: 5.0.3
      entities: 4.5.0

  domelementtype@2.3.0: {}

  domhandler@5.0.3:
    dependencies:
      domelementtype: 2.3.0

  domutils@3.1.0:
    dependencies:
      dom-serializer: 2.0.0
      domelementtype: 2.3.0
      domhandler: 5.0.3

  dot-prop@6.0.1:
    dependencies:
      is-obj: 2.0.0

  dtrace-provider@0.8.8:
    dependencies:
      nan: 2.22.0
    optional: true

  eastasianwidth@0.2.0: {}

  electron-to-chromium@1.5.67: {}

  emoji-regex@10.4.0: {}

  emoji-regex@8.0.0: {}

  emoji-regex@9.2.2: {}

  end-of-stream@1.4.4:
    dependencies:
      once: 1.4.0

  enhanced-resolve@5.17.1:
    dependencies:
      graceful-fs: 4.2.11
      tapable: 2.2.1

  entities@4.5.0: {}

  error-ex@1.3.2:
    dependencies:
      is-arrayish: 0.2.1

  error-stack-parser-es@0.1.5: {}

  es-abstract@1.23.5:
    dependencies:
      array-buffer-byte-length: 1.0.1
      arraybuffer.prototype.slice: 1.0.3
      available-typed-arrays: 1.0.7
      call-bind: 1.0.7
      data-view-buffer: 1.0.1
      data-view-byte-length: 1.0.1
      data-view-byte-offset: 1.0.0
      es-define-property: 1.0.0
      es-errors: 1.3.0
      es-object-atoms: 1.0.0
      es-set-tostringtag: 2.0.3
      es-to-primitive: 1.3.0
      function.prototype.name: 1.1.6
      get-intrinsic: 1.2.4
      get-symbol-description: 1.0.2
      globalthis: 1.0.4
      gopd: 1.1.0
      has-property-descriptors: 1.0.2
      has-proto: 1.1.0
      has-symbols: 1.0.3
      hasown: 2.0.2
      internal-slot: 1.0.7
      is-array-buffer: 3.0.4
      is-callable: 1.2.7
      is-data-view: 1.0.1
      is-negative-zero: 2.0.3
      is-regex: 1.2.0
      is-shared-array-buffer: 1.0.3
      is-string: 1.0.7
      is-typed-array: 1.1.13
      is-weakref: 1.0.2
      object-inspect: 1.13.3
      object-keys: 1.1.1
      object.assign: 4.1.5
      regexp.prototype.flags: 1.5.3
      safe-array-concat: 1.1.2
      safe-regex-test: 1.0.3
      string.prototype.trim: 1.2.9
      string.prototype.trimend: 1.0.8
      string.prototype.trimstart: 1.0.8
      typed-array-buffer: 1.0.2
      typed-array-byte-length: 1.0.1
      typed-array-byte-offset: 1.0.3
      typed-array-length: 1.0.7
      unbox-primitive: 1.0.2
      which-typed-array: 1.1.16

  es-define-property@1.0.0:
    dependencies:
      get-intrinsic: 1.2.4

  es-errors@1.3.0: {}

  es-iterator-helpers@1.2.0:
    dependencies:
      call-bind: 1.0.7
      define-properties: 1.2.1
      es-abstract: 1.23.5
      es-errors: 1.3.0
      es-set-tostringtag: 2.0.3
      function-bind: 1.1.2
      get-intrinsic: 1.2.4
      globalthis: 1.0.4
      gopd: 1.1.0
      has-property-descriptors: 1.0.2
      has-proto: 1.1.0
      has-symbols: 1.0.3
      internal-slot: 1.0.7
      iterator.prototype: 1.1.3
      safe-array-concat: 1.1.2

  es-module-lexer@1.5.4: {}

  es-object-atoms@1.0.0:
    dependencies:
      es-errors: 1.3.0

  es-set-tostringtag@2.0.3:
    dependencies:
      get-intrinsic: 1.2.4
      has-tostringtag: 1.0.2
      hasown: 2.0.2

  es-shim-unscopables@1.0.2:
    dependencies:
      hasown: 2.0.2

  es-to-primitive@1.3.0:
    dependencies:
      is-callable: 1.2.7
      is-date-object: 1.0.5
      is-symbol: 1.0.4

  es6-error@4.1.1: {}

  esbuild@0.18.20:
    optionalDependencies:
      '@esbuild/android-arm': 0.18.20
      '@esbuild/android-arm64': 0.18.20
      '@esbuild/android-x64': 0.18.20
      '@esbuild/darwin-arm64': 0.18.20
      '@esbuild/darwin-x64': 0.18.20
      '@esbuild/freebsd-arm64': 0.18.20
      '@esbuild/freebsd-x64': 0.18.20
      '@esbuild/linux-arm': 0.18.20
      '@esbuild/linux-arm64': 0.18.20
      '@esbuild/linux-ia32': 0.18.20
      '@esbuild/linux-loong64': 0.18.20
      '@esbuild/linux-mips64el': 0.18.20
      '@esbuild/linux-ppc64': 0.18.20
      '@esbuild/linux-riscv64': 0.18.20
      '@esbuild/linux-s390x': 0.18.20
      '@esbuild/linux-x64': 0.18.20
      '@esbuild/netbsd-x64': 0.18.20
      '@esbuild/openbsd-x64': 0.18.20
      '@esbuild/sunos-x64': 0.18.20
      '@esbuild/win32-arm64': 0.18.20
      '@esbuild/win32-ia32': 0.18.20
      '@esbuild/win32-x64': 0.18.20

  esbuild@0.21.5:
    optionalDependencies:
      '@esbuild/aix-ppc64': 0.21.5
      '@esbuild/android-arm': 0.21.5
      '@esbuild/android-arm64': 0.21.5
      '@esbuild/android-x64': 0.21.5
      '@esbuild/darwin-arm64': 0.21.5
      '@esbuild/darwin-x64': 0.21.5
      '@esbuild/freebsd-arm64': 0.21.5
      '@esbuild/freebsd-x64': 0.21.5
      '@esbuild/linux-arm': 0.21.5
      '@esbuild/linux-arm64': 0.21.5
      '@esbuild/linux-ia32': 0.21.5
      '@esbuild/linux-loong64': 0.21.5
      '@esbuild/linux-mips64el': 0.21.5
      '@esbuild/linux-ppc64': 0.21.5
      '@esbuild/linux-riscv64': 0.21.5
      '@esbuild/linux-s390x': 0.21.5
      '@esbuild/linux-x64': 0.21.5
      '@esbuild/netbsd-x64': 0.21.5
      '@esbuild/openbsd-x64': 0.21.5
      '@esbuild/sunos-x64': 0.21.5
      '@esbuild/win32-arm64': 0.21.5
      '@esbuild/win32-ia32': 0.21.5
      '@esbuild/win32-x64': 0.21.5

  esbuild@0.23.1:
    optionalDependencies:
      '@esbuild/aix-ppc64': 0.23.1
      '@esbuild/android-arm': 0.23.1
      '@esbuild/android-arm64': 0.23.1
      '@esbuild/android-x64': 0.23.1
      '@esbuild/darwin-arm64': 0.23.1
      '@esbuild/darwin-x64': 0.23.1
      '@esbuild/freebsd-arm64': 0.23.1
      '@esbuild/freebsd-x64': 0.23.1
      '@esbuild/linux-arm': 0.23.1
      '@esbuild/linux-arm64': 0.23.1
      '@esbuild/linux-ia32': 0.23.1
      '@esbuild/linux-loong64': 0.23.1
      '@esbuild/linux-mips64el': 0.23.1
      '@esbuild/linux-ppc64': 0.23.1
      '@esbuild/linux-riscv64': 0.23.1
      '@esbuild/linux-s390x': 0.23.1
      '@esbuild/linux-x64': 0.23.1
      '@esbuild/netbsd-x64': 0.23.1
      '@esbuild/openbsd-arm64': 0.23.1
      '@esbuild/openbsd-x64': 0.23.1
      '@esbuild/sunos-x64': 0.23.1
      '@esbuild/win32-arm64': 0.23.1
      '@esbuild/win32-ia32': 0.23.1
      '@esbuild/win32-x64': 0.23.1

  esbuild@0.24.0:
    optionalDependencies:
      '@esbuild/aix-ppc64': 0.24.0
      '@esbuild/android-arm': 0.24.0
      '@esbuild/android-arm64': 0.24.0
      '@esbuild/android-x64': 0.24.0
      '@esbuild/darwin-arm64': 0.24.0
      '@esbuild/darwin-x64': 0.24.0
      '@esbuild/freebsd-arm64': 0.24.0
      '@esbuild/freebsd-x64': 0.24.0
      '@esbuild/linux-arm': 0.24.0
      '@esbuild/linux-arm64': 0.24.0
      '@esbuild/linux-ia32': 0.24.0
      '@esbuild/linux-loong64': 0.24.0
      '@esbuild/linux-mips64el': 0.24.0
      '@esbuild/linux-ppc64': 0.24.0
      '@esbuild/linux-riscv64': 0.24.0
      '@esbuild/linux-s390x': 0.24.0
      '@esbuild/linux-x64': 0.24.0
      '@esbuild/netbsd-x64': 0.24.0
      '@esbuild/openbsd-arm64': 0.24.0
      '@esbuild/openbsd-x64': 0.24.0
      '@esbuild/sunos-x64': 0.24.0
      '@esbuild/win32-arm64': 0.24.0
      '@esbuild/win32-ia32': 0.24.0
      '@esbuild/win32-x64': 0.24.0

  esbuild@0.24.2:
    optionalDependencies:
      '@esbuild/aix-ppc64': 0.24.2
      '@esbuild/android-arm': 0.24.2
      '@esbuild/android-arm64': 0.24.2
      '@esbuild/android-x64': 0.24.2
      '@esbuild/darwin-arm64': 0.24.2
      '@esbuild/darwin-x64': 0.24.2
      '@esbuild/freebsd-arm64': 0.24.2
      '@esbuild/freebsd-x64': 0.24.2
      '@esbuild/linux-arm': 0.24.2
      '@esbuild/linux-arm64': 0.24.2
      '@esbuild/linux-ia32': 0.24.2
      '@esbuild/linux-loong64': 0.24.2
      '@esbuild/linux-mips64el': 0.24.2
      '@esbuild/linux-ppc64': 0.24.2
      '@esbuild/linux-riscv64': 0.24.2
      '@esbuild/linux-s390x': 0.24.2
      '@esbuild/linux-x64': 0.24.2
      '@esbuild/netbsd-arm64': 0.24.2
      '@esbuild/netbsd-x64': 0.24.2
      '@esbuild/openbsd-arm64': 0.24.2
      '@esbuild/openbsd-x64': 0.24.2
      '@esbuild/sunos-x64': 0.24.2
      '@esbuild/win32-arm64': 0.24.2
      '@esbuild/win32-ia32': 0.24.2
      '@esbuild/win32-x64': 0.24.2

  escalade@3.2.0: {}

  escape-goat@4.0.0: {}

  escape-string-regexp@1.0.5: {}

  escape-string-regexp@4.0.0: {}

  eslint-config-next@15.0.3(eslint@8.57.1)(typescript@5.7.3):
    dependencies:
      '@next/eslint-plugin-next': 15.0.3
      '@rushstack/eslint-patch': 1.10.4
      '@typescript-eslint/eslint-plugin': 6.0.0(@typescript-eslint/parser@6.0.0(eslint@8.57.1)(typescript@5.7.3))(eslint@8.57.1)(typescript@5.7.3)
      '@typescript-eslint/parser': 6.0.0(eslint@8.57.1)(typescript@5.7.3)
      eslint: 8.57.1
      eslint-import-resolver-node: 0.3.9
<<<<<<< HEAD
      eslint-import-resolver-typescript: 3.6.3(@typescript-eslint/parser@6.0.0(eslint@8.57.1)(typescript@5.6.3))(eslint-import-resolver-node@0.3.9)(eslint-plugin-import@2.31.0)(eslint@8.57.1)
      eslint-plugin-import: 2.31.0(@typescript-eslint/parser@6.0.0(eslint@8.57.1)(typescript@5.6.3))(eslint-import-resolver-typescript@3.7.0(eslint-plugin-import@2.31.0)(eslint@8.57.1))(eslint@8.57.1)
=======
      eslint-import-resolver-typescript: 3.6.3(@typescript-eslint/parser@6.0.0(eslint@8.57.1)(typescript@5.7.3))(eslint-import-resolver-node@0.3.9)(eslint-plugin-import@2.31.0)(eslint@8.57.1)
      eslint-plugin-import: 2.31.0(@typescript-eslint/parser@6.0.0(eslint@8.57.1)(typescript@5.7.3))(eslint-import-resolver-typescript@3.6.3)(eslint@8.57.1)
>>>>>>> 85e0f3c6
      eslint-plugin-jsx-a11y: 6.10.2(eslint@8.57.1)
      eslint-plugin-react: 7.37.2(eslint@8.57.1)
      eslint-plugin-react-hooks: 5.0.0(eslint@8.57.1)
    optionalDependencies:
      typescript: 5.7.3
    transitivePeerDependencies:
      - eslint-import-resolver-webpack
      - eslint-plugin-import-x
      - supports-color

  eslint-config-prettier@9.1.0(eslint@8.57.1):
    dependencies:
      eslint: 8.57.1

<<<<<<< HEAD
  eslint-import-resolver-alias@1.1.2(eslint-plugin-import@2.31.0(@typescript-eslint/parser@7.18.0(eslint@8.57.1)(typescript@5.4.5))(eslint-import-resolver-typescript@3.7.0)(eslint@8.57.1)):
    dependencies:
      eslint-plugin-import: 2.31.0(@typescript-eslint/parser@6.0.0(eslint@8.57.1)(typescript@5.4.5))(eslint-import-resolver-typescript@3.7.0(eslint-plugin-import@2.31.0)(eslint@8.57.1))(eslint@8.57.1)
=======
  eslint-import-resolver-alias@1.1.2(eslint-plugin-import@2.31.0(@typescript-eslint/parser@7.18.0(eslint@8.57.1)(typescript@5.7.3))(eslint-import-resolver-typescript@3.7.0)(eslint@8.57.1)):
    dependencies:
      eslint-plugin-import: 2.31.0(@typescript-eslint/parser@7.18.0(eslint@8.57.1)(typescript@5.7.3))(eslint-import-resolver-typescript@3.7.0)(eslint@8.57.1)
>>>>>>> 85e0f3c6

  eslint-import-resolver-node@0.3.9:
    dependencies:
      debug: 3.2.7
      is-core-module: 2.15.1
      resolve: 1.22.8
    transitivePeerDependencies:
      - supports-color

<<<<<<< HEAD
  eslint-import-resolver-typescript@3.6.3(@typescript-eslint/parser@6.0.0(eslint@8.57.1)(typescript@5.6.3))(eslint-import-resolver-node@0.3.9)(eslint-plugin-import@2.31.0)(eslint@8.57.1):
=======
  eslint-import-resolver-typescript@3.6.3(@typescript-eslint/parser@6.0.0(eslint@8.57.1)(typescript@5.7.3))(eslint-import-resolver-node@0.3.9)(eslint-plugin-import@2.31.0)(eslint@8.57.1):
>>>>>>> 85e0f3c6
    dependencies:
      '@nolyfill/is-core-module': 1.0.39
      debug: 4.3.7
      enhanced-resolve: 5.17.1
      eslint: 8.57.1
<<<<<<< HEAD
      eslint-module-utils: 2.12.0(@typescript-eslint/parser@6.0.0(eslint@8.57.1)(typescript@5.6.3))(eslint-import-resolver-node@0.3.9)(eslint-import-resolver-typescript@3.6.3(@typescript-eslint/parser@6.0.0(eslint@8.57.1)(typescript@5.6.3))(eslint-import-resolver-node@0.3.9)(eslint-plugin-import@2.31.0)(eslint@8.57.1))(eslint@8.57.1)
=======
      eslint-module-utils: 2.12.0(@typescript-eslint/parser@6.0.0(eslint@8.57.1)(typescript@5.7.3))(eslint-import-resolver-node@0.3.9)(eslint-import-resolver-typescript@3.6.3(@typescript-eslint/parser@6.0.0(eslint@8.57.1)(typescript@5.7.3))(eslint-import-resolver-node@0.3.9)(eslint-plugin-import@2.31.0)(eslint@8.57.1))(eslint@8.57.1)
>>>>>>> 85e0f3c6
      fast-glob: 3.3.2
      get-tsconfig: 4.8.1
      is-bun-module: 1.3.0
      is-glob: 4.0.3
    optionalDependencies:
<<<<<<< HEAD
      eslint-plugin-import: 2.31.0(@typescript-eslint/parser@6.0.0(eslint@8.57.1)(typescript@5.6.3))(eslint-import-resolver-typescript@3.7.0(eslint-plugin-import@2.31.0)(eslint@8.57.1))(eslint@8.57.1)
=======
      eslint-plugin-import: 2.31.0(@typescript-eslint/parser@6.0.0(eslint@8.57.1)(typescript@5.7.3))(eslint-import-resolver-typescript@3.6.3)(eslint@8.57.1)
>>>>>>> 85e0f3c6
    transitivePeerDependencies:
      - '@typescript-eslint/parser'
      - eslint-import-resolver-node
      - eslint-import-resolver-webpack
      - supports-color

  eslint-import-resolver-typescript@3.7.0(eslint-plugin-import@2.31.0)(eslint@8.57.1):
    dependencies:
      '@nolyfill/is-core-module': 1.0.39
      debug: 4.3.7
      enhanced-resolve: 5.17.1
      eslint: 8.57.1
      fast-glob: 3.3.2
      get-tsconfig: 4.8.1
      is-bun-module: 1.3.0
      is-glob: 4.0.3
      stable-hash: 0.0.4
    optionalDependencies:
<<<<<<< HEAD
      eslint-plugin-import: 2.31.0(@typescript-eslint/parser@6.0.0(eslint@8.57.1)(typescript@5.4.5))(eslint-import-resolver-typescript@3.7.0(eslint-plugin-import@2.31.0)(eslint@8.57.1))(eslint@8.57.1)
    transitivePeerDependencies:
      - supports-color

  eslint-json-compat-utils@0.2.1(eslint@8.57.1)(jsonc-eslint-parser@2.4.0):
    dependencies:
      eslint: 8.57.1
      esquery: 1.6.0
      jsonc-eslint-parser: 2.4.0

  eslint-module-utils@2.12.0(@typescript-eslint/parser@6.0.0(eslint@8.57.1)(typescript@5.4.5))(eslint-import-resolver-node@0.3.9)(eslint-import-resolver-typescript@3.7.0(eslint-plugin-import@2.31.0)(eslint@8.57.1))(eslint@8.57.1):
=======
      eslint-plugin-import: 2.31.0(@typescript-eslint/parser@7.18.0(eslint@8.57.1)(typescript@5.7.3))(eslint-import-resolver-typescript@3.7.0)(eslint@8.57.1)
    transitivePeerDependencies:
      - supports-color

  eslint-module-utils@2.12.0(@typescript-eslint/parser@6.0.0(eslint@8.57.1)(typescript@5.7.3))(eslint-import-resolver-node@0.3.9)(eslint-import-resolver-typescript@3.6.3(@typescript-eslint/parser@6.0.0(eslint@8.57.1)(typescript@5.7.3))(eslint-import-resolver-node@0.3.9)(eslint-plugin-import@2.31.0)(eslint@8.57.1))(eslint@8.57.1):
>>>>>>> 85e0f3c6
    dependencies:
      debug: 3.2.7
    optionalDependencies:
      '@typescript-eslint/parser': 6.0.0(eslint@8.57.1)(typescript@5.7.3)
      eslint: 8.57.1
      eslint-import-resolver-node: 0.3.9
<<<<<<< HEAD
      eslint-import-resolver-typescript: 3.7.0(eslint-plugin-import@2.31.0)(eslint@8.57.1)
    transitivePeerDependencies:
      - supports-color

  eslint-module-utils@2.12.0(@typescript-eslint/parser@6.0.0(eslint@8.57.1)(typescript@5.6.3))(eslint-import-resolver-node@0.3.9)(eslint-import-resolver-typescript@3.6.3(@typescript-eslint/parser@6.0.0(eslint@8.57.1)(typescript@5.6.3))(eslint-import-resolver-node@0.3.9)(eslint-plugin-import@2.31.0)(eslint@8.57.1))(eslint@8.57.1):
    dependencies:
      debug: 3.2.7
    optionalDependencies:
      '@typescript-eslint/parser': 6.0.0(eslint@8.57.1)(typescript@5.6.3)
      eslint: 8.57.1
      eslint-import-resolver-node: 0.3.9
      eslint-import-resolver-typescript: 3.6.3(@typescript-eslint/parser@6.0.0(eslint@8.57.1)(typescript@5.6.3))(eslint-import-resolver-node@0.3.9)(eslint-plugin-import@2.31.0)(eslint@8.57.1)
    transitivePeerDependencies:
      - supports-color

  eslint-module-utils@2.12.0(@typescript-eslint/parser@6.0.0(eslint@8.57.1)(typescript@5.6.3))(eslint-import-resolver-node@0.3.9)(eslint-import-resolver-typescript@3.7.0(eslint-plugin-import@2.31.0)(eslint@8.57.1))(eslint@8.57.1):
    dependencies:
      debug: 3.2.7
    optionalDependencies:
      '@typescript-eslint/parser': 6.0.0(eslint@8.57.1)(typescript@5.6.3)
=======
      eslint-import-resolver-typescript: 3.6.3(@typescript-eslint/parser@6.0.0(eslint@8.57.1)(typescript@5.7.3))(eslint-import-resolver-node@0.3.9)(eslint-plugin-import@2.31.0)(eslint@8.57.1)
    transitivePeerDependencies:
      - supports-color

  eslint-module-utils@2.12.0(@typescript-eslint/parser@7.18.0(eslint@8.57.1)(typescript@5.7.3))(eslint-import-resolver-node@0.3.9)(eslint-import-resolver-typescript@3.7.0(eslint-plugin-import@2.31.0)(eslint@8.57.1))(eslint@8.57.1):
    dependencies:
      debug: 3.2.7
    optionalDependencies:
      '@typescript-eslint/parser': 7.18.0(eslint@8.57.1)(typescript@5.7.3)
>>>>>>> 85e0f3c6
      eslint: 8.57.1
      eslint-import-resolver-node: 0.3.9
      eslint-import-resolver-typescript: 3.7.0(eslint-plugin-import@2.31.0)(eslint@8.57.1)
    transitivePeerDependencies:
      - supports-color

  eslint-plugin-eslint-comments@3.2.0(eslint@8.57.1):
    dependencies:
      escape-string-regexp: 1.0.5
      eslint: 8.57.1
      ignore: 5.3.2

<<<<<<< HEAD
  eslint-plugin-import@2.31.0(@typescript-eslint/parser@6.0.0(eslint@8.57.1)(typescript@5.4.5))(eslint-import-resolver-typescript@3.7.0(eslint-plugin-import@2.31.0)(eslint@8.57.1))(eslint@8.57.1):
    dependencies:
      '@rtsao/scc': 1.1.0
      array-includes: 3.1.8
      array.prototype.findlastindex: 1.2.5
      array.prototype.flat: 1.3.2
      array.prototype.flatmap: 1.3.2
      debug: 3.2.7
      doctrine: 2.1.0
      eslint: 8.57.1
      eslint-import-resolver-node: 0.3.9
      eslint-module-utils: 2.12.0(@typescript-eslint/parser@6.0.0(eslint@8.57.1)(typescript@5.4.5))(eslint-import-resolver-node@0.3.9)(eslint-import-resolver-typescript@3.7.0(eslint-plugin-import@2.31.0)(eslint@8.57.1))(eslint@8.57.1)
      hasown: 2.0.2
      is-core-module: 2.15.1
      is-glob: 4.0.3
      minimatch: 3.1.2
      object.fromentries: 2.0.8
      object.groupby: 1.0.3
      object.values: 1.2.0
      semver: 6.3.1
      string.prototype.trimend: 1.0.8
      tsconfig-paths: 3.15.0
    optionalDependencies:
      '@typescript-eslint/parser': 6.0.0(eslint@8.57.1)(typescript@5.4.5)
    transitivePeerDependencies:
      - eslint-import-resolver-typescript
      - eslint-import-resolver-webpack
      - supports-color

  eslint-plugin-import@2.31.0(@typescript-eslint/parser@6.0.0(eslint@8.57.1)(typescript@5.6.3))(eslint-import-resolver-typescript@3.7.0(eslint-plugin-import@2.31.0)(eslint@8.57.1))(eslint@8.57.1):
=======
  eslint-plugin-import@2.31.0(@typescript-eslint/parser@6.0.0(eslint@8.57.1)(typescript@5.7.3))(eslint-import-resolver-typescript@3.6.3)(eslint@8.57.1):
>>>>>>> 85e0f3c6
    dependencies:
      '@rtsao/scc': 1.1.0
      array-includes: 3.1.8
      array.prototype.findlastindex: 1.2.5
      array.prototype.flat: 1.3.2
      array.prototype.flatmap: 1.3.2
      debug: 3.2.7
      doctrine: 2.1.0
      eslint: 8.57.1
      eslint-import-resolver-node: 0.3.9
<<<<<<< HEAD
      eslint-module-utils: 2.12.0(@typescript-eslint/parser@6.0.0(eslint@8.57.1)(typescript@5.6.3))(eslint-import-resolver-node@0.3.9)(eslint-import-resolver-typescript@3.7.0(eslint-plugin-import@2.31.0)(eslint@8.57.1))(eslint@8.57.1)
=======
      eslint-module-utils: 2.12.0(@typescript-eslint/parser@6.0.0(eslint@8.57.1)(typescript@5.7.3))(eslint-import-resolver-node@0.3.9)(eslint-import-resolver-typescript@3.6.3(@typescript-eslint/parser@6.0.0(eslint@8.57.1)(typescript@5.7.3))(eslint-import-resolver-node@0.3.9)(eslint-plugin-import@2.31.0)(eslint@8.57.1))(eslint@8.57.1)
>>>>>>> 85e0f3c6
      hasown: 2.0.2
      is-core-module: 2.15.1
      is-glob: 4.0.3
      minimatch: 3.1.2
      object.fromentries: 2.0.8
      object.groupby: 1.0.3
      object.values: 1.2.0
      semver: 6.3.1
      string.prototype.trimend: 1.0.8
      tsconfig-paths: 3.15.0
    optionalDependencies:
      '@typescript-eslint/parser': 6.0.0(eslint@8.57.1)(typescript@5.7.3)
    transitivePeerDependencies:
      - eslint-import-resolver-typescript
      - eslint-import-resolver-webpack
      - supports-color

<<<<<<< HEAD
  eslint-plugin-jest@27.9.0(@typescript-eslint/eslint-plugin@6.0.0(@typescript-eslint/parser@6.0.0(eslint@8.57.1)(typescript@5.4.5))(eslint@8.57.1)(typescript@5.4.5))(eslint@8.57.1)(typescript@5.4.5):
=======
  eslint-plugin-import@2.31.0(@typescript-eslint/parser@7.18.0(eslint@8.57.1)(typescript@5.7.3))(eslint-import-resolver-typescript@3.7.0)(eslint@8.57.1):
    dependencies:
      '@rtsao/scc': 1.1.0
      array-includes: 3.1.8
      array.prototype.findlastindex: 1.2.5
      array.prototype.flat: 1.3.2
      array.prototype.flatmap: 1.3.2
      debug: 3.2.7
      doctrine: 2.1.0
      eslint: 8.57.1
      eslint-import-resolver-node: 0.3.9
      eslint-module-utils: 2.12.0(@typescript-eslint/parser@7.18.0(eslint@8.57.1)(typescript@5.7.3))(eslint-import-resolver-node@0.3.9)(eslint-import-resolver-typescript@3.7.0(eslint-plugin-import@2.31.0)(eslint@8.57.1))(eslint@8.57.1)
      hasown: 2.0.2
      is-core-module: 2.15.1
      is-glob: 4.0.3
      minimatch: 3.1.2
      object.fromentries: 2.0.8
      object.groupby: 1.0.3
      object.values: 1.2.0
      semver: 6.3.1
      string.prototype.trimend: 1.0.8
      tsconfig-paths: 3.15.0
    optionalDependencies:
      '@typescript-eslint/parser': 7.18.0(eslint@8.57.1)(typescript@5.7.3)
    transitivePeerDependencies:
      - eslint-import-resolver-typescript
      - eslint-import-resolver-webpack
      - supports-color

  eslint-plugin-jest@27.9.0(@typescript-eslint/eslint-plugin@7.18.0(@typescript-eslint/parser@7.18.0(eslint@8.57.1)(typescript@5.7.3))(eslint@8.57.1)(typescript@5.7.3))(eslint@8.57.1)(typescript@5.7.3):
>>>>>>> 85e0f3c6
    dependencies:
      '@typescript-eslint/utils': 5.62.0(eslint@8.57.1)(typescript@5.7.3)
      eslint: 8.57.1
    optionalDependencies:
      '@typescript-eslint/eslint-plugin': 7.18.0(@typescript-eslint/parser@7.18.0(eslint@8.57.1)(typescript@5.7.3))(eslint@8.57.1)(typescript@5.7.3)
    transitivePeerDependencies:
      - supports-color
      - typescript

<<<<<<< HEAD
  eslint-plugin-jsonc@2.18.2(eslint@8.57.1):
    dependencies:
      '@eslint-community/eslint-utils': 4.4.1(eslint@8.57.1)
      eslint: 8.57.1
      eslint-compat-utils: 0.6.4(eslint@8.57.1)
      eslint-json-compat-utils: 0.2.1(eslint@8.57.1)(jsonc-eslint-parser@2.4.0)
      espree: 9.6.1
      graphemer: 1.4.0
      jsonc-eslint-parser: 2.4.0
      natural-compare: 1.4.0
      synckit: 0.6.2
    transitivePeerDependencies:
      - '@eslint/json'

=======
>>>>>>> 85e0f3c6
  eslint-plugin-jsx-a11y@6.10.2(eslint@8.57.1):
    dependencies:
      aria-query: 5.3.2
      array-includes: 3.1.8
      array.prototype.flatmap: 1.3.2
      ast-types-flow: 0.0.8
      axe-core: 4.10.2
      axobject-query: 4.1.0
      damerau-levenshtein: 1.0.8
      emoji-regex: 9.2.2
      eslint: 8.57.1
      hasown: 2.0.2
      jsx-ast-utils: 3.3.5
      language-tags: 1.0.9
      minimatch: 3.1.2
      object.fromentries: 2.0.8
      safe-regex-test: 1.0.3
      string.prototype.includes: 2.0.1

  eslint-plugin-playwright@1.8.3(eslint-plugin-jest@27.9.0(@typescript-eslint/eslint-plugin@7.18.0(@typescript-eslint/parser@7.18.0(eslint@8.57.1)(typescript@5.7.3))(eslint@8.57.1)(typescript@5.7.3))(eslint@8.57.1)(typescript@5.7.3))(eslint@8.57.1):
    dependencies:
      eslint: 8.57.1
      globals: 13.24.0
    optionalDependencies:
      eslint-plugin-jest: 27.9.0(@typescript-eslint/eslint-plugin@7.18.0(@typescript-eslint/parser@7.18.0(eslint@8.57.1)(typescript@5.7.3))(eslint@8.57.1)(typescript@5.7.3))(eslint@8.57.1)(typescript@5.7.3)

  eslint-plugin-react-hooks@4.6.2(eslint@8.57.1):
    dependencies:
      eslint: 8.57.1

  eslint-plugin-react-hooks@5.0.0(eslint@8.57.1):
    dependencies:
      eslint: 8.57.1

  eslint-plugin-react@7.37.2(eslint@8.57.1):
    dependencies:
      array-includes: 3.1.8
      array.prototype.findlast: 1.2.5
      array.prototype.flatmap: 1.3.2
      array.prototype.tosorted: 1.1.4
      doctrine: 2.1.0
      es-iterator-helpers: 1.2.0
      eslint: 8.57.1
      estraverse: 5.3.0
      hasown: 2.0.2
      jsx-ast-utils: 3.3.5
      minimatch: 3.1.2
      object.entries: 1.1.8
      object.fromentries: 2.0.8
      object.values: 1.2.0
      prop-types: 15.8.1
      resolve: 2.0.0-next.5
      semver: 6.3.1
      string.prototype.matchall: 4.0.11
      string.prototype.repeat: 1.0.0

<<<<<<< HEAD
  eslint-plugin-tailwindcss@3.17.5(tailwindcss@3.4.17):
    dependencies:
      fast-glob: 3.3.2
      postcss: 8.4.49
      tailwindcss: 3.4.17

  eslint-plugin-testing-library@6.5.0(eslint@8.57.1)(typescript@5.4.5):
    dependencies:
      '@typescript-eslint/utils': 5.62.0(eslint@8.57.1)(typescript@5.4.5)
=======
  eslint-plugin-testing-library@6.5.0(eslint@8.57.1)(typescript@5.7.3):
    dependencies:
      '@typescript-eslint/utils': 5.62.0(eslint@8.57.1)(typescript@5.7.3)
>>>>>>> 85e0f3c6
      eslint: 8.57.1
    transitivePeerDependencies:
      - supports-color
      - typescript

  eslint-plugin-tsdoc@0.2.17:
    dependencies:
      '@microsoft/tsdoc': 0.14.2
      '@microsoft/tsdoc-config': 0.16.2

  eslint-plugin-unicorn@51.0.1(eslint@8.57.1):
    dependencies:
      '@babel/helper-validator-identifier': 7.25.9
      '@eslint-community/eslint-utils': 4.4.1(eslint@8.57.1)
      '@eslint/eslintrc': 2.1.4
      ci-info: 4.1.0
      clean-regexp: 1.0.0
      core-js-compat: 3.39.0
      eslint: 8.57.1
      esquery: 1.6.0
      indent-string: 4.0.0
      is-builtin-module: 3.2.1
      jsesc: 3.0.2
      pluralize: 8.0.0
      read-pkg-up: 7.0.1
      regexp-tree: 0.1.27
      regjsparser: 0.10.0
      semver: 7.6.3
      strip-indent: 3.0.0
    transitivePeerDependencies:
      - supports-color

<<<<<<< HEAD
  eslint-plugin-vitest@0.3.26(@typescript-eslint/eslint-plugin@7.18.0(@typescript-eslint/parser@7.18.0(eslint@8.57.1)(typescript@5.4.5))(eslint@8.57.1)(typescript@5.4.5))(eslint@8.57.1)(typescript@5.4.5)(vitest@1.0.0(@types/node@22.10.2)):
=======
  eslint-plugin-vitest@0.3.26(@typescript-eslint/eslint-plugin@7.18.0(@typescript-eslint/parser@7.18.0(eslint@8.57.1)(typescript@5.7.3))(eslint@8.57.1)(typescript@5.7.3))(eslint@8.57.1)(typescript@5.7.3)(vitest@1.0.0(@types/node@20.17.10)(terser@5.36.0)):
>>>>>>> 85e0f3c6
    dependencies:
      '@typescript-eslint/utils': 7.18.0(eslint@8.57.1)(typescript@5.7.3)
      eslint: 8.57.1
    optionalDependencies:
<<<<<<< HEAD
      '@typescript-eslint/eslint-plugin': 7.18.0(@typescript-eslint/parser@7.18.0(eslint@8.57.1)(typescript@5.4.5))(eslint@8.57.1)(typescript@5.4.5)
=======
      '@typescript-eslint/eslint-plugin': 7.18.0(@typescript-eslint/parser@7.18.0(eslint@8.57.1)(typescript@5.7.3))(eslint@8.57.1)(typescript@5.7.3)
      vitest: 1.0.0(@types/node@20.17.10)(terser@5.36.0)
    transitivePeerDependencies:
      - supports-color
      - typescript

  eslint-plugin-vitest@0.3.26(@typescript-eslint/eslint-plugin@7.18.0(@typescript-eslint/parser@7.18.0(eslint@8.57.1)(typescript@5.7.3))(eslint@8.57.1)(typescript@5.7.3))(eslint@8.57.1)(typescript@5.7.3)(vitest@1.0.0(@types/node@22.10.2)):
    dependencies:
      '@typescript-eslint/utils': 7.18.0(eslint@8.57.1)(typescript@5.7.3)
      eslint: 8.57.1
    optionalDependencies:
      '@typescript-eslint/eslint-plugin': 7.18.0(@typescript-eslint/parser@7.18.0(eslint@8.57.1)(typescript@5.7.3))(eslint@8.57.1)(typescript@5.7.3)
>>>>>>> 85e0f3c6
      vitest: 1.0.0(@types/node@22.10.2)
    transitivePeerDependencies:
      - supports-color
      - typescript

  eslint-scope@5.1.1:
    dependencies:
      esrecurse: 4.3.0
      estraverse: 4.3.0

  eslint-scope@7.2.2:
    dependencies:
      esrecurse: 4.3.0
      estraverse: 5.3.0

  eslint-visitor-keys@2.1.0: {}

  eslint-visitor-keys@3.4.3: {}

  eslint@8.57.1:
    dependencies:
      '@eslint-community/eslint-utils': 4.4.1(eslint@8.57.1)
      '@eslint-community/regexpp': 4.12.1
      '@eslint/eslintrc': 2.1.4
      '@eslint/js': 8.57.1
      '@humanwhocodes/config-array': 0.13.0
      '@humanwhocodes/module-importer': 1.0.1
      '@nodelib/fs.walk': 1.2.8
      '@ungap/structured-clone': 1.2.0
      ajv: 6.12.6
      chalk: 4.1.2
      cross-spawn: 7.0.6
      debug: 4.3.7
      doctrine: 3.0.0
      escape-string-regexp: 4.0.0
      eslint-scope: 7.2.2
      eslint-visitor-keys: 3.4.3
      espree: 9.6.1
      esquery: 1.6.0
      esutils: 2.0.3
      fast-deep-equal: 3.1.3
      file-entry-cache: 6.0.1
      find-up: 5.0.0
      glob-parent: 6.0.2
      globals: 13.24.0
      graphemer: 1.4.0
      ignore: 5.3.2
      imurmurhash: 0.1.4
      is-glob: 4.0.3
      is-path-inside: 3.0.3
      js-yaml: 4.1.0
      json-stable-stringify-without-jsonify: 1.0.1
      levn: 0.4.1
      lodash.merge: 4.6.2
      minimatch: 3.1.2
      natural-compare: 1.4.0
      optionator: 0.9.4
      strip-ansi: 6.0.1
      text-table: 0.2.0
    transitivePeerDependencies:
      - supports-color

  espree@9.6.1:
    dependencies:
      acorn: 8.14.0
      acorn-jsx: 5.3.2(acorn@8.14.0)
      eslint-visitor-keys: 3.4.3

  esquery@1.6.0:
    dependencies:
      estraverse: 5.3.0

  esrecurse@4.3.0:
    dependencies:
      estraverse: 5.3.0

  estraverse@4.3.0: {}

  estraverse@5.3.0: {}

  estree-walker@2.0.2: {}

  estree-walker@3.0.3:
    dependencies:
      '@types/estree': 1.0.6

  esutils@2.0.3: {}

  execa@5.1.1:
    dependencies:
      cross-spawn: 7.0.6
      get-stream: 6.0.1
      human-signals: 2.1.0
      is-stream: 2.0.1
      merge-stream: 2.0.0
      npm-run-path: 4.0.1
      onetime: 5.1.2
      signal-exit: 3.0.7
      strip-final-newline: 2.0.0

  execa@8.0.1:
    dependencies:
      cross-spawn: 7.0.6
      get-stream: 8.0.1
      human-signals: 5.0.0
      is-stream: 3.0.0
      merge-stream: 2.0.0
      npm-run-path: 5.3.0
      onetime: 6.0.0
      signal-exit: 4.1.0
      strip-final-newline: 3.0.0

  fast-deep-equal@3.1.3: {}

  fast-glob@3.3.1:
    dependencies:
      '@nodelib/fs.stat': 2.0.5
      '@nodelib/fs.walk': 1.2.8
      glob-parent: 5.1.2
      merge2: 1.4.1
      micromatch: 4.0.8

  fast-glob@3.3.2:
    dependencies:
      '@nodelib/fs.stat': 2.0.5
      '@nodelib/fs.walk': 1.2.8
      glob-parent: 5.1.2
      merge2: 1.4.1
      micromatch: 4.0.8

  fast-json-stable-stringify@2.1.0: {}

  fast-levenshtein@2.0.6: {}

  fast-uri@3.0.3: {}

  fastq@1.17.1:
    dependencies:
      reusify: 1.0.4

  fdir@6.4.2(picomatch@4.0.2):
    optionalDependencies:
      picomatch: 4.0.2

  file-entry-cache@6.0.1:
    dependencies:
      flat-cache: 3.2.0

  fill-range@7.1.1:
    dependencies:
      to-regex-range: 5.0.1

  find-up@4.1.0:
    dependencies:
      locate-path: 5.0.0
      path-exists: 4.0.0

  find-up@5.0.0:
    dependencies:
      locate-path: 6.0.0
      path-exists: 4.0.0

  firefox-profile@4.6.0:
    dependencies:
      adm-zip: 0.5.16
      fs-extra: 9.0.1
      ini: 2.0.0
      minimist: 1.2.8
      xml2js: 0.5.0

  flat-cache@3.2.0:
    dependencies:
      flatted: 3.3.2
      keyv: 4.5.4
      rimraf: 3.0.2

  flatted@3.3.2: {}

  for-each@0.3.3:
    dependencies:
      is-callable: 1.2.7

  foreground-child@3.3.0:
    dependencies:
      cross-spawn: 7.0.6
      signal-exit: 4.1.0

  form-data-encoder@2.1.4: {}

  fraction.js@4.3.7: {}

  fs-constants@1.0.0: {}

  fs-extra@10.1.0:
    dependencies:
      graceful-fs: 4.2.11
      jsonfile: 6.1.0
      universalify: 2.0.1

  fs-extra@11.2.0:
    dependencies:
      graceful-fs: 4.2.11
      jsonfile: 6.1.0
      universalify: 2.0.1

  fs-extra@9.0.1:
    dependencies:
      at-least-node: 1.0.0
      graceful-fs: 4.2.11
      jsonfile: 6.1.0
      universalify: 1.0.0

  fs.realpath@1.0.0: {}

  fsevents@2.3.2:
    optional: true

  fsevents@2.3.3:
    optional: true

  function-bind@1.1.2: {}

  function.prototype.name@1.1.6:
    dependencies:
      call-bind: 1.0.7
      define-properties: 1.2.1
      es-abstract: 1.23.5
      functions-have-names: 1.2.3

  functions-have-names@1.2.3: {}

  fx-runner@1.4.0:
    dependencies:
      commander: 2.9.0
      shell-quote: 1.7.3
      spawn-sync: 1.0.15
      when: 3.7.7
      which: 1.2.4
      winreg: 0.0.12

  gensync@1.0.0-beta.2: {}

  get-caller-file@2.0.5: {}

  get-east-asian-width@1.3.0: {}

  get-func-name@2.0.2: {}

  get-intrinsic@1.2.4:
    dependencies:
      es-errors: 1.3.0
      function-bind: 1.1.2
      has-proto: 1.1.0
      has-symbols: 1.0.3
      hasown: 2.0.2

  get-stdin@9.0.0: {}

  get-stream@6.0.1: {}

  get-stream@8.0.1: {}

  get-symbol-description@1.0.2:
    dependencies:
      call-bind: 1.0.7
      es-errors: 1.3.0
      get-intrinsic: 1.2.4

  get-tsconfig@4.8.1:
    dependencies:
      resolve-pkg-maps: 1.0.0

  git-hooks-list@3.1.0: {}

  glob-parent@5.1.2:
    dependencies:
      is-glob: 4.0.3

  glob-parent@6.0.2:
    dependencies:
      is-glob: 4.0.3

  glob-to-regexp@0.4.1: {}

  glob@10.4.5:
    dependencies:
      foreground-child: 3.3.0
      jackspeak: 3.4.3
      minimatch: 9.0.5
      minipass: 7.1.2
      package-json-from-dist: 1.0.1
      path-scurry: 1.11.1

  glob@6.0.4:
    dependencies:
      inflight: 1.0.6
      inherits: 2.0.4
      minimatch: 3.1.2
      once: 1.4.0
      path-is-absolute: 1.0.1
    optional: true

  glob@7.2.3:
    dependencies:
      fs.realpath: 1.0.0
      inflight: 1.0.6
      inherits: 2.0.4
      minimatch: 3.1.2
      once: 1.4.0
      path-is-absolute: 1.0.1

  glob@8.1.0:
    dependencies:
      fs.realpath: 1.0.0
      inflight: 1.0.6
      inherits: 2.0.4
      minimatch: 5.1.6
      once: 1.4.0

  global-dirs@3.0.1:
    dependencies:
      ini: 2.0.0

  globals@11.12.0: {}

  globals@13.24.0:
    dependencies:
      type-fest: 0.20.2

  globalthis@1.0.4:
    dependencies:
      define-properties: 1.2.1
      gopd: 1.1.0

  globby@11.1.0:
    dependencies:
      array-union: 2.1.0
      dir-glob: 3.0.1
      fast-glob: 3.3.2
      ignore: 5.3.2
      merge2: 1.4.1
      slash: 3.0.0

  globrex@0.1.2: {}

  gopd@1.1.0:
    dependencies:
      get-intrinsic: 1.2.4

  got@12.6.1:
    dependencies:
      '@sindresorhus/is': 5.6.0
      '@szmarczak/http-timer': 5.0.1
      cacheable-lookup: 7.0.0
      cacheable-request: 10.2.14
      decompress-response: 6.0.0
      form-data-encoder: 2.1.4
      get-stream: 6.0.1
      http2-wrapper: 2.2.1
      lowercase-keys: 3.0.0
      p-cancelable: 3.0.0
      responselike: 3.0.0

  graceful-fs@4.2.10: {}

  graceful-fs@4.2.11: {}

  graceful-readlink@1.0.1: {}

  grapheme-splitter@1.0.4: {}

  graphemer@1.4.0: {}

  growly@1.3.0: {}

  has-bigints@1.0.2: {}

  has-flag@3.0.0: {}

  has-flag@4.0.0: {}

  has-property-descriptors@1.0.2:
    dependencies:
      es-define-property: 1.0.0

  has-proto@1.1.0:
    dependencies:
      call-bind: 1.0.7

  has-symbols@1.0.3: {}

  has-tostringtag@1.0.2:
    dependencies:
      has-symbols: 1.0.3

  has-yarn@3.0.0: {}

  hasown@2.0.2:
    dependencies:
      function-bind: 1.1.2

  history@4.10.1:
    dependencies:
      '@babel/runtime': 7.24.7
      loose-envify: 1.4.0
      resolve-pathname: 3.0.0
      tiny-invariant: 1.3.3
      tiny-warning: 1.0.3
      value-equal: 1.0.1

  hoist-non-react-statics@3.3.2:
    dependencies:
      react-is: 16.13.1

  hosted-git-info@2.8.9: {}

  html-escaper@3.0.3: {}

  htmlparser2@8.0.2:
    dependencies:
      domelementtype: 2.3.0
      domhandler: 5.0.3
      domutils: 3.1.0
      entities: 4.5.0

  http-cache-semantics@4.1.1: {}

  http2-wrapper@2.2.1:
    dependencies:
      quick-lru: 5.1.1
      resolve-alpn: 1.2.1

  human-signals@2.1.0: {}

  human-signals@5.0.0: {}

  ieee754@1.2.1: {}

  ignore-walk@5.0.1:
    dependencies:
      minimatch: 5.1.6

  ignore@5.3.2: {}

  immediate@3.0.6: {}

  import-fresh@3.3.0:
    dependencies:
      parent-module: 1.0.1
      resolve-from: 4.0.0

  import-lazy@4.0.0: {}

  imurmurhash@0.1.4: {}

  indent-string@4.0.0: {}

  inflight@1.0.6:
    dependencies:
      once: 1.4.0
      wrappy: 1.0.2

  inherits@2.0.4: {}

  ini@1.3.8: {}

  ini@2.0.0: {}

  internal-slot@1.0.7:
    dependencies:
      es-errors: 1.3.0
      hasown: 2.0.2
      side-channel: 1.0.6

  is-absolute@0.1.7:
    dependencies:
      is-relative: 0.1.3

  is-array-buffer@3.0.4:
    dependencies:
      call-bind: 1.0.7
      get-intrinsic: 1.2.4

  is-arrayish@0.2.1: {}

  is-arrayish@0.3.2:
    optional: true

  is-async-function@2.0.0:
    dependencies:
      has-tostringtag: 1.0.2

  is-bigint@1.0.4:
    dependencies:
      has-bigints: 1.0.2

  is-binary-path@2.1.0:
    dependencies:
      binary-extensions: 2.3.0

  is-boolean-object@1.1.2:
    dependencies:
      call-bind: 1.0.7
      has-tostringtag: 1.0.2

  is-buffer@1.1.6: {}

  is-builtin-module@3.2.1:
    dependencies:
      builtin-modules: 3.3.0

  is-bun-module@1.3.0:
    dependencies:
      semver: 7.6.3

  is-callable@1.2.7: {}

  is-ci@3.0.1:
    dependencies:
      ci-info: 3.9.0

  is-core-module@2.15.1:
    dependencies:
      hasown: 2.0.2

  is-data-view@1.0.1:
    dependencies:
      is-typed-array: 1.1.13

  is-date-object@1.0.5:
    dependencies:
      has-tostringtag: 1.0.2

  is-docker@2.2.1: {}

  is-docker@3.0.0: {}

  is-extglob@2.1.1: {}

  is-finalizationregistry@1.1.0:
    dependencies:
      call-bind: 1.0.7

  is-fullwidth-code-point@3.0.0: {}

  is-generator-function@1.0.10:
    dependencies:
      has-tostringtag: 1.0.2

  is-glob@4.0.3:
    dependencies:
      is-extglob: 2.1.1

  is-inside-container@1.0.0:
    dependencies:
      is-docker: 3.0.0

  is-installed-globally@0.4.0:
    dependencies:
      global-dirs: 3.0.1
      is-path-inside: 3.0.3

  is-map@2.0.3: {}

  is-negative-zero@2.0.3: {}

  is-npm@6.0.0: {}

  is-number-object@1.0.7:
    dependencies:
      has-tostringtag: 1.0.2

  is-number@7.0.0: {}

  is-obj@2.0.0: {}

  is-path-inside@3.0.3: {}

  is-plain-obj@4.1.0: {}

  is-plain-object@2.0.4:
    dependencies:
      isobject: 3.0.1

  is-primitive@3.0.1: {}

  is-regex@1.2.0:
    dependencies:
      call-bind: 1.0.7
      gopd: 1.1.0
      has-tostringtag: 1.0.2
      hasown: 2.0.2

  is-relative@0.1.3: {}

  is-set@2.0.3: {}

  is-shared-array-buffer@1.0.3:
    dependencies:
      call-bind: 1.0.7

  is-stream@2.0.1: {}

  is-stream@3.0.0: {}

  is-string@1.0.7:
    dependencies:
      has-tostringtag: 1.0.2

  is-symbol@1.0.4:
    dependencies:
      has-symbols: 1.0.3

  is-typed-array@1.1.13:
    dependencies:
      which-typed-array: 1.1.16

  is-typedarray@1.0.0: {}

  is-weakmap@2.0.2: {}

  is-weakref@1.0.2:
    dependencies:
      call-bind: 1.0.7

  is-weakset@2.0.3:
    dependencies:
      call-bind: 1.0.7
      get-intrinsic: 1.2.4

  is-wsl@2.2.0:
    dependencies:
      is-docker: 2.2.1

  is-wsl@3.1.0:
    dependencies:
      is-inside-container: 1.0.0

  is-yarn-global@0.4.1: {}

  isarray@0.0.1: {}

  isarray@1.0.0: {}

  isarray@2.0.5: {}

  isexe@1.1.2: {}

  isexe@2.0.0: {}

  isobject@3.0.1: {}

  iterator.prototype@1.1.3:
    dependencies:
      define-properties: 1.2.1
      get-intrinsic: 1.2.4
      has-symbols: 1.0.3
      reflect.getprototypeof: 1.0.7
      set-function-name: 2.0.2

  jackspeak@3.4.3:
    dependencies:
      '@isaacs/cliui': 8.0.2
    optionalDependencies:
      '@pkgjs/parseargs': 0.11.0

  jiti@1.21.6: {}

  jju@1.4.0: {}

  joycon@3.1.1: {}

  js-tokens@4.0.0: {}

  js-yaml@4.1.0:
    dependencies:
      argparse: 2.0.1

  jsesc@0.5.0: {}

  jsesc@3.0.2: {}

  json-buffer@3.0.1: {}

  json-parse-better-errors@1.0.2: {}

  json-parse-even-better-errors@2.3.1: {}

  json-parse-even-better-errors@3.0.2: {}

  json-schema-traverse@0.4.1: {}

  json-schema-traverse@1.0.0: {}

  json-stable-stringify-without-jsonify@1.0.1: {}

  json5@1.0.2:
    dependencies:
      minimist: 1.2.8

  json5@2.2.3: {}

  jsonfile@6.1.0:
    dependencies:
      universalify: 2.0.1
    optionalDependencies:
      graceful-fs: 4.2.11

  jsx-ast-utils@3.3.5:
    dependencies:
      array-includes: 3.1.8
      array.prototype.flat: 1.3.2
      object.assign: 4.1.5
      object.values: 1.2.0

  jszip@3.10.1:
    dependencies:
      lie: 3.3.0
      pako: 1.0.11
      readable-stream: 2.3.8
      setimmediate: 1.0.5

  keyv@4.5.4:
    dependencies:
      json-buffer: 3.0.1

  kleur@4.1.5: {}

  language-subtag-registry@0.3.23: {}

  language-tags@1.0.9:
    dependencies:
      language-subtag-registry: 0.3.23

  latest-version@7.0.0:
    dependencies:
      package-json: 8.1.1

  lazystream@1.0.1:
    dependencies:
      readable-stream: 2.3.8

  levn@0.4.1:
    dependencies:
      prelude-ls: 1.2.1
      type-check: 0.4.0

  lie@3.3.0:
    dependencies:
      immediate: 3.0.6

  lighthouse-logger@2.0.1:
    dependencies:
      debug: 2.6.9
      marky: 1.2.5
    transitivePeerDependencies:
      - supports-color

  lilconfig@3.1.3: {}

  lines-and-columns@1.2.4: {}

  lines-and-columns@2.0.4: {}

  linkedom@0.14.26:
    dependencies:
      css-select: 5.1.0
      cssom: 0.5.0
      html-escaper: 3.0.3
      htmlparser2: 8.0.2
      uhyphen: 0.2.0

  load-json-file@4.0.0:
    dependencies:
      graceful-fs: 4.2.11
      parse-json: 4.0.0
      pify: 3.0.0
      strip-bom: 3.0.0

  load-tsconfig@0.2.5: {}

  local-pkg@0.5.1:
    dependencies:
      mlly: 1.7.3
      pkg-types: 1.2.1

  locate-path@5.0.0:
    dependencies:
      p-locate: 4.1.0

  locate-path@6.0.0:
    dependencies:
      p-locate: 5.0.0

  lodash.defaults@4.2.0: {}

  lodash.difference@4.5.0: {}

  lodash.flatten@4.4.0: {}

  lodash.isplainobject@4.0.6: {}

  lodash.merge@4.6.2: {}

  lodash.sortby@4.7.0: {}

  lodash.union@4.6.0: {}

  lodash.uniq@4.5.0: {}

  lodash.uniqby@4.7.0: {}

  loose-envify@1.4.0:
    dependencies:
      js-tokens: 4.0.0

  loupe@2.3.7:
    dependencies:
      get-func-name: 2.0.2

  lowercase-keys@3.0.0: {}

  lru-cache@10.4.3: {}

  lru-cache@5.1.1:
    dependencies:
      yallist: 3.1.1

  magic-string@0.30.14:
    dependencies:
      '@jridgewell/sourcemap-codec': 1.5.0

  make-error@1.3.6: {}

  marky@1.2.5: {}

  md5@2.3.0:
    dependencies:
      charenc: 0.0.2
      crypt: 0.0.2
      is-buffer: 1.1.6

  memorystream@0.3.1: {}

  merge-stream@2.0.0: {}

  merge2@1.4.1: {}

  micromatch@4.0.8:
    dependencies:
      braces: 3.0.3
      picomatch: 2.3.1

  mimic-fn@2.1.0: {}

  mimic-fn@4.0.0: {}

  mimic-response@3.1.0: {}

  mimic-response@4.0.0: {}

  min-indent@1.0.1: {}

  minimatch@3.1.2:
    dependencies:
      brace-expansion: 1.1.11

  minimatch@5.1.6:
    dependencies:
      brace-expansion: 2.0.1

  minimatch@9.0.5:
    dependencies:
      brace-expansion: 2.0.1

  minimist@1.2.8: {}

  minipass@7.1.2: {}

  mkdirp@0.5.6:
    dependencies:
      minimist: 1.2.8
    optional: true

  mkdirp@3.0.1: {}

  mlly@1.7.3:
    dependencies:
      acorn: 8.14.0
      pathe: 1.1.2
      pkg-types: 1.2.1
      ufo: 1.5.4

  moment@2.30.1:
    optional: true

  mri@1.2.0: {}

  mrmime@2.0.0: {}

  ms@2.0.0: {}

  ms@2.1.3: {}

  multimatch@6.0.0:
    dependencies:
      '@types/minimatch': 3.0.5
      array-differ: 4.0.0
      array-union: 3.0.1
      minimatch: 3.1.2

  mv@2.1.1:
    dependencies:
      mkdirp: 0.5.6
      ncp: 2.0.0
      rimraf: 2.4.5
    optional: true

  mz@2.7.0:
    dependencies:
      any-promise: 1.3.0
      object-assign: 4.1.1
      thenify-all: 1.6.0

  nan@2.22.0:
    optional: true

  nanoid@3.3.8: {}

  natural-compare-lite@1.4.0: {}

  natural-compare@1.4.0: {}

  ncp@2.0.0:
    optional: true

  next@15.0.3(@babel/core@7.26.0)(babel-plugin-react-compiler@19.0.0-beta-a7bf2bd-20241110)(react-dom@19.0.0-rc.1(react@19.0.0-rc.1))(react@19.0.0-rc.1):
    dependencies:
      '@next/env': 15.0.3
      '@swc/counter': 0.1.3
      '@swc/helpers': 0.5.13
      busboy: 1.6.0
      caniuse-lite: 1.0.30001684
      postcss: 8.4.31
      react: 19.0.0-rc.1
      react-dom: 19.0.0-rc.1(react@19.0.0-rc.1)
      styled-jsx: 5.1.6(@babel/core@7.26.0)(react@19.0.0-rc.1)
    optionalDependencies:
      '@next/swc-darwin-arm64': 15.0.3
      '@next/swc-darwin-x64': 15.0.3
      '@next/swc-linux-arm64-gnu': 15.0.3
      '@next/swc-linux-arm64-musl': 15.0.3
      '@next/swc-linux-x64-gnu': 15.0.3
      '@next/swc-linux-x64-musl': 15.0.3
      '@next/swc-win32-arm64-msvc': 15.0.3
      '@next/swc-win32-x64-msvc': 15.0.3
      babel-plugin-react-compiler: 19.0.0-beta-a7bf2bd-20241110
      sharp: 0.33.5
    transitivePeerDependencies:
      - '@babel/core'
      - babel-plugin-macros
    optional: true

  next@15.0.3(@babel/core@7.26.0)(react-dom@18.2.0(react@18.2.0))(react@18.2.0):
    dependencies:
      '@next/env': 15.0.3
      '@swc/counter': 0.1.3
      '@swc/helpers': 0.5.13
      busboy: 1.6.0
      caniuse-lite: 1.0.30001684
      postcss: 8.4.31
      react: 18.2.0
      react-dom: 18.2.0(react@18.2.0)
      styled-jsx: 5.1.6(@babel/core@7.26.0)(react@18.2.0)
    optionalDependencies:
      '@next/swc-darwin-arm64': 15.0.3
      '@next/swc-darwin-x64': 15.0.3
      '@next/swc-linux-arm64-gnu': 15.0.3
      '@next/swc-linux-arm64-musl': 15.0.3
      '@next/swc-linux-x64-gnu': 15.0.3
      '@next/swc-linux-x64-musl': 15.0.3
      '@next/swc-win32-arm64-msvc': 15.0.3
      '@next/swc-win32-x64-msvc': 15.0.3
      sharp: 0.33.5
    transitivePeerDependencies:
      - '@babel/core'
      - babel-plugin-macros

  next@15.0.3(@babel/core@7.26.0)(react-dom@19.0.0(react@19.0.0))(react@19.0.0):
    dependencies:
      '@next/env': 15.0.3
      '@swc/counter': 0.1.3
      '@swc/helpers': 0.5.13
      busboy: 1.6.0
      caniuse-lite: 1.0.30001684
      postcss: 8.4.31
      react: 19.0.0
      react-dom: 19.0.0(react@19.0.0)
      styled-jsx: 5.1.6(@babel/core@7.26.0)(react@19.0.0)
    optionalDependencies:
      '@next/swc-darwin-arm64': 15.0.3
      '@next/swc-darwin-x64': 15.0.3
      '@next/swc-linux-arm64-gnu': 15.0.3
      '@next/swc-linux-arm64-musl': 15.0.3
      '@next/swc-linux-x64-gnu': 15.0.3
      '@next/swc-linux-x64-musl': 15.0.3
      '@next/swc-win32-arm64-msvc': 15.0.3
      '@next/swc-win32-x64-msvc': 15.0.3
      sharp: 0.33.5
    transitivePeerDependencies:
      - '@babel/core'
      - babel-plugin-macros
    optional: true

  next@15.0.3(@babel/core@7.26.0)(react-dom@19.0.0-rc-66855b96-20241106(react@19.0.0-rc-66855b96-20241106))(react@19.0.0-rc-66855b96-20241106):
    dependencies:
      '@next/env': 15.0.3
      '@swc/counter': 0.1.3
      '@swc/helpers': 0.5.13
      busboy: 1.6.0
      caniuse-lite: 1.0.30001684
      postcss: 8.4.31
      react: 19.0.0-rc-66855b96-20241106
      react-dom: 19.0.0-rc-66855b96-20241106(react@19.0.0-rc-66855b96-20241106)
      styled-jsx: 5.1.6(@babel/core@7.26.0)(react@19.0.0-rc-66855b96-20241106)
    optionalDependencies:
      '@next/swc-darwin-arm64': 15.0.3
      '@next/swc-darwin-x64': 15.0.3
      '@next/swc-linux-arm64-gnu': 15.0.3
      '@next/swc-linux-arm64-musl': 15.0.3
      '@next/swc-linux-x64-gnu': 15.0.3
      '@next/swc-linux-x64-musl': 15.0.3
      '@next/swc-win32-arm64-msvc': 15.0.3
      '@next/swc-win32-x64-msvc': 15.0.3
      sharp: 0.33.5
    transitivePeerDependencies:
      - '@babel/core'
      - babel-plugin-macros

  nice-try@1.0.5: {}

  node-forge@1.3.1: {}

  node-notifier@10.0.1:
    dependencies:
      growly: 1.3.0
      is-wsl: 2.2.0
      semver: 7.6.3
      shellwords: 0.1.1
      uuid: 8.3.2
      which: 2.0.2

  node-releases@2.0.18: {}

  normalize-package-data@2.5.0:
    dependencies:
      hosted-git-info: 2.8.9
      resolve: 1.22.8
      semver: 5.7.2
      validate-npm-package-license: 3.0.4

  normalize-path@3.0.0: {}

  normalize-range@0.1.2: {}

  normalize-url@8.0.1: {}

  npm-bundled@2.0.1:
    dependencies:
      npm-normalize-package-bin: 2.0.0

  npm-normalize-package-bin@2.0.0: {}

  npm-packlist@5.1.3:
    dependencies:
      glob: 8.1.0
      ignore-walk: 5.0.1
      npm-bundled: 2.0.1
      npm-normalize-package-bin: 2.0.0

  npm-run-all@4.1.5:
    dependencies:
      ansi-styles: 3.2.1
      chalk: 2.4.2
      cross-spawn: 6.0.6
      memorystream: 0.3.1
      minimatch: 3.1.2
      pidtree: 0.3.1
      read-pkg: 3.0.0
      shell-quote: 1.7.3
      string.prototype.padend: 3.1.6

  npm-run-path@4.0.1:
    dependencies:
      path-key: 3.1.1

  npm-run-path@5.3.0:
    dependencies:
      path-key: 4.0.0

  nth-check@2.1.1:
    dependencies:
      boolbase: 1.0.0

  object-assign@4.1.1: {}

  object-hash@3.0.0: {}

  object-inspect@1.13.3: {}

  object-keys@1.1.1: {}

  object.assign@4.1.5:
    dependencies:
      call-bind: 1.0.7
      define-properties: 1.2.1
      has-symbols: 1.0.3
      object-keys: 1.1.1

  object.entries@1.1.8:
    dependencies:
      call-bind: 1.0.7
      define-properties: 1.2.1
      es-object-atoms: 1.0.0

  object.fromentries@2.0.8:
    dependencies:
      call-bind: 1.0.7
      define-properties: 1.2.1
      es-abstract: 1.23.5
      es-object-atoms: 1.0.0

  object.groupby@1.0.3:
    dependencies:
      call-bind: 1.0.7
      define-properties: 1.2.1
      es-abstract: 1.23.5

  object.values@1.2.0:
    dependencies:
      call-bind: 1.0.7
      define-properties: 1.2.1
      es-object-atoms: 1.0.0

  once@1.4.0:
    dependencies:
      wrappy: 1.0.2

  onetime@5.1.2:
    dependencies:
      mimic-fn: 2.1.0

  onetime@6.0.0:
    dependencies:
      mimic-fn: 4.0.0

  open@10.1.0:
    dependencies:
      default-browser: 5.2.1
      define-lazy-prop: 3.0.0
      is-inside-container: 1.0.0
      is-wsl: 3.1.0

  optionator@0.9.4:
    dependencies:
      deep-is: 0.1.4
      fast-levenshtein: 2.0.6
      levn: 0.4.1
      prelude-ls: 1.2.1
      type-check: 0.4.0
      word-wrap: 1.2.5

  os-shim@0.1.3: {}

  p-cancelable@3.0.0: {}

  p-limit@2.3.0:
    dependencies:
      p-try: 2.2.0

  p-limit@3.1.0:
    dependencies:
      yocto-queue: 0.1.0

  p-limit@5.0.0:
    dependencies:
      yocto-queue: 1.1.1

  p-locate@4.1.0:
    dependencies:
      p-limit: 2.3.0

  p-locate@5.0.0:
    dependencies:
      p-limit: 3.1.0

  p-try@2.2.0: {}

  package-json-from-dist@1.0.1: {}

  package-json@8.1.1:
    dependencies:
      got: 12.6.1
      registry-auth-token: 5.0.3
      registry-url: 6.0.1
      semver: 7.6.3

  pako@1.0.11: {}

  parent-module@1.0.1:
    dependencies:
      callsites: 3.1.0

  parse-json@4.0.0:
    dependencies:
      error-ex: 1.3.2
      json-parse-better-errors: 1.0.2

  parse-json@5.2.0:
    dependencies:
      '@babel/code-frame': 7.26.2
      error-ex: 1.3.2
      json-parse-even-better-errors: 2.3.1
      lines-and-columns: 1.2.4

  parse-json@7.1.1:
    dependencies:
      '@babel/code-frame': 7.26.2
      error-ex: 1.3.2
      json-parse-even-better-errors: 3.0.2
      lines-and-columns: 2.0.4
      type-fest: 3.13.1

  path-exists@4.0.0: {}

  path-is-absolute@1.0.1: {}

  path-key@2.0.1: {}

  path-key@3.1.1: {}

  path-key@4.0.0: {}

  path-parse@1.0.7: {}

  path-scurry@1.11.1:
    dependencies:
      lru-cache: 10.4.3
      minipass: 7.1.2

  path-to-regexp@1.9.0:
    dependencies:
      isarray: 0.0.1

  path-type@3.0.0:
    dependencies:
      pify: 3.0.0

  path-type@4.0.0: {}

  pathe@1.1.2: {}

  pathval@1.1.1: {}

  perfect-debounce@1.0.0: {}

  picocolors@1.1.1: {}

  picomatch@2.3.1: {}

  picomatch@4.0.2: {}

  pidtree@0.3.1: {}

  pify@2.3.0: {}

  pify@3.0.0: {}

  pirates@4.0.6: {}

  pkg-types@1.2.1:
    dependencies:
      confbox: 0.1.8
      mlly: 1.7.3
      pathe: 1.1.2

  playwright-core@1.49.0: {}

  playwright@1.49.0:
    dependencies:
      playwright-core: 1.49.0
    optionalDependencies:
      fsevents: 2.3.2

  pluralize@8.0.0: {}

  possible-typed-array-names@1.0.0: {}

  postcss-import@15.1.0(postcss@8.4.49):
    dependencies:
      postcss: 8.4.49
      postcss-value-parser: 4.2.0
      read-cache: 1.0.0
      resolve: 1.22.8

  postcss-js@4.0.1(postcss@8.4.49):
    dependencies:
      camelcase-css: 2.0.1
      postcss: 8.4.49

  postcss-load-config@4.0.2(postcss@8.4.49):
    dependencies:
      lilconfig: 3.1.3
      yaml: 2.6.1
    optionalDependencies:
      postcss: 8.4.49

  postcss-load-config@6.0.1(jiti@1.21.6)(postcss@8.4.49)(yaml@2.6.1):
    dependencies:
      lilconfig: 3.1.3
    optionalDependencies:
      jiti: 1.21.6
      postcss: 8.4.49
      yaml: 2.6.1

  postcss-nested@6.2.0(postcss@8.4.49):
    dependencies:
      postcss: 8.4.49
      postcss-selector-parser: 6.1.2

  postcss-selector-parser@6.1.2:
    dependencies:
      cssesc: 3.0.0
      util-deprecate: 1.0.2

  postcss-value-parser@4.2.0: {}

  postcss@8.4.31:
    dependencies:
      nanoid: 3.3.8
      picocolors: 1.1.1
      source-map-js: 1.2.1

  postcss@8.4.49:
    dependencies:
      nanoid: 3.3.8
      picocolors: 1.1.1
      source-map-js: 1.2.1

  preact@10.25.1: {}

  prelude-ls@1.2.1: {}

  prettier-plugin-packagejson@2.5.6(prettier@3.3.3):
    dependencies:
      sort-package-json: 2.12.0
      synckit: 0.9.2
    optionalDependencies:
      prettier: 3.3.3

  prettier@3.3.3: {}

  pretty-format@29.7.0:
    dependencies:
      '@jest/schemas': 29.6.3
      ansi-styles: 5.2.0
      react-is: 18.3.1

  process-nextick-args@2.0.1: {}

  promise-toolbox@0.21.0:
    dependencies:
      make-error: 1.3.6

  prop-types@15.8.1:
    dependencies:
      loose-envify: 1.4.0
      object-assign: 4.1.1
      react-is: 16.13.1

  proto-list@1.2.4: {}

  publint@0.2.12:
    dependencies:
      npm-packlist: 5.1.3
      picocolors: 1.1.1
      sade: 1.8.1

  punycode@2.3.1: {}

  pupa@3.1.0:
    dependencies:
      escape-goat: 4.0.0

  queue-microtask@1.2.3: {}

  quick-lru@5.1.1: {}

  rc@1.2.8:
    dependencies:
      deep-extend: 0.6.0
      ini: 1.3.8
      minimist: 1.2.8
      strip-json-comments: 2.0.1

  react-dom@18.2.0(react@18.2.0):
    dependencies:
      loose-envify: 1.4.0
      react: 18.2.0
      scheduler: 0.23.2

  react-dom@19.0.0(react@19.0.0):
    dependencies:
      react: 19.0.0
      scheduler: 0.25.0

  react-dom@19.0.0-rc-66855b96-20241106(react@19.0.0-rc-66855b96-20241106):
    dependencies:
      react: 19.0.0-rc-66855b96-20241106
      scheduler: 0.25.0-rc-66855b96-20241106

  react-dom@19.0.0-rc.1(react@19.0.0-rc.1):
    dependencies:
      react: 19.0.0-rc.1
      scheduler: 0.25.0-rc.1

  react-is@16.13.1: {}

  react-is@18.3.1: {}

  react-refresh@0.14.2: {}

  react-router-dom@6.28.0(react-dom@18.2.0(react@18.2.0))(react@18.2.0):
    dependencies:
      '@remix-run/router': 1.21.0
      react: 18.2.0
      react-dom: 18.2.0(react@18.2.0)
      react-router: 6.28.0(react@18.2.0)

  react-router-dom@6.28.0(react-dom@19.0.0(react@19.0.0))(react@19.0.0):
    dependencies:
      '@remix-run/router': 1.21.0
      react: 19.0.0
      react-dom: 19.0.0(react@19.0.0)
      react-router: 6.28.0(react@19.0.0)
    optional: true

  react-router-dom@6.28.0(react-dom@19.0.0-rc-66855b96-20241106(react@19.0.0-rc-66855b96-20241106))(react@19.0.0-rc-66855b96-20241106):
    dependencies:
      '@remix-run/router': 1.21.0
      react: 19.0.0-rc-66855b96-20241106
      react-dom: 19.0.0-rc-66855b96-20241106(react@19.0.0-rc-66855b96-20241106)
      react-router: 6.28.0(react@19.0.0-rc-66855b96-20241106)
    optional: true

  react-router-dom@6.28.0(react-dom@19.0.0-rc.1(react@19.0.0-rc.1))(react@19.0.0-rc.1):
    dependencies:
      '@remix-run/router': 1.21.0
      react: 19.0.0-rc.1
      react-dom: 19.0.0-rc.1(react@19.0.0-rc.1)
      react-router: 6.28.0(react@19.0.0-rc.1)
    optional: true

  react-router@5.3.4(react@18.2.0):
    dependencies:
      '@babel/runtime': 7.24.7
      history: 4.10.1
      hoist-non-react-statics: 3.3.2
      loose-envify: 1.4.0
      path-to-regexp: 1.9.0
      prop-types: 15.8.1
      react: 18.2.0
      react-is: 16.13.1
      tiny-invariant: 1.3.3
      tiny-warning: 1.0.3

  react-router@6.28.0(react@18.2.0):
    dependencies:
      '@remix-run/router': 1.21.0
      react: 18.2.0

  react-router@6.28.0(react@19.0.0):
    dependencies:
      '@remix-run/router': 1.21.0
      react: 19.0.0
    optional: true

  react-router@6.28.0(react@19.0.0-rc-66855b96-20241106):
    dependencies:
      '@remix-run/router': 1.21.0
      react: 19.0.0-rc-66855b96-20241106
    optional: true

  react-router@6.28.0(react@19.0.0-rc.1):
    dependencies:
      '@remix-run/router': 1.21.0
      react: 19.0.0-rc.1
    optional: true

  react-scan@0.0.34:
    dependencies:
      '@clack/core': 0.3.5
      '@clack/prompts': 0.8.2
      kleur: 4.1.5
      mri: 1.2.0
      playwright: 1.49.0

  react-scan@0.0.48(@remix-run/react@2.15.0(react-dom@19.0.0-rc-66855b96-20241106(react@19.0.0-rc-66855b96-20241106))(react@19.0.0-rc-66855b96-20241106)(typescript@5.7.3))(next@15.0.3(@babel/core@7.26.0)(react-dom@19.0.0-rc-66855b96-20241106(react@19.0.0-rc-66855b96-20241106))(react@19.0.0-rc-66855b96-20241106))(react-dom@19.0.0-rc-66855b96-20241106(react@19.0.0-rc-66855b96-20241106))(react-router-dom@6.28.0(react-dom@19.0.0-rc-66855b96-20241106(react@19.0.0-rc-66855b96-20241106))(react@19.0.0-rc-66855b96-20241106))(react-router@6.28.0(react@19.0.0-rc-66855b96-20241106))(react@19.0.0-rc-66855b96-20241106)(rollup@4.28.0):
    dependencies:
      '@babel/core': 7.26.0
      '@babel/generator': 7.26.2
      '@babel/types': 7.26.0
      '@clack/core': 0.3.5
      '@clack/prompts': 0.8.2
      '@preact/signals': 1.3.1(preact@10.25.1)
      '@rollup/pluginutils': 5.1.3(rollup@4.28.0)
      '@types/node': 20.17.10
      bippy: 0.0.19
      esbuild: 0.24.0
      estree-walker: 3.0.3
      kleur: 4.1.5
      mri: 1.2.0
      playwright: 1.49.0
      preact: 10.25.1
      react: 19.0.0-rc-66855b96-20241106
      react-dom: 19.0.0-rc-66855b96-20241106(react@19.0.0-rc-66855b96-20241106)
      tsx: 4.0.0
    optionalDependencies:
      '@remix-run/react': 2.15.0(react-dom@19.0.0-rc-66855b96-20241106(react@19.0.0-rc-66855b96-20241106))(react@19.0.0-rc-66855b96-20241106)(typescript@5.7.3)
      next: 15.0.3(@babel/core@7.26.0)(react-dom@19.0.0-rc-66855b96-20241106(react@19.0.0-rc-66855b96-20241106))(react@19.0.0-rc-66855b96-20241106)
      react-router: 6.28.0(react@19.0.0-rc-66855b96-20241106)
      react-router-dom: 6.28.0(react-dom@19.0.0-rc-66855b96-20241106(react@19.0.0-rc-66855b96-20241106))(react@19.0.0-rc-66855b96-20241106)
      unplugin: 2.1.0
    transitivePeerDependencies:
      - rollup
      - supports-color

  react@18.2.0:
    dependencies:
      loose-envify: 1.4.0

  react@19.0.0: {}

  react@19.0.0-rc-66855b96-20241106: {}

  react@19.0.0-rc.1: {}

  read-cache@1.0.0:
    dependencies:
      pify: 2.3.0

  read-pkg-up@7.0.1:
    dependencies:
      find-up: 4.1.0
      read-pkg: 5.2.0
      type-fest: 0.8.1

  read-pkg@3.0.0:
    dependencies:
      load-json-file: 4.0.0
      normalize-package-data: 2.5.0
      path-type: 3.0.0

  read-pkg@5.2.0:
    dependencies:
      '@types/normalize-package-data': 2.4.4
      normalize-package-data: 2.5.0
      parse-json: 5.2.0
      type-fest: 0.6.0

  readable-stream@2.3.8:
    dependencies:
      core-util-is: 1.0.3
      inherits: 2.0.4
      isarray: 1.0.0
      process-nextick-args: 2.0.1
      safe-buffer: 5.1.2
      string_decoder: 1.1.1
      util-deprecate: 1.0.2

  readable-stream@3.6.2:
    dependencies:
      inherits: 2.0.4
      string_decoder: 1.1.1
      util-deprecate: 1.0.2

  readdir-glob@1.1.3:
    dependencies:
      minimatch: 5.1.6

  readdirp@3.6.0:
    dependencies:
      picomatch: 2.3.1

  reflect.getprototypeof@1.0.7:
    dependencies:
      call-bind: 1.0.7
      define-properties: 1.2.1
      es-abstract: 1.23.5
      es-errors: 1.3.0
      get-intrinsic: 1.2.4
      gopd: 1.1.0
      which-builtin-type: 1.2.0

  regenerator-runtime@0.14.1: {}

  regexp-tree@0.1.27: {}

  regexp.prototype.flags@1.5.3:
    dependencies:
      call-bind: 1.0.7
      define-properties: 1.2.1
      es-errors: 1.3.0
      set-function-name: 2.0.2

  registry-auth-token@5.0.3:
    dependencies:
      '@pnpm/npm-conf': 2.3.1

  registry-url@6.0.1:
    dependencies:
      rc: 1.2.8

  regjsparser@0.10.0:
    dependencies:
      jsesc: 0.5.0

  require-directory@2.1.1: {}

  require-from-string@2.0.2: {}

  resolve-alpn@1.2.1: {}

  resolve-from@4.0.0: {}

  resolve-from@5.0.0: {}

  resolve-pathname@3.0.0: {}

  resolve-pkg-maps@1.0.0: {}

  resolve@1.19.0:
    dependencies:
      is-core-module: 2.15.1
      path-parse: 1.0.7

  resolve@1.22.8:
    dependencies:
      is-core-module: 2.15.1
      path-parse: 1.0.7
      supports-preserve-symlinks-flag: 1.0.0

  resolve@2.0.0-next.5:
    dependencies:
      is-core-module: 2.15.1
      path-parse: 1.0.7
      supports-preserve-symlinks-flag: 1.0.0

  responselike@3.0.0:
    dependencies:
      lowercase-keys: 3.0.0

  reusify@1.0.4: {}

  rimraf@2.4.5:
    dependencies:
      glob: 6.0.4
    optional: true

  rimraf@3.0.2:
    dependencies:
      glob: 7.2.3

  rollup@4.28.0:
    dependencies:
      '@types/estree': 1.0.6
    optionalDependencies:
      '@rollup/rollup-android-arm-eabi': 4.28.0
      '@rollup/rollup-android-arm64': 4.28.0
      '@rollup/rollup-darwin-arm64': 4.28.0
      '@rollup/rollup-darwin-x64': 4.28.0
      '@rollup/rollup-freebsd-arm64': 4.28.0
      '@rollup/rollup-freebsd-x64': 4.28.0
      '@rollup/rollup-linux-arm-gnueabihf': 4.28.0
      '@rollup/rollup-linux-arm-musleabihf': 4.28.0
      '@rollup/rollup-linux-arm64-gnu': 4.28.0
      '@rollup/rollup-linux-arm64-musl': 4.28.0
      '@rollup/rollup-linux-powerpc64le-gnu': 4.28.0
      '@rollup/rollup-linux-riscv64-gnu': 4.28.0
      '@rollup/rollup-linux-s390x-gnu': 4.28.0
      '@rollup/rollup-linux-x64-gnu': 4.28.0
      '@rollup/rollup-linux-x64-musl': 4.28.0
      '@rollup/rollup-win32-arm64-msvc': 4.28.0
      '@rollup/rollup-win32-ia32-msvc': 4.28.0
      '@rollup/rollup-win32-x64-msvc': 4.28.0
      fsevents: 2.3.3

  run-applescript@7.0.0: {}

  run-parallel@1.2.0:
    dependencies:
      queue-microtask: 1.2.3

  sade@1.8.1:
    dependencies:
      mri: 1.2.0

  safe-array-concat@1.1.2:
    dependencies:
      call-bind: 1.0.7
      get-intrinsic: 1.2.4
      has-symbols: 1.0.3
      isarray: 2.0.5

  safe-buffer@5.1.2: {}

  safe-json-stringify@1.2.0:
    optional: true

  safe-regex-test@1.0.3:
    dependencies:
      call-bind: 1.0.7
      es-errors: 1.3.0
      is-regex: 1.2.0

  sax@1.4.1: {}

  scheduler@0.23.2:
    dependencies:
      loose-envify: 1.4.0

  scheduler@0.25.0: {}

  scheduler@0.25.0-rc-66855b96-20241106: {}

  scheduler@0.25.0-rc.1: {}

  semver-diff@4.0.0:
    dependencies:
      semver: 7.6.3

  semver@5.7.2: {}

  semver@6.3.1: {}

  semver@7.6.3: {}

  set-cookie-parser@2.7.1: {}

  set-function-length@1.2.2:
    dependencies:
      define-data-property: 1.1.4
      es-errors: 1.3.0
      function-bind: 1.1.2
      get-intrinsic: 1.2.4
      gopd: 1.1.0
      has-property-descriptors: 1.0.2

  set-function-name@2.0.2:
    dependencies:
      define-data-property: 1.1.4
      es-errors: 1.3.0
      functions-have-names: 1.2.3
      has-property-descriptors: 1.0.2

  set-value@4.1.0:
    dependencies:
      is-plain-object: 2.0.4
      is-primitive: 3.0.1

  setimmediate@1.0.5: {}

  sharp@0.33.5:
    dependencies:
      color: 4.2.3
      detect-libc: 2.0.3
      semver: 7.6.3
    optionalDependencies:
      '@img/sharp-darwin-arm64': 0.33.5
      '@img/sharp-darwin-x64': 0.33.5
      '@img/sharp-libvips-darwin-arm64': 1.0.4
      '@img/sharp-libvips-darwin-x64': 1.0.4
      '@img/sharp-libvips-linux-arm': 1.0.5
      '@img/sharp-libvips-linux-arm64': 1.0.4
      '@img/sharp-libvips-linux-s390x': 1.0.4
      '@img/sharp-libvips-linux-x64': 1.0.4
      '@img/sharp-libvips-linuxmusl-arm64': 1.0.4
      '@img/sharp-libvips-linuxmusl-x64': 1.0.4
      '@img/sharp-linux-arm': 0.33.5
      '@img/sharp-linux-arm64': 0.33.5
      '@img/sharp-linux-s390x': 0.33.5
      '@img/sharp-linux-x64': 0.33.5
      '@img/sharp-linuxmusl-arm64': 0.33.5
      '@img/sharp-linuxmusl-x64': 0.33.5
      '@img/sharp-wasm32': 0.33.5
      '@img/sharp-win32-ia32': 0.33.5
      '@img/sharp-win32-x64': 0.33.5
    optional: true

  shebang-command@1.2.0:
    dependencies:
      shebang-regex: 1.0.0

  shebang-command@2.0.0:
    dependencies:
      shebang-regex: 3.0.0

  shebang-regex@1.0.0: {}

  shebang-regex@3.0.0: {}

  shell-quote@1.7.3: {}

  shellwords@0.1.1: {}

  side-channel@1.0.6:
    dependencies:
      call-bind: 1.0.7
      es-errors: 1.3.0
      get-intrinsic: 1.2.4
      object-inspect: 1.13.3

  siginfo@2.0.0: {}

  signal-exit@3.0.7: {}

  signal-exit@4.1.0: {}

  simple-swizzle@0.2.2:
    dependencies:
      is-arrayish: 0.3.2
    optional: true

  sirv@2.0.4:
    dependencies:
      '@polka/url': 1.0.0-next.28
      mrmime: 2.0.0
      totalist: 3.0.1

  sisteransi@1.0.5: {}

  slash@3.0.0: {}

  sort-object-keys@1.1.3: {}

  sort-package-json@2.12.0:
    dependencies:
      detect-indent: 7.0.1
      detect-newline: 4.0.1
      get-stdin: 9.0.0
      git-hooks-list: 3.1.0
      is-plain-obj: 4.1.0
      semver: 7.6.3
      sort-object-keys: 1.1.3
      tinyglobby: 0.2.10

  source-map-js@1.2.1: {}

  source-map-support@0.5.21:
    dependencies:
      buffer-from: 1.1.2
      source-map: 0.6.1

  source-map@0.6.1: {}

  source-map@0.7.4: {}

  source-map@0.8.0-beta.0:
    dependencies:
      whatwg-url: 7.1.0

  spawn-sync@1.0.15:
    dependencies:
      concat-stream: 1.6.2
      os-shim: 0.1.3

  spdx-correct@3.2.0:
    dependencies:
      spdx-expression-parse: 3.0.1
      spdx-license-ids: 3.0.20

  spdx-exceptions@2.5.0: {}

  spdx-expression-parse@3.0.1:
    dependencies:
      spdx-exceptions: 2.5.0
      spdx-license-ids: 3.0.20

  spdx-license-ids@3.0.20: {}

  split@1.0.1:
    dependencies:
      through: 2.3.8

  stable-hash@0.0.4: {}

  stackback@0.0.2: {}

  std-env@3.8.0: {}

  streamsearch@1.1.0: {}

  string-width@4.2.3:
    dependencies:
      emoji-regex: 8.0.0
      is-fullwidth-code-point: 3.0.0
      strip-ansi: 6.0.1

  string-width@5.1.2:
    dependencies:
      eastasianwidth: 0.2.0
      emoji-regex: 9.2.2
      strip-ansi: 7.1.0

  string-width@7.2.0:
    dependencies:
      emoji-regex: 10.4.0
      get-east-asian-width: 1.3.0
      strip-ansi: 7.1.0

  string.prototype.includes@2.0.1:
    dependencies:
      call-bind: 1.0.7
      define-properties: 1.2.1
      es-abstract: 1.23.5

  string.prototype.matchall@4.0.11:
    dependencies:
      call-bind: 1.0.7
      define-properties: 1.2.1
      es-abstract: 1.23.5
      es-errors: 1.3.0
      es-object-atoms: 1.0.0
      get-intrinsic: 1.2.4
      gopd: 1.1.0
      has-symbols: 1.0.3
      internal-slot: 1.0.7
      regexp.prototype.flags: 1.5.3
      set-function-name: 2.0.2
      side-channel: 1.0.6

  string.prototype.padend@3.1.6:
    dependencies:
      call-bind: 1.0.7
      define-properties: 1.2.1
      es-abstract: 1.23.5
      es-object-atoms: 1.0.0

  string.prototype.repeat@1.0.0:
    dependencies:
      define-properties: 1.2.1
      es-abstract: 1.23.5

  string.prototype.trim@1.2.9:
    dependencies:
      call-bind: 1.0.7
      define-properties: 1.2.1
      es-abstract: 1.23.5
      es-object-atoms: 1.0.0

  string.prototype.trimend@1.0.8:
    dependencies:
      call-bind: 1.0.7
      define-properties: 1.2.1
      es-object-atoms: 1.0.0

  string.prototype.trimstart@1.0.8:
    dependencies:
      call-bind: 1.0.7
      define-properties: 1.2.1
      es-object-atoms: 1.0.0

  string_decoder@1.1.1:
    dependencies:
      safe-buffer: 5.1.2

  strip-ansi@6.0.1:
    dependencies:
      ansi-regex: 5.0.1

  strip-ansi@7.1.0:
    dependencies:
      ansi-regex: 6.1.0

  strip-bom@3.0.0: {}

  strip-bom@5.0.0: {}

  strip-final-newline@2.0.0: {}

  strip-final-newline@3.0.0: {}

  strip-indent@3.0.0:
    dependencies:
      min-indent: 1.0.1

  strip-json-comments@2.0.1: {}

  strip-json-comments@3.1.1: {}

  strip-json-comments@5.0.1: {}

  strip-literal@1.3.0:
    dependencies:
      acorn: 8.14.0

  styled-jsx@5.1.6(@babel/core@7.26.0)(react@18.2.0):
    dependencies:
      client-only: 0.0.1
      react: 18.2.0
    optionalDependencies:
      '@babel/core': 7.26.0

  styled-jsx@5.1.6(@babel/core@7.26.0)(react@19.0.0):
    dependencies:
      client-only: 0.0.1
      react: 19.0.0
    optionalDependencies:
      '@babel/core': 7.26.0
    optional: true

  styled-jsx@5.1.6(@babel/core@7.26.0)(react@19.0.0-rc-66855b96-20241106):
    dependencies:
      client-only: 0.0.1
      react: 19.0.0-rc-66855b96-20241106
    optionalDependencies:
      '@babel/core': 7.26.0

  styled-jsx@5.1.6(@babel/core@7.26.0)(react@19.0.0-rc.1):
    dependencies:
      client-only: 0.0.1
      react: 19.0.0-rc.1
    optionalDependencies:
      '@babel/core': 7.26.0
    optional: true

  sucrase@3.35.0:
    dependencies:
      '@jridgewell/gen-mapping': 0.3.5
      commander: 4.1.1
      glob: 10.4.5
      lines-and-columns: 1.2.4
      mz: 2.7.0
      pirates: 4.0.6
      ts-interface-checker: 0.1.13

  sugar-high@0.7.5: {}

  supports-color@5.5.0:
    dependencies:
      has-flag: 3.0.0

  supports-color@7.2.0:
    dependencies:
      has-flag: 4.0.0

  supports-preserve-symlinks-flag@1.0.0: {}

  synckit@0.9.2:
    dependencies:
      '@pkgr/core': 0.1.1
      tslib: 2.8.1

  tailwind-merge@2.5.5: {}

  tailwindcss@3.4.17:
    dependencies:
      '@alloc/quick-lru': 5.2.0
      arg: 5.0.2
      chokidar: 3.6.0
      didyoumean: 1.2.2
      dlv: 1.1.3
      fast-glob: 3.3.2
      glob-parent: 6.0.2
      is-glob: 4.0.3
      jiti: 1.21.6
      lilconfig: 3.1.3
      micromatch: 4.0.8
      normalize-path: 3.0.0
      object-hash: 3.0.0
      picocolors: 1.1.1
      postcss: 8.4.49
      postcss-import: 15.1.0(postcss@8.4.49)
      postcss-js: 4.0.1(postcss@8.4.49)
      postcss-load-config: 4.0.2(postcss@8.4.49)
      postcss-nested: 6.2.0(postcss@8.4.49)
      postcss-selector-parser: 6.1.2
      resolve: 1.22.8
      sucrase: 3.35.0
    transitivePeerDependencies:
      - ts-node

  tapable@2.2.1: {}

  tar-stream@2.2.0:
    dependencies:
      bl: 4.1.0
      end-of-stream: 1.4.4
      fs-constants: 1.0.0
      inherits: 2.0.4
      readable-stream: 3.6.2

  terser@5.36.0:
    dependencies:
      '@jridgewell/source-map': 0.3.6
      acorn: 8.14.0
      commander: 2.20.3
      source-map-support: 0.5.21

  text-table@0.2.0: {}

  thenify-all@1.6.0:
    dependencies:
      thenify: 3.3.1

  thenify@3.3.1:
    dependencies:
      any-promise: 1.3.0

  through@2.3.8: {}

  tiny-invariant@1.3.3: {}

  tiny-warning@1.0.3: {}

  tinybench@2.9.0: {}

  tinyglobby@0.2.10:
    dependencies:
      fdir: 6.4.2(picomatch@4.0.2)
      picomatch: 4.0.2

  tinypool@0.8.4: {}

  tinyspy@2.2.1: {}

  tmp@0.2.3: {}

  to-regex-range@5.0.1:
    dependencies:
      is-number: 7.0.0

  totalist@3.0.1: {}

  tr46@1.0.1:
    dependencies:
      punycode: 2.3.1

  tree-kill@1.2.2: {}

  ts-api-utils@1.4.3(typescript@5.7.3):
    dependencies:
      typescript: 5.7.3

  ts-interface-checker@0.1.13: {}

  tsconfck@3.1.4(typescript@5.7.3):
    optionalDependencies:
      typescript: 5.7.3

  tsconfig-paths@3.15.0:
    dependencies:
      '@types/json5': 0.0.29
      json5: 1.0.2
      minimist: 1.2.8
      strip-bom: 3.0.0

  tslib@1.14.1: {}

  tslib@2.8.1: {}

<<<<<<< HEAD
  tsup@8.2.4(jiti@1.21.6)(postcss@8.4.49)(typescript@5.6.3)(yaml@2.6.1):
=======
  tsup@8.2.4(jiti@1.21.6)(postcss@8.4.49)(tsx@4.0.0)(typescript@5.7.3)(yaml@2.6.1):
>>>>>>> 85e0f3c6
    dependencies:
      bundle-require: 5.0.0(esbuild@0.23.1)
      cac: 6.7.14
      chokidar: 3.6.0
      consola: 3.2.3
      debug: 4.3.7
      esbuild: 0.23.1
      execa: 5.1.1
      globby: 11.1.0
      joycon: 3.1.1
      picocolors: 1.1.1
      postcss-load-config: 6.0.1(jiti@1.21.6)(postcss@8.4.49)(yaml@2.6.1)
      resolve-from: 5.0.0
      rollup: 4.28.0
      source-map: 0.8.0-beta.0
      sucrase: 3.35.0
      tree-kill: 1.2.2
    optionalDependencies:
      postcss: 8.4.49
      typescript: 5.7.3
    transitivePeerDependencies:
      - jiti
      - supports-color
      - tsx
      - yaml

<<<<<<< HEAD
  tsutils@3.21.0(typescript@5.4.5):
    dependencies:
      tslib: 1.14.1
      typescript: 5.4.5
=======
  tsutils@3.21.0(typescript@5.7.3):
    dependencies:
      tslib: 1.14.1
      typescript: 5.7.3
>>>>>>> 85e0f3c6

  tsx@4.0.0:
    dependencies:
      esbuild: 0.18.20
      get-tsconfig: 4.8.1
      source-map-support: 0.5.21
    optionalDependencies:
      fsevents: 2.3.3

  turbo-stream@2.4.0: {}

  type-check@0.4.0:
    dependencies:
      prelude-ls: 1.2.1

  type-detect@4.1.0: {}

  type-fest@0.20.2: {}

  type-fest@0.6.0: {}

  type-fest@0.8.1: {}

  type-fest@1.4.0: {}

  type-fest@2.19.0: {}

  type-fest@3.13.1: {}

  type-fest@4.30.0: {}

  typed-array-buffer@1.0.2:
    dependencies:
      call-bind: 1.0.7
      es-errors: 1.3.0
      is-typed-array: 1.1.13

  typed-array-byte-length@1.0.1:
    dependencies:
      call-bind: 1.0.7
      for-each: 0.3.3
      gopd: 1.1.0
      has-proto: 1.1.0
      is-typed-array: 1.1.13

  typed-array-byte-offset@1.0.3:
    dependencies:
      available-typed-arrays: 1.0.7
      call-bind: 1.0.7
      for-each: 0.3.3
      gopd: 1.1.0
      has-proto: 1.1.0
      is-typed-array: 1.1.13
      reflect.getprototypeof: 1.0.7

  typed-array-length@1.0.7:
    dependencies:
      call-bind: 1.0.7
      for-each: 0.3.3
      gopd: 1.1.0
      is-typed-array: 1.1.13
      possible-typed-array-names: 1.0.0
      reflect.getprototypeof: 1.0.7

  typedarray-to-buffer@3.1.5:
    dependencies:
      is-typedarray: 1.0.0

  typedarray@0.0.6: {}

  typescript@5.7.3: {}

  ufo@1.5.4: {}

  uhyphen@0.2.0: {}

  unbox-primitive@1.0.2:
    dependencies:
      call-bind: 1.0.7
      has-bigints: 1.0.2
      has-symbols: 1.0.3
      which-boxed-primitive: 1.0.2

  undici-types@6.19.8: {}

  undici-types@6.20.0: {}

  unique-string@3.0.0:
    dependencies:
      crypto-random-string: 4.0.0

  universalify@1.0.0: {}

  universalify@2.0.1: {}

  unplugin@2.1.0:
    dependencies:
      acorn: 8.14.0
      webpack-virtual-modules: 0.6.2
    optional: true

  update-browserslist-db@1.1.1(browserslist@4.24.2):
    dependencies:
      browserslist: 4.24.2
      escalade: 3.2.0
      picocolors: 1.1.1

  update-notifier@6.0.2:
    dependencies:
      boxen: 7.1.1
      chalk: 5.3.0
      configstore: 6.0.0
      has-yarn: 3.0.0
      import-lazy: 4.0.0
      is-ci: 3.0.1
      is-installed-globally: 0.4.0
      is-npm: 6.0.0
      is-yarn-global: 0.4.1
      latest-version: 7.0.0
      pupa: 3.1.0
      semver: 7.6.3
      semver-diff: 4.0.0
      xdg-basedir: 5.1.0

  uri-js@4.4.1:
    dependencies:
      punycode: 2.3.1

  util-deprecate@1.0.2: {}

  uuid@8.3.2: {}

  validate-npm-package-license@3.0.4:
    dependencies:
      spdx-correct: 3.2.0
      spdx-expression-parse: 3.0.1

  value-equal@1.0.1: {}

  vite-node@1.0.0(@types/node@20.17.10)(terser@5.36.0):
    dependencies:
      cac: 6.7.14
      debug: 4.3.7
      pathe: 1.1.2
      picocolors: 1.1.1
      vite: 5.4.3(@types/node@20.17.10)(terser@5.36.0)
    transitivePeerDependencies:
      - '@types/node'
      - less
      - lightningcss
      - sass
      - sass-embedded
      - stylus
      - sugarss
      - supports-color
      - terser

  vite-node@1.0.0(@types/node@22.10.2):
    dependencies:
      cac: 6.7.14
      debug: 4.3.7
      pathe: 1.1.2
      picocolors: 1.1.1
      vite: 5.4.3(@types/node@22.10.2)
    transitivePeerDependencies:
      - '@types/node'
      - less
      - lightningcss
      - sass
      - sass-embedded
      - stylus
      - sugarss
      - supports-color
      - terser
    optional: true

  vite-plugin-inspect@0.8.7(rollup@4.28.0)(vite@5.4.3(@types/node@22.10.2)(terser@5.36.0)):
    dependencies:
      '@antfu/utils': 0.7.10
      '@rollup/pluginutils': 5.1.3(rollup@4.28.0)
      debug: 4.3.7
      error-stack-parser-es: 0.1.5
      fs-extra: 11.2.0
      open: 10.1.0
      perfect-debounce: 1.0.0
      picocolors: 1.1.1
      sirv: 2.0.4
      vite: 5.4.3(@types/node@22.10.2)(terser@5.36.0)
    transitivePeerDependencies:
      - rollup
      - supports-color

  vite-plugin-web-extension@4.4.3(@types/node@22.10.2)(jiti@1.21.6)(terser@5.36.0):
    dependencies:
      ajv: 8.17.1
      async-lock: 1.4.1
      fs-extra: 10.1.0
      json5: 2.2.3
      linkedom: 0.14.26
      lodash.uniq: 4.5.0
      lodash.uniqby: 4.7.0
      md5: 2.3.0
      vite: 6.0.7(@types/node@22.10.2)(jiti@1.21.6)(terser@5.36.0)(yaml@2.6.1)
      web-ext-option-types: 8.3.1
      web-ext-run: 0.2.2
      webextension-polyfill: 0.10.0
      yaml: 2.6.1
    transitivePeerDependencies:
      - '@types/node'
      - bufferutil
      - jiti
      - less
      - lightningcss
      - sass
      - sass-embedded
      - stylus
      - sugarss
      - supports-color
      - terser
      - tsx
      - utf-8-validate

<<<<<<< HEAD
  vite-tsconfig-paths@5.1.4(typescript@5.4.5)(vite@5.4.3(@types/node@22.10.2)):
=======
  vite-tsconfig-paths@5.1.4(typescript@5.7.3)(vite@6.0.7(@types/node@22.10.2)(jiti@1.21.6)(terser@5.36.0)(yaml@2.6.1)):
>>>>>>> 85e0f3c6
    dependencies:
      debug: 4.3.7
      globrex: 0.1.2
      tsconfck: 3.1.4(typescript@5.7.3)
    optionalDependencies:
<<<<<<< HEAD
      vite: 5.4.3(@types/node@22.10.2)
=======
      vite: 6.0.7(@types/node@22.10.2)(jiti@1.21.6)(terser@5.36.0)(yaml@2.6.1)
>>>>>>> 85e0f3c6
    transitivePeerDependencies:
      - supports-color
      - typescript

  vite@5.4.3(@types/node@20.17.10)(terser@5.36.0):
    dependencies:
      esbuild: 0.21.5
      postcss: 8.4.49
      rollup: 4.28.0
    optionalDependencies:
      '@types/node': 20.17.10
      fsevents: 2.3.3
      terser: 5.36.0

  vite@5.4.3(@types/node@22.10.2):
    dependencies:
      esbuild: 0.21.5
      postcss: 8.4.49
      rollup: 4.28.0
    optionalDependencies:
      '@types/node': 22.10.2
      fsevents: 2.3.3
    optional: true

  vite@5.4.3(@types/node@22.10.2)(terser@5.36.0):
    dependencies:
      esbuild: 0.21.5
      postcss: 8.4.49
      rollup: 4.28.0
    optionalDependencies:
      '@types/node': 22.10.2
      fsevents: 2.3.3
      terser: 5.36.0

  vite@6.0.7(@types/node@22.10.2)(jiti@1.21.6)(terser@5.36.0)(yaml@2.6.1):
    dependencies:
      esbuild: 0.24.2
      postcss: 8.4.49
      rollup: 4.28.0
    optionalDependencies:
      '@types/node': 22.10.2
      fsevents: 2.3.3
      jiti: 1.21.6
      terser: 5.36.0
      yaml: 2.6.1

  vitest@1.0.0(@types/node@20.17.10)(terser@5.36.0):
    dependencies:
      '@vitest/expect': 1.0.0
      '@vitest/runner': 1.0.0
      '@vitest/snapshot': 1.0.0
      '@vitest/spy': 1.0.0
      '@vitest/utils': 1.0.0
      acorn-walk: 8.3.4
      cac: 6.7.14
      chai: 4.5.0
      debug: 4.3.7
      execa: 8.0.1
      local-pkg: 0.5.1
      magic-string: 0.30.14
      pathe: 1.1.2
      picocolors: 1.1.1
      std-env: 3.8.0
      strip-literal: 1.3.0
      tinybench: 2.9.0
      tinypool: 0.8.4
      vite: 5.4.3(@types/node@20.17.10)(terser@5.36.0)
      vite-node: 1.0.0(@types/node@20.17.10)(terser@5.36.0)
      why-is-node-running: 2.3.0
    optionalDependencies:
      '@types/node': 20.17.10
    transitivePeerDependencies:
      - less
      - lightningcss
      - sass
      - sass-embedded
      - stylus
      - sugarss
      - supports-color
      - terser

  vitest@1.0.0(@types/node@22.10.2):
    dependencies:
      '@vitest/expect': 1.0.0
      '@vitest/runner': 1.0.0
      '@vitest/snapshot': 1.0.0
      '@vitest/spy': 1.0.0
      '@vitest/utils': 1.0.0
      acorn-walk: 8.3.4
      cac: 6.7.14
      chai: 4.5.0
      debug: 4.3.7
      execa: 8.0.1
      local-pkg: 0.5.1
      magic-string: 0.30.14
      pathe: 1.1.2
      picocolors: 1.1.1
      std-env: 3.8.0
      strip-literal: 1.3.0
      tinybench: 2.9.0
      tinypool: 0.8.4
<<<<<<< HEAD
      vite: 5.4.3(@types/node@22.10.2)
=======
      vite: 5.4.3(@types/node@22.10.2)(terser@5.36.0)
>>>>>>> 85e0f3c6
      vite-node: 1.0.0(@types/node@22.10.2)
      why-is-node-running: 2.3.0
    optionalDependencies:
      '@types/node': 22.10.2
    transitivePeerDependencies:
      - less
      - lightningcss
      - sass
      - sass-embedded
      - stylus
      - sugarss
      - supports-color
      - terser
    optional: true

  watchpack@2.4.1:
    dependencies:
      glob-to-regexp: 0.4.1
      graceful-fs: 4.2.11

  web-ext-option-types@8.3.1: {}

  web-ext-run@0.2.2:
    dependencies:
      '@babel/runtime': 7.24.7
      '@devicefarmer/adbkit': 3.2.6
      bunyan: 1.8.15
      chrome-launcher: 1.1.0
      debounce: 1.2.1
      es6-error: 4.1.1
      firefox-profile: 4.6.0
      fs-extra: 11.2.0
      fx-runner: 1.4.0
      mkdirp: 3.0.1
      multimatch: 6.0.0
      mz: 2.7.0
      node-notifier: 10.0.1
      parse-json: 7.1.1
      promise-toolbox: 0.21.0
      set-value: 4.1.0
      source-map-support: 0.5.21
      strip-bom: 5.0.0
      strip-json-comments: 5.0.1
      tmp: 0.2.3
      update-notifier: 6.0.2
      watchpack: 2.4.1
      ws: 8.18.0
      zip-dir: 2.0.0
    transitivePeerDependencies:
      - bufferutil
      - supports-color
      - utf-8-validate

  webextension-polyfill@0.10.0: {}

  webidl-conversions@4.0.2: {}

  webpack-virtual-modules@0.6.2:
    optional: true

  whatwg-url@7.1.0:
    dependencies:
      lodash.sortby: 4.7.0
      tr46: 1.0.1
      webidl-conversions: 4.0.2

  when@3.7.7: {}

  which-boxed-primitive@1.0.2:
    dependencies:
      is-bigint: 1.0.4
      is-boolean-object: 1.1.2
      is-number-object: 1.0.7
      is-string: 1.0.7
      is-symbol: 1.0.4

  which-builtin-type@1.2.0:
    dependencies:
      call-bind: 1.0.7
      function.prototype.name: 1.1.6
      has-tostringtag: 1.0.2
      is-async-function: 2.0.0
      is-date-object: 1.0.5
      is-finalizationregistry: 1.1.0
      is-generator-function: 1.0.10
      is-regex: 1.2.0
      is-weakref: 1.0.2
      isarray: 2.0.5
      which-boxed-primitive: 1.0.2
      which-collection: 1.0.2
      which-typed-array: 1.1.16

  which-collection@1.0.2:
    dependencies:
      is-map: 2.0.3
      is-set: 2.0.3
      is-weakmap: 2.0.2
      is-weakset: 2.0.3

  which-typed-array@1.1.16:
    dependencies:
      available-typed-arrays: 1.0.7
      call-bind: 1.0.7
      for-each: 0.3.3
      gopd: 1.1.0
      has-tostringtag: 1.0.2

  which@1.2.4:
    dependencies:
      is-absolute: 0.1.7
      isexe: 1.1.2

  which@1.3.1:
    dependencies:
      isexe: 2.0.0

  which@2.0.2:
    dependencies:
      isexe: 2.0.0

  why-is-node-running@2.3.0:
    dependencies:
      siginfo: 2.0.0
      stackback: 0.0.2

  widest-line@4.0.1:
    dependencies:
      string-width: 5.1.2

  widest-line@5.0.0:
    dependencies:
      string-width: 7.2.0

  winreg@0.0.12: {}

  word-wrap@1.2.5: {}

  wrap-ansi@7.0.0:
    dependencies:
      ansi-styles: 4.3.0
      string-width: 4.2.3
      strip-ansi: 6.0.1

  wrap-ansi@8.1.0:
    dependencies:
      ansi-styles: 6.2.1
      string-width: 5.1.2
      strip-ansi: 7.1.0

  wrap-ansi@9.0.0:
    dependencies:
      ansi-styles: 6.2.1
      string-width: 7.2.0
      strip-ansi: 7.1.0

  wrappy@1.0.2: {}

  write-file-atomic@3.0.3:
    dependencies:
      imurmurhash: 0.1.4
      is-typedarray: 1.0.0
      signal-exit: 3.0.7
      typedarray-to-buffer: 3.1.5

  ws@8.18.0: {}

  xdg-basedir@5.1.0: {}

  xml2js@0.5.0:
    dependencies:
      sax: 1.4.1
      xmlbuilder: 11.0.1

  xmlbuilder@11.0.1: {}

  y18n@5.0.8: {}

  yallist@3.1.1: {}

  yaml@2.6.1: {}

  yargs-parser@20.2.9: {}

  yargs@16.2.0:
    dependencies:
      cliui: 7.0.4
      escalade: 3.2.0
      get-caller-file: 2.0.5
      require-directory: 2.1.1
      string-width: 4.2.3
      y18n: 5.0.8
      yargs-parser: 20.2.9

  yocto-queue@0.1.0: {}

  yocto-queue@1.1.1: {}

  zip-dir@2.0.0:
    dependencies:
      async: 3.2.6
      jszip: 3.10.1

  zip-stream@4.1.1:
    dependencies:
      archiver-utils: 3.0.4
      compress-commons: 4.1.2
      readable-stream: 3.6.2

  zod@3.23.8: {}<|MERGE_RESOLUTION|>--- conflicted
+++ resolved
@@ -7,13 +7,6 @@
 importers:
 
   .:
-<<<<<<< HEAD
-=======
-    dependencies:
-      '@vercel/speed-insights':
-        specifier: ^1.1.0
-        version: 1.1.0(next@15.0.3(@babel/core@7.26.0)(react@19.0.0))(react@19.0.0)
->>>>>>> 85e0f3c6
     devDependencies:
       '@biomejs/biome':
         specifier: ^1.9.4
@@ -23,11 +16,7 @@
         version: 22.10.2
       '@vercel/style-guide':
         specifier: ^6.0.0
-<<<<<<< HEAD
-        version: 6.0.0(eslint@8.57.1)(prettier@3.3.3)(typescript@5.4.5)(vitest@1.0.0(@types/node@22.10.2))
-=======
         version: 6.0.0(eslint@8.57.1)(prettier@3.3.3)(typescript@5.7.3)(vitest@1.0.0(@types/node@22.10.2))
->>>>>>> 85e0f3c6
       autoprefixer:
         specifier: ^10.4.20
         version: 10.4.20(postcss@8.4.49)
@@ -48,21 +37,13 @@
         version: 5.7.3
       vite-tsconfig-paths:
         specifier: ^5.1.4
-<<<<<<< HEAD
-        version: 5.1.4(typescript@5.4.5)(vite@5.4.3(@types/node@22.10.2))
-=======
         version: 5.1.4(typescript@5.7.3)(vite@6.0.7(@types/node@22.10.2)(jiti@1.21.6)(terser@5.36.0)(yaml@2.6.1))
->>>>>>> 85e0f3c6
 
   examples/sierpinski:
     dependencies:
       '@vercel/analytics':
         specifier: ^1.4.0
-<<<<<<< HEAD
-        version: 1.4.1(@remix-run/react@2.15.0(react-dom@19.0.0-rc.1(react@19.0.0-rc.1))(react@19.0.0-rc.1)(typescript@5.4.5))(next@15.0.3(@babel/core@7.26.0)(babel-plugin-react-compiler@19.0.0-beta-a7bf2bd-20241110)(react-dom@19.0.0-rc.1(react@19.0.0-rc.1))(react@19.0.0-rc.1))(react@19.0.0-rc.1)
-=======
         version: 1.4.1(@remix-run/react@2.15.0(react-dom@19.0.0-rc.1(react@19.0.0-rc.1))(react@19.0.0-rc.1)(typescript@5.7.3))(next@15.0.3(@babel/core@7.26.0)(babel-plugin-react-compiler@19.0.0-beta-a7bf2bd-20241110)(react-dom@19.0.0-rc.1(react@19.0.0-rc.1))(react@19.0.0-rc.1))(react@19.0.0-rc.1)
->>>>>>> 85e0f3c6
       babel-plugin-react-compiler:
         specifier: 19.0.0-beta-a7bf2bd-20241110
         version: 19.0.0-beta-a7bf2bd-20241110
@@ -145,11 +126,7 @@
     dependencies:
       '@vercel/analytics':
         specifier: ^1.4.0
-<<<<<<< HEAD
-        version: 1.4.1(@remix-run/react@2.15.0(react-dom@19.0.0(react@19.0.0))(react@19.0.0)(typescript@5.4.5))(next@15.0.3(@babel/core@7.26.0)(react-dom@19.0.0(react@19.0.0))(react@19.0.0))(react@19.0.0)
-=======
         version: 1.4.1(@remix-run/react@2.15.0(react-dom@19.0.0(react@19.0.0))(react@19.0.0)(typescript@5.7.3))(next@15.0.3(@babel/core@7.26.0)(react-dom@19.0.0(react@19.0.0))(react@19.0.0))(react@19.0.0)
->>>>>>> 85e0f3c6
       bippy:
         specifier: ^0.0.21
         version: 0.0.21
@@ -234,12 +211,6 @@
       '@types/react-router':
         specifier: ^5.1.0
         version: 5.1.20
-<<<<<<< HEAD
-=======
-      '@vercel/style-guide':
-        specifier: ^6.0.0
-        version: 6.0.0(eslint@8.57.1)(prettier@3.3.3)(typescript@5.7.3)(vitest@1.0.0(@types/node@20.17.10)(terser@5.36.0))
->>>>>>> 85e0f3c6
       clsx:
         specifier: ^2.1.1
         version: 2.1.1
@@ -278,11 +249,7 @@
         version: 5.36.0
       tsup:
         specifier: ^8.0.0
-<<<<<<< HEAD
-        version: 8.2.4(jiti@1.21.6)(postcss@8.4.49)(typescript@5.6.3)(yaml@2.6.1)
-=======
-        version: 8.2.4(jiti@1.21.6)(postcss@8.4.49)(tsx@4.0.0)(typescript@5.7.3)(yaml@2.6.1)
->>>>>>> 85e0f3c6
+        version: 8.2.4(jiti@1.21.6)(postcss@8.4.49)(typescript@5.7.3)(yaml@2.6.1)
       vitest:
         specifier: ^1.0.0
         version: 1.0.0(@types/node@20.17.10)(terser@5.36.0)
@@ -6022,28 +5989,17 @@
     optionalDependencies:
       typescript: 5.7.3
 
-<<<<<<< HEAD
-  '@remix-run/react@2.15.0(react-dom@19.0.0(react@19.0.0))(react@19.0.0)(typescript@5.4.5)':
-    dependencies:
-      '@remix-run/router': 1.21.0
-      '@remix-run/server-runtime': 2.15.0(typescript@5.4.5)
-=======
   '@remix-run/react@2.15.0(react-dom@19.0.0(react@19.0.0))(react@19.0.0)(typescript@5.7.3)':
     dependencies:
       '@remix-run/router': 1.21.0
       '@remix-run/server-runtime': 2.15.0(typescript@5.7.3)
->>>>>>> 85e0f3c6
       react: 19.0.0
       react-dom: 19.0.0(react@19.0.0)
       react-router: 6.28.0(react@19.0.0)
       react-router-dom: 6.28.0(react-dom@19.0.0(react@19.0.0))(react@19.0.0)
       turbo-stream: 2.4.0
     optionalDependencies:
-<<<<<<< HEAD
-      typescript: 5.4.5
-=======
       typescript: 5.7.3
->>>>>>> 85e0f3c6
     optional: true
 
   '@remix-run/react@2.15.0(react-dom@19.0.0-rc-66855b96-20241106(react@19.0.0-rc-66855b96-20241106))(react@19.0.0-rc-66855b96-20241106)(typescript@5.7.3)':
@@ -6059,50 +6015,22 @@
       typescript: 5.7.3
     optional: true
 
-<<<<<<< HEAD
-  '@remix-run/react@2.15.0(react-dom@19.0.0-rc.1(react@19.0.0-rc.1))(react@19.0.0-rc.1)(typescript@5.4.5)':
-    dependencies:
-      '@remix-run/router': 1.21.0
-      '@remix-run/server-runtime': 2.15.0(typescript@5.4.5)
-=======
   '@remix-run/react@2.15.0(react-dom@19.0.0-rc.1(react@19.0.0-rc.1))(react@19.0.0-rc.1)(typescript@5.7.3)':
     dependencies:
       '@remix-run/router': 1.21.0
       '@remix-run/server-runtime': 2.15.0(typescript@5.7.3)
->>>>>>> 85e0f3c6
       react: 19.0.0-rc.1
       react-dom: 19.0.0-rc.1(react@19.0.0-rc.1)
       react-router: 6.28.0(react@19.0.0-rc.1)
       react-router-dom: 6.28.0(react-dom@19.0.0-rc.1(react@19.0.0-rc.1))(react@19.0.0-rc.1)
       turbo-stream: 2.4.0
     optionalDependencies:
-<<<<<<< HEAD
-      typescript: 5.4.5
-=======
       typescript: 5.7.3
->>>>>>> 85e0f3c6
     optional: true
 
   '@remix-run/router@1.21.0': {}
 
-<<<<<<< HEAD
-  '@remix-run/server-runtime@2.15.0(typescript@5.4.5)':
-    dependencies:
-      '@remix-run/router': 1.21.0
-      '@types/cookie': 0.6.0
-      '@web3-storage/multipart-parser': 1.0.0
-      cookie: 0.6.0
-      set-cookie-parser: 2.7.1
-      source-map: 0.7.4
-      turbo-stream: 2.4.0
-    optionalDependencies:
-      typescript: 5.4.5
-    optional: true
-
-  '@remix-run/server-runtime@2.15.0(typescript@5.6.3)':
-=======
   '@remix-run/server-runtime@2.15.0(typescript@5.7.3)':
->>>>>>> 85e0f3c6
     dependencies:
       '@remix-run/router': 1.21.0
       '@types/cookie': 0.6.0
@@ -6312,42 +6240,7 @@
     transitivePeerDependencies:
       - supports-color
 
-<<<<<<< HEAD
-  '@typescript-eslint/eslint-plugin@7.18.0(@typescript-eslint/parser@7.18.0(eslint@8.57.1)(typescript@5.4.5))(eslint@8.57.1)(typescript@5.4.5)':
-    dependencies:
-      '@eslint-community/regexpp': 4.12.1
-      '@typescript-eslint/parser': 7.18.0(eslint@8.57.1)(typescript@5.4.5)
-      '@typescript-eslint/scope-manager': 7.18.0
-      '@typescript-eslint/type-utils': 7.18.0(eslint@8.57.1)(typescript@5.4.5)
-      '@typescript-eslint/utils': 7.18.0(eslint@8.57.1)(typescript@5.4.5)
-      '@typescript-eslint/visitor-keys': 7.18.0
-      eslint: 8.57.1
-      graphemer: 1.4.0
-      ignore: 5.3.2
-      natural-compare: 1.4.0
-      ts-api-utils: 1.4.3(typescript@5.4.5)
-    optionalDependencies:
-      typescript: 5.4.5
-    transitivePeerDependencies:
-      - supports-color
-
-  '@typescript-eslint/parser@6.0.0(eslint@8.57.1)(typescript@5.4.5)':
-    dependencies:
-      '@typescript-eslint/scope-manager': 6.0.0
-      '@typescript-eslint/types': 6.0.0
-      '@typescript-eslint/typescript-estree': 6.0.0(typescript@5.4.5)
-      '@typescript-eslint/visitor-keys': 6.0.0
-      debug: 4.3.7
-      eslint: 8.57.1
-    optionalDependencies:
-      typescript: 5.4.5
-    transitivePeerDependencies:
-      - supports-color
-
-  '@typescript-eslint/parser@6.0.0(eslint@8.57.1)(typescript@5.6.3)':
-=======
   '@typescript-eslint/parser@6.0.0(eslint@8.57.1)(typescript@5.7.3)':
->>>>>>> 85e0f3c6
     dependencies:
       '@typescript-eslint/scope-manager': 6.0.0
       '@typescript-eslint/types': 6.0.0
@@ -6369,11 +6262,7 @@
       debug: 4.3.7
       eslint: 8.57.1
     optionalDependencies:
-<<<<<<< HEAD
-      typescript: 5.4.5
-=======
       typescript: 5.7.3
->>>>>>> 85e0f3c6
     transitivePeerDependencies:
       - supports-color
 
@@ -6412,23 +6301,7 @@
       eslint: 8.57.1
       ts-api-utils: 1.4.3(typescript@5.7.3)
     optionalDependencies:
-<<<<<<< HEAD
-      typescript: 5.6.3
-    transitivePeerDependencies:
-      - supports-color
-
-  '@typescript-eslint/type-utils@7.18.0(eslint@8.57.1)(typescript@5.4.5)':
-    dependencies:
-      '@typescript-eslint/typescript-estree': 7.18.0(typescript@5.4.5)
-      '@typescript-eslint/utils': 7.18.0(eslint@8.57.1)(typescript@5.4.5)
-      debug: 4.3.7
-      eslint: 8.57.1
-      ts-api-utils: 1.4.3(typescript@5.4.5)
-    optionalDependencies:
-      typescript: 5.4.5
-=======
       typescript: 5.7.3
->>>>>>> 85e0f3c6
     transitivePeerDependencies:
       - supports-color
 
@@ -6452,11 +6325,7 @@
     transitivePeerDependencies:
       - supports-color
 
-<<<<<<< HEAD
-  '@typescript-eslint/typescript-estree@6.0.0(typescript@5.4.5)':
-=======
   '@typescript-eslint/typescript-estree@6.0.0(typescript@5.7.3)':
->>>>>>> 85e0f3c6
     dependencies:
       '@typescript-eslint/types': 6.0.0
       '@typescript-eslint/visitor-keys': 6.0.0
@@ -6485,11 +6354,7 @@
     transitivePeerDependencies:
       - supports-color
 
-<<<<<<< HEAD
-  '@typescript-eslint/utils@5.62.0(eslint@8.57.1)(typescript@5.4.5)':
-=======
   '@typescript-eslint/utils@5.62.0(eslint@8.57.1)(typescript@5.7.3)':
->>>>>>> 85e0f3c6
     dependencies:
       '@eslint-community/eslint-utils': 4.4.1(eslint@8.57.1)
       '@types/json-schema': 7.0.15
@@ -6504,26 +6369,7 @@
       - supports-color
       - typescript
 
-<<<<<<< HEAD
-  '@typescript-eslint/utils@6.0.0(eslint@8.57.1)(typescript@5.4.5)':
-    dependencies:
-      '@eslint-community/eslint-utils': 4.4.1(eslint@8.57.1)
-      '@types/json-schema': 7.0.15
-      '@types/semver': 7.5.8
-      '@typescript-eslint/scope-manager': 6.0.0
-      '@typescript-eslint/types': 6.0.0
-      '@typescript-eslint/typescript-estree': 6.0.0(typescript@5.4.5)
-      eslint: 8.57.1
-      eslint-scope: 5.1.1
-      semver: 7.6.3
-    transitivePeerDependencies:
-      - supports-color
-      - typescript
-
-  '@typescript-eslint/utils@6.0.0(eslint@8.57.1)(typescript@5.6.3)':
-=======
   '@typescript-eslint/utils@6.0.0(eslint@8.57.1)(typescript@5.7.3)':
->>>>>>> 85e0f3c6
     dependencies:
       '@eslint-community/eslint-utils': 4.4.1(eslint@8.57.1)
       '@types/json-schema': 7.0.15
@@ -6538,20 +6384,12 @@
       - supports-color
       - typescript
 
-<<<<<<< HEAD
-  '@typescript-eslint/utils@7.18.0(eslint@8.57.1)(typescript@5.4.5)':
-=======
   '@typescript-eslint/utils@7.18.0(eslint@8.57.1)(typescript@5.7.3)':
->>>>>>> 85e0f3c6
     dependencies:
       '@eslint-community/eslint-utils': 4.4.1(eslint@8.57.1)
       '@typescript-eslint/scope-manager': 7.18.0
       '@typescript-eslint/types': 7.18.0
-<<<<<<< HEAD
-      '@typescript-eslint/typescript-estree': 7.18.0(typescript@5.4.5)
-=======
       '@typescript-eslint/typescript-estree': 7.18.0(typescript@5.7.3)
->>>>>>> 85e0f3c6
       eslint: 8.57.1
     transitivePeerDependencies:
       - supports-color
@@ -6574,15 +6412,9 @@
 
   '@ungap/structured-clone@1.2.0': {}
 
-<<<<<<< HEAD
-  '@vercel/analytics@1.4.1(@remix-run/react@2.15.0(react-dom@19.0.0(react@19.0.0))(react@19.0.0)(typescript@5.4.5))(next@15.0.3(@babel/core@7.26.0)(react-dom@19.0.0(react@19.0.0))(react@19.0.0))(react@19.0.0)':
-    optionalDependencies:
-      '@remix-run/react': 2.15.0(react-dom@19.0.0(react@19.0.0))(react@19.0.0)(typescript@5.4.5)
-=======
   '@vercel/analytics@1.4.1(@remix-run/react@2.15.0(react-dom@19.0.0(react@19.0.0))(react@19.0.0)(typescript@5.7.3))(next@15.0.3(@babel/core@7.26.0)(react-dom@19.0.0(react@19.0.0))(react@19.0.0))(react@19.0.0)':
     optionalDependencies:
       '@remix-run/react': 2.15.0(react-dom@19.0.0(react@19.0.0))(react@19.0.0)(typescript@5.7.3)
->>>>>>> 85e0f3c6
       next: 15.0.3(@babel/core@7.26.0)(react-dom@19.0.0(react@19.0.0))(react@19.0.0)
       react: 19.0.0
 
@@ -6592,15 +6424,9 @@
       next: 15.0.3(@babel/core@7.26.0)(react-dom@19.0.0-rc-66855b96-20241106(react@19.0.0-rc-66855b96-20241106))(react@19.0.0-rc-66855b96-20241106)
       react: 19.0.0-rc-66855b96-20241106
 
-<<<<<<< HEAD
-  '@vercel/analytics@1.4.1(@remix-run/react@2.15.0(react-dom@19.0.0-rc.1(react@19.0.0-rc.1))(react@19.0.0-rc.1)(typescript@5.4.5))(next@15.0.3(@babel/core@7.26.0)(babel-plugin-react-compiler@19.0.0-beta-a7bf2bd-20241110)(react-dom@19.0.0-rc.1(react@19.0.0-rc.1))(react@19.0.0-rc.1))(react@19.0.0-rc.1)':
-    optionalDependencies:
-      '@remix-run/react': 2.15.0(react-dom@19.0.0-rc.1(react@19.0.0-rc.1))(react@19.0.0-rc.1)(typescript@5.4.5)
-=======
   '@vercel/analytics@1.4.1(@remix-run/react@2.15.0(react-dom@19.0.0-rc.1(react@19.0.0-rc.1))(react@19.0.0-rc.1)(typescript@5.7.3))(next@15.0.3(@babel/core@7.26.0)(babel-plugin-react-compiler@19.0.0-beta-a7bf2bd-20241110)(react-dom@19.0.0-rc.1(react@19.0.0-rc.1))(react@19.0.0-rc.1))(react@19.0.0-rc.1)':
     optionalDependencies:
       '@remix-run/react': 2.15.0(react-dom@19.0.0-rc.1(react@19.0.0-rc.1))(react@19.0.0-rc.1)(typescript@5.7.3)
->>>>>>> 85e0f3c6
       next: 15.0.3(@babel/core@7.26.0)(babel-plugin-react-compiler@19.0.0-beta-a7bf2bd-20241110)(react-dom@19.0.0-rc.1(react@19.0.0-rc.1))(react@19.0.0-rc.1)
       react: 19.0.0-rc.1
 
@@ -6609,62 +6435,6 @@
       next: 15.0.3(@babel/core@7.26.0)(react-dom@19.0.0-rc-66855b96-20241106(react@19.0.0-rc-66855b96-20241106))(react@19.0.0-rc-66855b96-20241106)
       react: 19.0.0-rc-66855b96-20241106
 
-<<<<<<< HEAD
-  '@vercel/style-guide@6.0.0(eslint@8.57.1)(prettier@3.3.3)(typescript@5.4.5)(vitest@1.0.0(@types/node@22.10.2))':
-=======
-  '@vercel/speed-insights@1.1.0(next@15.0.3(@babel/core@7.26.0)(react@19.0.0))(react@19.0.0)':
-    optionalDependencies:
-      next: 15.0.3(@babel/core@7.26.0)(react-dom@19.0.0(react@19.0.0))(react@19.0.0)
-      react: 19.0.0
-
-  '@vercel/style-guide@6.0.0(eslint@8.57.1)(prettier@3.3.3)(typescript@5.7.3)(vitest@1.0.0(@types/node@20.17.10)(terser@5.36.0))':
->>>>>>> 85e0f3c6
-    dependencies:
-      '@babel/core': 7.26.0
-      '@babel/eslint-parser': 7.25.9(@babel/core@7.26.0)(eslint@8.57.1)
-      '@rushstack/eslint-patch': 1.10.4
-      '@typescript-eslint/eslint-plugin': 7.18.0(@typescript-eslint/parser@7.18.0(eslint@8.57.1)(typescript@5.7.3))(eslint@8.57.1)(typescript@5.7.3)
-      '@typescript-eslint/parser': 7.18.0(eslint@8.57.1)(typescript@5.7.3)
-      eslint-config-prettier: 9.1.0(eslint@8.57.1)
-<<<<<<< HEAD
-      eslint-import-resolver-alias: 1.1.2(eslint-plugin-import@2.31.0(@typescript-eslint/parser@7.18.0(eslint@8.57.1)(typescript@5.4.5))(eslint-import-resolver-typescript@3.7.0)(eslint@8.57.1))
-      eslint-import-resolver-typescript: 3.7.0(eslint-plugin-import@2.31.0)(eslint@8.57.1)
-      eslint-plugin-eslint-comments: 3.2.0(eslint@8.57.1)
-      eslint-plugin-import: 2.31.0(@typescript-eslint/parser@6.0.0(eslint@8.57.1)(typescript@5.4.5))(eslint-import-resolver-typescript@3.7.0(eslint-plugin-import@2.31.0)(eslint@8.57.1))(eslint@8.57.1)
-      eslint-plugin-jest: 27.9.0(@typescript-eslint/eslint-plugin@6.0.0(@typescript-eslint/parser@6.0.0(eslint@8.57.1)(typescript@5.4.5))(eslint@8.57.1)(typescript@5.4.5))(eslint@8.57.1)(typescript@5.4.5)
-=======
-      eslint-import-resolver-alias: 1.1.2(eslint-plugin-import@2.31.0(@typescript-eslint/parser@7.18.0(eslint@8.57.1)(typescript@5.7.3))(eslint-import-resolver-typescript@3.7.0)(eslint@8.57.1))
-      eslint-import-resolver-typescript: 3.7.0(eslint-plugin-import@2.31.0)(eslint@8.57.1)
-      eslint-plugin-eslint-comments: 3.2.0(eslint@8.57.1)
-      eslint-plugin-import: 2.31.0(@typescript-eslint/parser@7.18.0(eslint@8.57.1)(typescript@5.7.3))(eslint-import-resolver-typescript@3.7.0)(eslint@8.57.1)
-      eslint-plugin-jest: 27.9.0(@typescript-eslint/eslint-plugin@7.18.0(@typescript-eslint/parser@7.18.0(eslint@8.57.1)(typescript@5.7.3))(eslint@8.57.1)(typescript@5.7.3))(eslint@8.57.1)(typescript@5.7.3)
->>>>>>> 85e0f3c6
-      eslint-plugin-jsx-a11y: 6.10.2(eslint@8.57.1)
-      eslint-plugin-playwright: 1.8.3(eslint-plugin-jest@27.9.0(@typescript-eslint/eslint-plugin@7.18.0(@typescript-eslint/parser@7.18.0(eslint@8.57.1)(typescript@5.7.3))(eslint@8.57.1)(typescript@5.7.3))(eslint@8.57.1)(typescript@5.7.3))(eslint@8.57.1)
-      eslint-plugin-react: 7.37.2(eslint@8.57.1)
-      eslint-plugin-react-hooks: 4.6.2(eslint@8.57.1)
-      eslint-plugin-testing-library: 6.5.0(eslint@8.57.1)(typescript@5.7.3)
-      eslint-plugin-tsdoc: 0.2.17
-      eslint-plugin-unicorn: 51.0.1(eslint@8.57.1)
-<<<<<<< HEAD
-      eslint-plugin-vitest: 0.3.26(@typescript-eslint/eslint-plugin@7.18.0(@typescript-eslint/parser@7.18.0(eslint@8.57.1)(typescript@5.4.5))(eslint@8.57.1)(typescript@5.4.5))(eslint@8.57.1)(typescript@5.4.5)(vitest@1.0.0(@types/node@22.10.2))
-=======
-      eslint-plugin-vitest: 0.3.26(@typescript-eslint/eslint-plugin@7.18.0(@typescript-eslint/parser@7.18.0(eslint@8.57.1)(typescript@5.7.3))(eslint@8.57.1)(typescript@5.7.3))(eslint@8.57.1)(typescript@5.7.3)(vitest@1.0.0(@types/node@20.17.10)(terser@5.36.0))
->>>>>>> 85e0f3c6
-      prettier-plugin-packagejson: 2.5.6(prettier@3.3.3)
-    optionalDependencies:
-      eslint: 8.57.1
-      prettier: 3.3.3
-      typescript: 5.7.3
-    transitivePeerDependencies:
-      - eslint-import-resolver-webpack
-      - eslint-plugin-import-x
-      - jest
-      - supports-color
-      - vitest
-
-<<<<<<< HEAD
-=======
   '@vercel/style-guide@6.0.0(eslint@8.57.1)(prettier@3.3.3)(typescript@5.7.3)(vitest@1.0.0(@types/node@22.10.2))':
     dependencies:
       '@babel/core': 7.26.0
@@ -6698,7 +6468,6 @@
       - supports-color
       - vitest
 
->>>>>>> 85e0f3c6
   '@vitejs/plugin-react@4.3.1(vite@5.4.3(@types/node@22.10.2)(terser@5.36.0))':
     dependencies:
       '@babel/core': 7.26.0
@@ -7683,13 +7452,8 @@
       '@typescript-eslint/parser': 6.0.0(eslint@8.57.1)(typescript@5.7.3)
       eslint: 8.57.1
       eslint-import-resolver-node: 0.3.9
-<<<<<<< HEAD
-      eslint-import-resolver-typescript: 3.6.3(@typescript-eslint/parser@6.0.0(eslint@8.57.1)(typescript@5.6.3))(eslint-import-resolver-node@0.3.9)(eslint-plugin-import@2.31.0)(eslint@8.57.1)
-      eslint-plugin-import: 2.31.0(@typescript-eslint/parser@6.0.0(eslint@8.57.1)(typescript@5.6.3))(eslint-import-resolver-typescript@3.7.0(eslint-plugin-import@2.31.0)(eslint@8.57.1))(eslint@8.57.1)
-=======
       eslint-import-resolver-typescript: 3.6.3(@typescript-eslint/parser@6.0.0(eslint@8.57.1)(typescript@5.7.3))(eslint-import-resolver-node@0.3.9)(eslint-plugin-import@2.31.0)(eslint@8.57.1)
       eslint-plugin-import: 2.31.0(@typescript-eslint/parser@6.0.0(eslint@8.57.1)(typescript@5.7.3))(eslint-import-resolver-typescript@3.6.3)(eslint@8.57.1)
->>>>>>> 85e0f3c6
       eslint-plugin-jsx-a11y: 6.10.2(eslint@8.57.1)
       eslint-plugin-react: 7.37.2(eslint@8.57.1)
       eslint-plugin-react-hooks: 5.0.0(eslint@8.57.1)
@@ -7704,15 +7468,9 @@
     dependencies:
       eslint: 8.57.1
 
-<<<<<<< HEAD
-  eslint-import-resolver-alias@1.1.2(eslint-plugin-import@2.31.0(@typescript-eslint/parser@7.18.0(eslint@8.57.1)(typescript@5.4.5))(eslint-import-resolver-typescript@3.7.0)(eslint@8.57.1)):
-    dependencies:
-      eslint-plugin-import: 2.31.0(@typescript-eslint/parser@6.0.0(eslint@8.57.1)(typescript@5.4.5))(eslint-import-resolver-typescript@3.7.0(eslint-plugin-import@2.31.0)(eslint@8.57.1))(eslint@8.57.1)
-=======
   eslint-import-resolver-alias@1.1.2(eslint-plugin-import@2.31.0(@typescript-eslint/parser@7.18.0(eslint@8.57.1)(typescript@5.7.3))(eslint-import-resolver-typescript@3.7.0)(eslint@8.57.1)):
     dependencies:
       eslint-plugin-import: 2.31.0(@typescript-eslint/parser@7.18.0(eslint@8.57.1)(typescript@5.7.3))(eslint-import-resolver-typescript@3.7.0)(eslint@8.57.1)
->>>>>>> 85e0f3c6
 
   eslint-import-resolver-node@0.3.9:
     dependencies:
@@ -7722,31 +7480,19 @@
     transitivePeerDependencies:
       - supports-color
 
-<<<<<<< HEAD
-  eslint-import-resolver-typescript@3.6.3(@typescript-eslint/parser@6.0.0(eslint@8.57.1)(typescript@5.6.3))(eslint-import-resolver-node@0.3.9)(eslint-plugin-import@2.31.0)(eslint@8.57.1):
-=======
   eslint-import-resolver-typescript@3.6.3(@typescript-eslint/parser@6.0.0(eslint@8.57.1)(typescript@5.7.3))(eslint-import-resolver-node@0.3.9)(eslint-plugin-import@2.31.0)(eslint@8.57.1):
->>>>>>> 85e0f3c6
     dependencies:
       '@nolyfill/is-core-module': 1.0.39
       debug: 4.3.7
       enhanced-resolve: 5.17.1
       eslint: 8.57.1
-<<<<<<< HEAD
-      eslint-module-utils: 2.12.0(@typescript-eslint/parser@6.0.0(eslint@8.57.1)(typescript@5.6.3))(eslint-import-resolver-node@0.3.9)(eslint-import-resolver-typescript@3.6.3(@typescript-eslint/parser@6.0.0(eslint@8.57.1)(typescript@5.6.3))(eslint-import-resolver-node@0.3.9)(eslint-plugin-import@2.31.0)(eslint@8.57.1))(eslint@8.57.1)
-=======
       eslint-module-utils: 2.12.0(@typescript-eslint/parser@6.0.0(eslint@8.57.1)(typescript@5.7.3))(eslint-import-resolver-node@0.3.9)(eslint-import-resolver-typescript@3.6.3(@typescript-eslint/parser@6.0.0(eslint@8.57.1)(typescript@5.7.3))(eslint-import-resolver-node@0.3.9)(eslint-plugin-import@2.31.0)(eslint@8.57.1))(eslint@8.57.1)
->>>>>>> 85e0f3c6
       fast-glob: 3.3.2
       get-tsconfig: 4.8.1
       is-bun-module: 1.3.0
       is-glob: 4.0.3
     optionalDependencies:
-<<<<<<< HEAD
-      eslint-plugin-import: 2.31.0(@typescript-eslint/parser@6.0.0(eslint@8.57.1)(typescript@5.6.3))(eslint-import-resolver-typescript@3.7.0(eslint-plugin-import@2.31.0)(eslint@8.57.1))(eslint@8.57.1)
-=======
       eslint-plugin-import: 2.31.0(@typescript-eslint/parser@6.0.0(eslint@8.57.1)(typescript@5.7.3))(eslint-import-resolver-typescript@3.6.3)(eslint@8.57.1)
->>>>>>> 85e0f3c6
     transitivePeerDependencies:
       - '@typescript-eslint/parser'
       - eslint-import-resolver-node
@@ -7765,53 +7511,17 @@
       is-glob: 4.0.3
       stable-hash: 0.0.4
     optionalDependencies:
-<<<<<<< HEAD
-      eslint-plugin-import: 2.31.0(@typescript-eslint/parser@6.0.0(eslint@8.57.1)(typescript@5.4.5))(eslint-import-resolver-typescript@3.7.0(eslint-plugin-import@2.31.0)(eslint@8.57.1))(eslint@8.57.1)
-    transitivePeerDependencies:
-      - supports-color
-
-  eslint-json-compat-utils@0.2.1(eslint@8.57.1)(jsonc-eslint-parser@2.4.0):
-    dependencies:
-      eslint: 8.57.1
-      esquery: 1.6.0
-      jsonc-eslint-parser: 2.4.0
-
-  eslint-module-utils@2.12.0(@typescript-eslint/parser@6.0.0(eslint@8.57.1)(typescript@5.4.5))(eslint-import-resolver-node@0.3.9)(eslint-import-resolver-typescript@3.7.0(eslint-plugin-import@2.31.0)(eslint@8.57.1))(eslint@8.57.1):
-=======
       eslint-plugin-import: 2.31.0(@typescript-eslint/parser@7.18.0(eslint@8.57.1)(typescript@5.7.3))(eslint-import-resolver-typescript@3.7.0)(eslint@8.57.1)
     transitivePeerDependencies:
       - supports-color
 
   eslint-module-utils@2.12.0(@typescript-eslint/parser@6.0.0(eslint@8.57.1)(typescript@5.7.3))(eslint-import-resolver-node@0.3.9)(eslint-import-resolver-typescript@3.6.3(@typescript-eslint/parser@6.0.0(eslint@8.57.1)(typescript@5.7.3))(eslint-import-resolver-node@0.3.9)(eslint-plugin-import@2.31.0)(eslint@8.57.1))(eslint@8.57.1):
->>>>>>> 85e0f3c6
     dependencies:
       debug: 3.2.7
     optionalDependencies:
       '@typescript-eslint/parser': 6.0.0(eslint@8.57.1)(typescript@5.7.3)
       eslint: 8.57.1
       eslint-import-resolver-node: 0.3.9
-<<<<<<< HEAD
-      eslint-import-resolver-typescript: 3.7.0(eslint-plugin-import@2.31.0)(eslint@8.57.1)
-    transitivePeerDependencies:
-      - supports-color
-
-  eslint-module-utils@2.12.0(@typescript-eslint/parser@6.0.0(eslint@8.57.1)(typescript@5.6.3))(eslint-import-resolver-node@0.3.9)(eslint-import-resolver-typescript@3.6.3(@typescript-eslint/parser@6.0.0(eslint@8.57.1)(typescript@5.6.3))(eslint-import-resolver-node@0.3.9)(eslint-plugin-import@2.31.0)(eslint@8.57.1))(eslint@8.57.1):
-    dependencies:
-      debug: 3.2.7
-    optionalDependencies:
-      '@typescript-eslint/parser': 6.0.0(eslint@8.57.1)(typescript@5.6.3)
-      eslint: 8.57.1
-      eslint-import-resolver-node: 0.3.9
-      eslint-import-resolver-typescript: 3.6.3(@typescript-eslint/parser@6.0.0(eslint@8.57.1)(typescript@5.6.3))(eslint-import-resolver-node@0.3.9)(eslint-plugin-import@2.31.0)(eslint@8.57.1)
-    transitivePeerDependencies:
-      - supports-color
-
-  eslint-module-utils@2.12.0(@typescript-eslint/parser@6.0.0(eslint@8.57.1)(typescript@5.6.3))(eslint-import-resolver-node@0.3.9)(eslint-import-resolver-typescript@3.7.0(eslint-plugin-import@2.31.0)(eslint@8.57.1))(eslint@8.57.1):
-    dependencies:
-      debug: 3.2.7
-    optionalDependencies:
-      '@typescript-eslint/parser': 6.0.0(eslint@8.57.1)(typescript@5.6.3)
-=======
       eslint-import-resolver-typescript: 3.6.3(@typescript-eslint/parser@6.0.0(eslint@8.57.1)(typescript@5.7.3))(eslint-import-resolver-node@0.3.9)(eslint-plugin-import@2.31.0)(eslint@8.57.1)
     transitivePeerDependencies:
       - supports-color
@@ -7821,7 +7531,6 @@
       debug: 3.2.7
     optionalDependencies:
       '@typescript-eslint/parser': 7.18.0(eslint@8.57.1)(typescript@5.7.3)
->>>>>>> 85e0f3c6
       eslint: 8.57.1
       eslint-import-resolver-node: 0.3.9
       eslint-import-resolver-typescript: 3.7.0(eslint-plugin-import@2.31.0)(eslint@8.57.1)
@@ -7834,8 +7543,7 @@
       eslint: 8.57.1
       ignore: 5.3.2
 
-<<<<<<< HEAD
-  eslint-plugin-import@2.31.0(@typescript-eslint/parser@6.0.0(eslint@8.57.1)(typescript@5.4.5))(eslint-import-resolver-typescript@3.7.0(eslint-plugin-import@2.31.0)(eslint@8.57.1))(eslint@8.57.1):
+  eslint-plugin-import@2.31.0(@typescript-eslint/parser@6.0.0(eslint@8.57.1)(typescript@5.7.3))(eslint-import-resolver-typescript@3.6.3)(eslint@8.57.1):
     dependencies:
       '@rtsao/scc': 1.1.0
       array-includes: 3.1.8
@@ -7846,43 +7554,7 @@
       doctrine: 2.1.0
       eslint: 8.57.1
       eslint-import-resolver-node: 0.3.9
-      eslint-module-utils: 2.12.0(@typescript-eslint/parser@6.0.0(eslint@8.57.1)(typescript@5.4.5))(eslint-import-resolver-node@0.3.9)(eslint-import-resolver-typescript@3.7.0(eslint-plugin-import@2.31.0)(eslint@8.57.1))(eslint@8.57.1)
-      hasown: 2.0.2
-      is-core-module: 2.15.1
-      is-glob: 4.0.3
-      minimatch: 3.1.2
-      object.fromentries: 2.0.8
-      object.groupby: 1.0.3
-      object.values: 1.2.0
-      semver: 6.3.1
-      string.prototype.trimend: 1.0.8
-      tsconfig-paths: 3.15.0
-    optionalDependencies:
-      '@typescript-eslint/parser': 6.0.0(eslint@8.57.1)(typescript@5.4.5)
-    transitivePeerDependencies:
-      - eslint-import-resolver-typescript
-      - eslint-import-resolver-webpack
-      - supports-color
-
-  eslint-plugin-import@2.31.0(@typescript-eslint/parser@6.0.0(eslint@8.57.1)(typescript@5.6.3))(eslint-import-resolver-typescript@3.7.0(eslint-plugin-import@2.31.0)(eslint@8.57.1))(eslint@8.57.1):
-=======
-  eslint-plugin-import@2.31.0(@typescript-eslint/parser@6.0.0(eslint@8.57.1)(typescript@5.7.3))(eslint-import-resolver-typescript@3.6.3)(eslint@8.57.1):
->>>>>>> 85e0f3c6
-    dependencies:
-      '@rtsao/scc': 1.1.0
-      array-includes: 3.1.8
-      array.prototype.findlastindex: 1.2.5
-      array.prototype.flat: 1.3.2
-      array.prototype.flatmap: 1.3.2
-      debug: 3.2.7
-      doctrine: 2.1.0
-      eslint: 8.57.1
-      eslint-import-resolver-node: 0.3.9
-<<<<<<< HEAD
-      eslint-module-utils: 2.12.0(@typescript-eslint/parser@6.0.0(eslint@8.57.1)(typescript@5.6.3))(eslint-import-resolver-node@0.3.9)(eslint-import-resolver-typescript@3.7.0(eslint-plugin-import@2.31.0)(eslint@8.57.1))(eslint@8.57.1)
-=======
       eslint-module-utils: 2.12.0(@typescript-eslint/parser@6.0.0(eslint@8.57.1)(typescript@5.7.3))(eslint-import-resolver-node@0.3.9)(eslint-import-resolver-typescript@3.6.3(@typescript-eslint/parser@6.0.0(eslint@8.57.1)(typescript@5.7.3))(eslint-import-resolver-node@0.3.9)(eslint-plugin-import@2.31.0)(eslint@8.57.1))(eslint@8.57.1)
->>>>>>> 85e0f3c6
       hasown: 2.0.2
       is-core-module: 2.15.1
       is-glob: 4.0.3
@@ -7900,9 +7572,6 @@
       - eslint-import-resolver-webpack
       - supports-color
 
-<<<<<<< HEAD
-  eslint-plugin-jest@27.9.0(@typescript-eslint/eslint-plugin@6.0.0(@typescript-eslint/parser@6.0.0(eslint@8.57.1)(typescript@5.4.5))(eslint@8.57.1)(typescript@5.4.5))(eslint@8.57.1)(typescript@5.4.5):
-=======
   eslint-plugin-import@2.31.0(@typescript-eslint/parser@7.18.0(eslint@8.57.1)(typescript@5.7.3))(eslint-import-resolver-typescript@3.7.0)(eslint@8.57.1):
     dependencies:
       '@rtsao/scc': 1.1.0
@@ -7933,7 +7602,6 @@
       - supports-color
 
   eslint-plugin-jest@27.9.0(@typescript-eslint/eslint-plugin@7.18.0(@typescript-eslint/parser@7.18.0(eslint@8.57.1)(typescript@5.7.3))(eslint@8.57.1)(typescript@5.7.3))(eslint@8.57.1)(typescript@5.7.3):
->>>>>>> 85e0f3c6
     dependencies:
       '@typescript-eslint/utils': 5.62.0(eslint@8.57.1)(typescript@5.7.3)
       eslint: 8.57.1
@@ -7943,23 +7611,6 @@
       - supports-color
       - typescript
 
-<<<<<<< HEAD
-  eslint-plugin-jsonc@2.18.2(eslint@8.57.1):
-    dependencies:
-      '@eslint-community/eslint-utils': 4.4.1(eslint@8.57.1)
-      eslint: 8.57.1
-      eslint-compat-utils: 0.6.4(eslint@8.57.1)
-      eslint-json-compat-utils: 0.2.1(eslint@8.57.1)(jsonc-eslint-parser@2.4.0)
-      espree: 9.6.1
-      graphemer: 1.4.0
-      jsonc-eslint-parser: 2.4.0
-      natural-compare: 1.4.0
-      synckit: 0.6.2
-    transitivePeerDependencies:
-      - '@eslint/json'
-
-=======
->>>>>>> 85e0f3c6
   eslint-plugin-jsx-a11y@6.10.2(eslint@8.57.1):
     dependencies:
       aria-query: 5.3.2
@@ -8016,21 +7667,9 @@
       string.prototype.matchall: 4.0.11
       string.prototype.repeat: 1.0.0
 
-<<<<<<< HEAD
-  eslint-plugin-tailwindcss@3.17.5(tailwindcss@3.4.17):
-    dependencies:
-      fast-glob: 3.3.2
-      postcss: 8.4.49
-      tailwindcss: 3.4.17
-
-  eslint-plugin-testing-library@6.5.0(eslint@8.57.1)(typescript@5.4.5):
-    dependencies:
-      '@typescript-eslint/utils': 5.62.0(eslint@8.57.1)(typescript@5.4.5)
-=======
   eslint-plugin-testing-library@6.5.0(eslint@8.57.1)(typescript@5.7.3):
     dependencies:
       '@typescript-eslint/utils': 5.62.0(eslint@8.57.1)(typescript@5.7.3)
->>>>>>> 85e0f3c6
       eslint: 8.57.1
     transitivePeerDependencies:
       - supports-color
@@ -8063,31 +7702,12 @@
     transitivePeerDependencies:
       - supports-color
 
-<<<<<<< HEAD
-  eslint-plugin-vitest@0.3.26(@typescript-eslint/eslint-plugin@7.18.0(@typescript-eslint/parser@7.18.0(eslint@8.57.1)(typescript@5.4.5))(eslint@8.57.1)(typescript@5.4.5))(eslint@8.57.1)(typescript@5.4.5)(vitest@1.0.0(@types/node@22.10.2)):
-=======
-  eslint-plugin-vitest@0.3.26(@typescript-eslint/eslint-plugin@7.18.0(@typescript-eslint/parser@7.18.0(eslint@8.57.1)(typescript@5.7.3))(eslint@8.57.1)(typescript@5.7.3))(eslint@8.57.1)(typescript@5.7.3)(vitest@1.0.0(@types/node@20.17.10)(terser@5.36.0)):
->>>>>>> 85e0f3c6
-    dependencies:
-      '@typescript-eslint/utils': 7.18.0(eslint@8.57.1)(typescript@5.7.3)
-      eslint: 8.57.1
-    optionalDependencies:
-<<<<<<< HEAD
-      '@typescript-eslint/eslint-plugin': 7.18.0(@typescript-eslint/parser@7.18.0(eslint@8.57.1)(typescript@5.4.5))(eslint@8.57.1)(typescript@5.4.5)
-=======
-      '@typescript-eslint/eslint-plugin': 7.18.0(@typescript-eslint/parser@7.18.0(eslint@8.57.1)(typescript@5.7.3))(eslint@8.57.1)(typescript@5.7.3)
-      vitest: 1.0.0(@types/node@20.17.10)(terser@5.36.0)
-    transitivePeerDependencies:
-      - supports-color
-      - typescript
-
   eslint-plugin-vitest@0.3.26(@typescript-eslint/eslint-plugin@7.18.0(@typescript-eslint/parser@7.18.0(eslint@8.57.1)(typescript@5.7.3))(eslint@8.57.1)(typescript@5.7.3))(eslint@8.57.1)(typescript@5.7.3)(vitest@1.0.0(@types/node@22.10.2)):
     dependencies:
       '@typescript-eslint/utils': 7.18.0(eslint@8.57.1)(typescript@5.7.3)
       eslint: 8.57.1
     optionalDependencies:
       '@typescript-eslint/eslint-plugin': 7.18.0(@typescript-eslint/parser@7.18.0(eslint@8.57.1)(typescript@5.7.3))(eslint@8.57.1)(typescript@5.7.3)
->>>>>>> 85e0f3c6
       vitest: 1.0.0(@types/node@22.10.2)
     transitivePeerDependencies:
       - supports-color
@@ -10259,11 +9879,7 @@
 
   tslib@2.8.1: {}
 
-<<<<<<< HEAD
-  tsup@8.2.4(jiti@1.21.6)(postcss@8.4.49)(typescript@5.6.3)(yaml@2.6.1):
-=======
-  tsup@8.2.4(jiti@1.21.6)(postcss@8.4.49)(tsx@4.0.0)(typescript@5.7.3)(yaml@2.6.1):
->>>>>>> 85e0f3c6
+  tsup@8.2.4(jiti@1.21.6)(postcss@8.4.49)(typescript@5.7.3)(yaml@2.6.1):
     dependencies:
       bundle-require: 5.0.0(esbuild@0.23.1)
       cac: 6.7.14
@@ -10290,17 +9906,10 @@
       - tsx
       - yaml
 
-<<<<<<< HEAD
-  tsutils@3.21.0(typescript@5.4.5):
-    dependencies:
-      tslib: 1.14.1
-      typescript: 5.4.5
-=======
   tsutils@3.21.0(typescript@5.7.3):
     dependencies:
       tslib: 1.14.1
       typescript: 5.7.3
->>>>>>> 85e0f3c6
 
   tsx@4.0.0:
     dependencies:
@@ -10464,7 +10073,7 @@
       debug: 4.3.7
       pathe: 1.1.2
       picocolors: 1.1.1
-      vite: 5.4.3(@types/node@22.10.2)
+      vite: 5.4.3(@types/node@22.10.2)(terser@5.36.0)
     transitivePeerDependencies:
       - '@types/node'
       - less
@@ -10523,21 +10132,13 @@
       - tsx
       - utf-8-validate
 
-<<<<<<< HEAD
-  vite-tsconfig-paths@5.1.4(typescript@5.4.5)(vite@5.4.3(@types/node@22.10.2)):
-=======
   vite-tsconfig-paths@5.1.4(typescript@5.7.3)(vite@6.0.7(@types/node@22.10.2)(jiti@1.21.6)(terser@5.36.0)(yaml@2.6.1)):
->>>>>>> 85e0f3c6
     dependencies:
       debug: 4.3.7
       globrex: 0.1.2
       tsconfck: 3.1.4(typescript@5.7.3)
     optionalDependencies:
-<<<<<<< HEAD
-      vite: 5.4.3(@types/node@22.10.2)
-=======
       vite: 6.0.7(@types/node@22.10.2)(jiti@1.21.6)(terser@5.36.0)(yaml@2.6.1)
->>>>>>> 85e0f3c6
     transitivePeerDependencies:
       - supports-color
       - typescript
@@ -10551,16 +10152,6 @@
       '@types/node': 20.17.10
       fsevents: 2.3.3
       terser: 5.36.0
-
-  vite@5.4.3(@types/node@22.10.2):
-    dependencies:
-      esbuild: 0.21.5
-      postcss: 8.4.49
-      rollup: 4.28.0
-    optionalDependencies:
-      '@types/node': 22.10.2
-      fsevents: 2.3.3
-    optional: true
 
   vite@5.4.3(@types/node@22.10.2)(terser@5.36.0):
     dependencies:
@@ -10639,11 +10230,7 @@
       strip-literal: 1.3.0
       tinybench: 2.9.0
       tinypool: 0.8.4
-<<<<<<< HEAD
-      vite: 5.4.3(@types/node@22.10.2)
-=======
       vite: 5.4.3(@types/node@22.10.2)(terser@5.36.0)
->>>>>>> 85e0f3c6
       vite-node: 1.0.0(@types/node@22.10.2)
       why-is-node-running: 2.3.0
     optionalDependencies:
