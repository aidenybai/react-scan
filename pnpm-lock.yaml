--- conflicted
+++ resolved
@@ -3390,13 +3390,12 @@
     resolution: {integrity: sha512-AXcZb6vzzrFAUE61HnN4mpLqd/cSIwNQjtNWR0euPm6y0iqx3G4gOXaIDdtdDwZmhwe82LA6+zinmW4UBWVePQ==}
     engines: {node: '>=16.17.0'}
 
-<<<<<<< HEAD
   iconv-lite@0.4.24:
     resolution: {integrity: sha512-v3MXnZAcvnywkTUEZomIActle7RXXeedOR31wwl7VlyoXO4Qi9arvSenNQWne1TcRwhCL1HwLI21bEqdpj8/rA==}
-=======
+    engines: {node: '>=0.10.0'}
+
   iconv-lite@0.6.3:
     resolution: {integrity: sha512-4fCk79wshMdzMp2rH06qWrJE4iolqLhCUH+OiuIgU++RB0+94NlDL81atO7GX55uUKueo0txHNtvEyI6D7WdMw==}
->>>>>>> e23fb55c
     engines: {node: '>=0.10.0'}
 
   ieee754@1.2.1:
@@ -8900,11 +8899,11 @@
 
   human-signals@5.0.0: {}
 
-<<<<<<< HEAD
   iconv-lite@0.4.24:
-=======
+    dependencies:
+      safer-buffer: 2.1.2
+
   iconv-lite@0.6.3:
->>>>>>> e23fb55c
     dependencies:
       safer-buffer: 2.1.2
 
