<<<<<<< HEAD
import { cn, toggleMultipleClasses } from '@web-utils/helpers';
import { useEffect, useRef } from 'preact/hooks';
=======
import { useEffect, useState } from 'preact/hooks';
import { cn } from '@web-utils/helpers';
>>>>>>> 6b51c8d2
import { getFPS } from '../../../instrumentation';

export const FpsMeter = () => {
  const [fps, setFps] = useState<number | null>(null);

  useEffect(() => {
    const intervalId = setInterval(() => {
      setFps(getFPS());
    }, 100);

<<<<<<< HEAD
    const updateFPS = () => {
      const now = performance.now();
      if (now - lastUpdate >= UPDATE_INTERVAL) {
        if (!refContainer.current) return;
        const fps = getFPS();
        refContainer.current.dataset.text = fps.toString();
        if (fps < 10) {
          toggleMultipleClasses(refContainer.current, [
            'text-white',
            'bg-red-500',
            'text-black',
            'bg-yellow-300',
          ]);
        } else if (fps < 30) {
          toggleMultipleClasses(refContainer.current, [
            'text-white',
            'bg-red-500',
            'text-black',
            'bg-yellow-300',
          ]);
        }

        lastUpdate = now;
      }
      rafId = requestAnimationFrame(updateFPS);
    };

    rafId = requestAnimationFrame(updateFPS);
    return () => cancelAnimationFrame(rafId);
=======
    return () => clearInterval(intervalId);
>>>>>>> 6b51c8d2
  }, []);

  return (
    <span
      style={{
        width: 'fit-content',
      }}
      data-text={String(fps)}
      className={cn(
        'with-data-text',
        'flex gap-1 items-center',
        'ml-2 px-2',
        'h-full',
        'text-white text-xs font-mono whitespace-nowrap',
        'bg-neutral-700',
        'rounded-full',
      )}
    >
      <span className="text-xxs">FPS</span>
    </span>
  );
};

export default FpsMeter;<|MERGE_RESOLUTION|>--- conflicted
+++ resolved
@@ -1,10 +1,5 @@
-<<<<<<< HEAD
-import { cn, toggleMultipleClasses } from '@web-utils/helpers';
-import { useEffect, useRef } from 'preact/hooks';
-=======
 import { useEffect, useState } from 'preact/hooks';
 import { cn } from '@web-utils/helpers';
->>>>>>> 6b51c8d2
 import { getFPS } from '../../../instrumentation';
 
 export const FpsMeter = () => {
@@ -15,39 +10,7 @@
       setFps(getFPS());
     }, 100);
 
-<<<<<<< HEAD
-    const updateFPS = () => {
-      const now = performance.now();
-      if (now - lastUpdate >= UPDATE_INTERVAL) {
-        if (!refContainer.current) return;
-        const fps = getFPS();
-        refContainer.current.dataset.text = fps.toString();
-        if (fps < 10) {
-          toggleMultipleClasses(refContainer.current, [
-            'text-white',
-            'bg-red-500',
-            'text-black',
-            'bg-yellow-300',
-          ]);
-        } else if (fps < 30) {
-          toggleMultipleClasses(refContainer.current, [
-            'text-white',
-            'bg-red-500',
-            'text-black',
-            'bg-yellow-300',
-          ]);
-        }
-
-        lastUpdate = now;
-      }
-      rafId = requestAnimationFrame(updateFPS);
-    };
-
-    rafId = requestAnimationFrame(updateFPS);
-    return () => cancelAnimationFrame(rafId);
-=======
-    return () => clearInterval(intervalId);
->>>>>>> 6b51c8d2
+  return () => clearInterval(intervalId);
   }, []);
 
   return (
