<<<<<<< HEAD
import { getNearestHostFiber } from 'bippy';
import type { Fiber } from 'react-reconciler';
import { throttle } from '@web-utils/helpers';
import { type DrawingQueue, outlineWorker } from '@web-utils/outline-worker';
import { ReactScanInternals } from '../../index';
import { type Render, isElementInViewport } from '../../instrumentation';
import { getLabelText } from '../../utils';
=======
import { throttle } from "@web-utils/helpers";
import { ReactScanInternals } from "../../index";
import { type Render } from "../../instrumentation";
import { getLabelText } from "../../utils";
>>>>>>> b64f13a6

export interface PendingOutline {
  domNode: HTMLElement;
  renders: Array<Render>;
}

export interface ActiveOutline {
  outline: PendingOutline;
  alpha: number;
  frame: number;
  totalFrames: number;
  text: string | null;
  rect: DOMRect;
}

export interface OutlineLabel {
  alpha: number;
  outline: PendingOutline;
  color: { r: number; g: number; b: number };
  reasons: Array<"unstable" | "commit" | "unnecessary">;
  labelText: string;
  textWidth: number;
  rect: DOMRect;
}

const DEFAULT_THROTTLE_TIME = 32; // 2 frames

const START_COLOR = { r: 115, g: 97, b: 230 };
const END_COLOR = { r: 185, g: 49, b: 115 };
const MONO_FONT =
  "Menlo,Consolas,Monaco,Liberation Mono,Lucida Console,monospace";

export const getOutlineKey = (rect: DOMRect): string => {
  return `${rect.top}-${rect.left}-${rect.width}-${rect.height}`;
};

let currentFrameId = 0;

function incrementFrameId() {
  currentFrameId++;
  requestAnimationFrame(incrementFrameId);
}

if (typeof window !== 'undefined') {
  incrementFrameId();
}

export const recalcOutlines = throttle(async () => {
  const { activeOutlines } = ReactScanInternals;

  const domNodes: Array<HTMLElement> = [];

  for (let i = activeOutlines.length - 1; i >= 0; i--) {
    const activeOutline = activeOutlines[i];
    if (!activeOutline) continue;
    domNodes.push(activeOutline.outline.domNode);
  }
  const rectMap = await batchGetBoundingRects(domNodes);

  for (let i = activeOutlines.length - 1; i >= 0; i--) {
    const activeOutline = activeOutlines[i];
    if (!activeOutline) continue;
    const rect = rectMap.get(activeOutline.outline.domNode);
    if (!rect) {
      activeOutlines.splice(i, 1);
      continue;
    }
    activeOutline.rect = rect;
  }
}, DEFAULT_THROTTLE_TIME);

<<<<<<< HEAD
export const flushOutlines = (
  previousOutlines: Map<string, PendingOutline> = new Map(),
=======
const boundingRectCache = new Map<
  HTMLElement,
  { rect: DOMRect; timestamp: number }
>();

const CACHE_LIFETIME = 200;

export const batchGetBoundingRects = (
  elements: Array<HTMLElement>
): Promise<Map<HTMLElement, DOMRect>> => {
  idempotent_startBoundingRectGC();
  return new Promise((resolve) => {
    const now = Date.now();
    const results = new Map<HTMLElement, DOMRect>();
    const needsUpdate: Array<HTMLElement> = [];

    for (const element of elements) {
      const cached = boundingRectCache.get(element);
      if (cached && now - cached.timestamp < CACHE_LIFETIME) {
        results.set(element, cached.rect);
      } else {
        needsUpdate.push(element);
      }
    }

    if (needsUpdate.length === 0) {
      resolve(results);
      return;
    }

    // intersection observer runs off main thread, and provides
    // the client bounding rect on observation start https://developer.mozilla.org/en-US/docs/Web/API/Intersection_Observer_API#intersection_observer_concepts_and_usage
    const observer = new IntersectionObserver((entries) => {
      for (const entry of entries) {
        const element = entry.target as HTMLElement;
        const bounds = entry.boundingClientRect;

        results.set(element, bounds);
        boundingRectCache.set(element, {
          rect: bounds,
          timestamp: now,
        });
      }

      observer.disconnect();
      resolve(results);
    });

    for (const element of needsUpdate) {
      observer.observe(element);
    }
  });
};

let boundingRectGcInterval: ReturnType<typeof setInterval>;
// eslint-disable-next-line camelcase
const idempotent_startBoundingRectGC = () => {
  if (boundingRectGcInterval) return;
  setInterval(() => {
    const now = Date.now();
    boundingRectCache.forEach((value, key) => {
      if (now - value.timestamp >= CACHE_LIFETIME) {
        boundingRectCache.delete(key);
      }
    });
  }, CACHE_LIFETIME);
};

export const flushOutlines = async (
  ctx: CanvasRenderingContext2D | OffscreenCanvasRenderingContext2D,
  previousOutlines: Map<string, PendingOutline> = new Map()
>>>>>>> b64f13a6
) => {
  if (!ReactScanInternals.scheduledOutlines.length) {
    return;
  }

  const scheduledOutlines = ReactScanInternals.scheduledOutlines;
  const newPreviousOutlines = await activateOutlines(
    scheduledOutlines,
    previousOutlines
  );
  ReactScanInternals.scheduledOutlines = [];

  recalcOutlines();

  void paintOutlines(
<<<<<<< HEAD
    scheduledOutlines.filter((outline) => {
      const key = getOutlineKey(outline);
      if (previousOutlines.has(key)) {
        return false;
      }
      newPreviousOutlines.set(key, outline);
      return true;
    }),
=======
    ctx,
    scheduledOutlines // this only matters for API back compat we aren't using it in this func
>>>>>>> b64f13a6
  );

  if (ReactScanInternals.scheduledOutlines.length) {
    requestAnimationFrame(() => {
<<<<<<< HEAD
      flushOutlines(newPreviousOutlines);
=======
      void flushOutlines(ctx, newPreviousOutlines); // i think this is fine, think harder about it later
>>>>>>> b64f13a6
    });
  }
};

let animationFrameId: number | null = null;

<<<<<<< HEAD
export const fadeOutOutline = () => {
=======
const labelTextCache = new WeakMap<PendingOutline, string>();

function getCachedLabelText(outline: PendingOutline): string {
  if (labelTextCache.has(outline)) {
    return labelTextCache.get(outline)!;
  }
  const text = getLabelText(outline.renders) ?? "";
  labelTextCache.set(outline, text);
  return text;
}

export const fadeOutOutline = (
  ctx: CanvasRenderingContext2D | OffscreenCanvasRenderingContext2D
) => {
>>>>>>> b64f13a6
  const { activeOutlines } = ReactScanInternals;
  const options = ReactScanInternals.options.value;

  const groupedOutlines = new Map<string, ActiveOutline>();

  const toRemove: Array<number> = [];
  for (let idx = activeOutlines.length - 1; idx >= 0; idx--) {
    const activeOutline = activeOutlines[idx];
    if (!activeOutline) continue;

    const { outline, rect } = activeOutline;
    const key = `${rect.x}-${rect.y}`;
    const existing = groupedOutlines.get(key);

    if (!existing) {
      groupedOutlines.set(key, activeOutline);
    } else {
      if (existing.outline.renders !== outline.renders) {
        const CHUNK_SIZE = 10000; //Array.prototype.push(...) can stack overflow with too many elements
        const renders = outline.renders;

        for (let start = 0; start < renders.length; start += CHUNK_SIZE) {
          const chunk = renders.slice(start, start + CHUNK_SIZE);
          existing.outline.renders.push(...chunk);
        }

        existing.alpha = Math.max(existing.alpha, activeOutline.alpha);
        existing.frame = Math.min(existing.frame, activeOutline.frame);
        existing.totalFrames = Math.max(
          existing.totalFrames,
          activeOutline.totalFrames
        );
      }

      toRemove.push(idx);
    }

    activeOutline.frame++;
    const progress = activeOutline.frame / activeOutline.totalFrames;
    const alphaScalar = 0.8;
    activeOutline.alpha = alphaScalar * (1 - progress);

    if (activeOutline.frame >= activeOutline.totalFrames) {
      toRemove.push(idx);
    }
  }

  toRemove.sort((a, b) => a - b);
  for (let i = toRemove.length - 1; i >= 0; i--) {
    activeOutlines.splice(toRemove[i], 1);
  }

<<<<<<< HEAD
  const drawingQueue: Array<DrawingQueue> = [];
=======
  const pendingLabeledOutlines: Array<OutlineLabel> = [];
  ctx.save();
>>>>>>> b64f13a6

  const renderCountThreshold = options.renderCountThreshold ?? 0;

  const phases = new Set<string>();
  const reasons: Array<"unstable" | "commit" | "unnecessary"> = [];

  for (const activeOutline of groupedOutlines.values()) {
    const { outline, frame, totalFrames, rect } = activeOutline;

    let totalTime = 0;
    let totalCount = 0;
    let totalFps = 0;
    const renderLen = outline.renders.length;
    for (let i = 0; i < renderLen; i++) {
      const render = outline.renders[i];
      totalTime += render.time ?? 0;
      totalCount += render.count;
      totalFps += render.fps;
    }

    const THRESHOLD_FPS = 60;
    const avgFps = totalFps / renderLen;
    const averageScore = Math.max(
      (THRESHOLD_FPS - Math.min(avgFps, THRESHOLD_FPS)) / THRESHOLD_FPS,
      totalTime / totalCount / 16
    );

    const t = Math.min(averageScore, 1);
    const r = Math.round(START_COLOR.r + t * (END_COLOR.r - START_COLOR.r));
    const g = Math.round(START_COLOR.g + t * (END_COLOR.g - START_COLOR.g));
    const b = Math.round(START_COLOR.b + t * (END_COLOR.b - START_COLOR.b));
    let color = { r, g, b };

    phases.clear();
    reasons.length = 0;

    let didCommit = false;
    let isUnstable = false;
    let isUnnecessary = false;

    for (let i = 0; i < renderLen; i++) {
      const render = outline.renders[i];
      phases.add(render.phase);
      if (render.didCommit) {
        didCommit = true;
      }

      const changes = render.changes;
      if (changes) {
        for (let j = 0, cLen = changes.length; j < cLen; j++) {
          if (changes[j].unstable) {
            isUnstable = true;
          }
        }
      }

      if (render.unnecessary) {
        isUnnecessary = true;
      }
    }

    if (didCommit) reasons.push("commit");
    if (isUnstable) reasons.push("unstable");
    if (isUnnecessary) {
      reasons.push("unnecessary");
      if (reasons.length === 1) {
        color = { r: 128, g: 128, b: 128 };
      }
    }

    if (renderCountThreshold > 0) {
      let count = 0;
      for (let i = 0; i < renderLen; i++) {
        count += outline.renders[i].count;
      }
      if (count < renderCountThreshold) {
        continue;
      }
    }

    const alphaScalar = 0.8;
    activeOutline.alpha = alphaScalar * (1 - frame / totalFrames);

    const alpha = activeOutline.alpha;
    const fillAlpha = alpha * 0.1;

    drawingQueue.push({
      rect,
      color,
      alpha,
      fillAlpha,
    });

<<<<<<< HEAD
    const labelText = getLabelText(outline.renders) ?? '';
    if (
      reasons.length &&
      labelText &&
      !(phases.has('mount') && phases.size === 1)
    ) {
=======
    const labelText = getCachedLabelText(outline);

    if (
      reasons.length &&
      labelText &&
      !(phases.has("mount") && phases.size === 1)
    ) {
      const measured = measureTextCached(labelText, ctx);
>>>>>>> b64f13a6
      pendingLabeledOutlines.push({
        alpha,
        outline,
        color,
        reasons,
        labelText,
<<<<<<< HEAD
        textWidth: measureTextCached(labelText).width,
=======
        textWidth: measured.width,
        rect,
>>>>>>> b64f13a6
      });
    }
  }

  const mergedLabels = mergeOverlappingLabels(pendingLabeledOutlines);

<<<<<<< HEAD
  outlineWorker.call({
    type: 'fade-out-outline',
    payload: {
      dpi: window.devicePixelRatio,
      drawingQueue,
      mergedLabels: mergedLabels.map((v) => ({
        alpha: v.alpha,
        rect: v.outline.rect,
        color: v.color,
        reasons: v.reasons,
        labelText: `${getLabelText(v.outline.renders)}`,
      })),
    },
  });
=======
  ctx.save();
  ctx.font = `11px ${MONO_FONT}`;

  for (let i = 0, len = mergedLabels.length; i < len; i++) {
    const { alpha, outline, color, reasons, rect } = mergedLabels[i];
    const text = getCachedLabelText(outline);
    const conditionalText =
      reasons.includes("unstable") &&
      (reasons.includes("commit") || reasons.includes("unnecessary"))
        ? `⚠️${text}`
        : text;

    const textMetrics = ctx.measureText(conditionalText);
    const textWidth = textMetrics.width;
    const textHeight = 11;

    const labelX: number = rect.x;
    const labelY: number = rect.y - textHeight - 4;

    ctx.fillStyle = `rgba(${color.r},${color.g},${color.b},${alpha})`;
    ctx.fillRect(labelX, labelY, textWidth + 4, textHeight + 4);

    ctx.fillStyle = `rgba(255,255,255,${alpha})`;
    ctx.fillText(conditionalText, labelX + 2, labelY + textHeight);
  }
>>>>>>> b64f13a6

  ctx.restore();

  if (activeOutlines.length) {
    animationFrameId = requestAnimationFrame(() => fadeOutOutline());
  } else {
    animationFrameId = null;
  }
};
<<<<<<< HEAD
async function paintOutlines(outlines: Array<PendingOutline>): Promise<void> {
  return new Promise<void>((resolve) => {
    const { options } = ReactScanInternals;
    const totalFrames = options.value.alwaysShowLabels ? 60 : 30;
    const alpha = 0.8;
=======

export interface PendingOutline {
  domNode: HTMLElement;
  renders: Array<Render>;
}

const activateOutlines = async (
  outlines: Array<PendingOutline>,
  previousOutlines: Map<string, PendingOutline>
) => {
  const newPreviousOutlines = new Map<string, PendingOutline>();
>>>>>>> b64f13a6

  const { options } = ReactScanInternals;
  const totalFrames = options.value.alwaysShowLabels ? 60 : 30;
  const alpha = 0.8;

  const rects = await batchGetBoundingRects(outlines.map((o) => o.domNode));
  const newActiveOutlines: Array<ActiveOutline> = [];

  const viewportWidth = window.innerWidth;
  const viewportHeight = window.innerHeight;

  for (const outline of outlines) {
    const renders = outline.renders;
    const rect = rects.get(outline.domNode);
    if (!rect) {
      // If we cannot get the rect, it might mean the element is detached or invisible.
      // Skip it.
      continue;
    }

    const isOffScreen =
      rect.bottom < 0 ||
      rect.right < 0 ||
      rect.top > viewportHeight ||
      rect.left > viewportWidth;

    if (isOffScreen) {
      continue;
    }

<<<<<<< HEAD
    ReactScanInternals.activeOutlines.push(...newActiveOutlines);
    if (!animationFrameId) {
      animationFrameId = requestAnimationFrame(() => fadeOutOutline());
=======
    const key = getOutlineKey(rect);
    if (previousOutlines.has(key)) {
      continue;
>>>>>>> b64f13a6
    }
    newPreviousOutlines.set(key, outline);

    const frame = 0;

    newActiveOutlines.push({
      outline,
      alpha,
      frame,
      totalFrames,
      text: getLabelText(renders),
      rect,
    });
  }

  ReactScanInternals.activeOutlines.push(...newActiveOutlines);
  return newPreviousOutlines;
};

async function paintOutlines(
  ctx: CanvasRenderingContext2D | OffscreenCanvasRenderingContext2D,
  outlines: Array<PendingOutline>
): Promise<void> {
  const { options } = ReactScanInternals;
  options.value.onPaintStart?.(outlines); // maybe we should start passing activeOutlines to onPaintStart, since we have the activeOutlines at painStart

  if (!animationFrameId) {
    animationFrameId = requestAnimationFrame(() => fadeOutOutline(ctx));
  }
}
export const getLabelRect = (label: OutlineLabel): DOMRect => {
  const textHeight = 11;

  const labelX = label.rect.x;
  const labelY = label.rect.y - textHeight - 4;

  return new DOMRect(labelX, labelY, label.textWidth + 4, textHeight + 4);
};

//

/**
 * -  this can be done in O(nlogn) using https://en.wikipedia.org/wiki/Sweep_line_algorithm
 * - we don't merge if we need to perform over 1000 merge checks as a naive way to optimize this fn during expensive draws
 *    - this works fine since when there are lots of outlines, its likely going to be very cluttered anyway, merging does not make the situation meangifully better
 */
//

export const mergeOverlappingLabels = (
  labels: Array<OutlineLabel>,
  maxMergeOps = 2000
): Array<OutlineLabel> => {
<<<<<<< HEAD
  // Precompute labelRects
  const labelRects = labels.map((label) => ({
    label,
=======
  const sortedByX = labels.map((label) => ({
    ...label,
>>>>>>> b64f13a6
    rect: getLabelRect(label),
  }));
  sortedByX.sort((a, b) => a.rect.x - b.rect.x);

  const mergedLabels: Array<OutlineLabel> = [];
  let ops = 0;

  for (let i = 0; i < sortedByX.length; i++) {
    const label = sortedByX[i];
    let isMerged = false;

    // Only compare with labels that might overlap
    for (
      let j = i + 1;
      j < sortedByX.length &&
      sortedByX[j].rect.x <= label.rect.x + label.rect.width &&
      ops < maxMergeOps;
      j++
    ) {
      ops++;
      const nextLabel = sortedByX[j];
      const nextRect = sortedByX[j].rect;

      const overlapArea = getOverlapArea(label.rect, nextRect);

      if (overlapArea > 0) {
<<<<<<< HEAD
        // Merge labels
        const combinedOutline: PendingOutline = {
          rect: getOutermostOutline(nextLabel.outline, label.outline).rect,
          domNode: getOutermostOutline(nextLabel.outline, label.outline)
            .domNode,
=======
        const outermostLabel = getOutermostLabel(nextLabel, label);
        const combinedOutline: PendingOutline & { rect: DOMRect } = {
          rect: outermostLabel.rect,
          domNode: outermostLabel.outline.domNode,
>>>>>>> b64f13a6
          renders: [...label.outline.renders, ...nextLabel.outline.renders],
        };

        nextLabel.alpha = Math.max(nextLabel.alpha, label.alpha);

        nextLabel.rect = combinedOutline.rect;
        nextLabel.outline = combinedOutline;
        nextLabel.reasons = Array.from(
          new Set(nextLabel.reasons.concat(label.reasons))
        );

        isMerged = true;
        break;
      }
    }

    if (!isMerged) {
      mergedLabels.push(label);
    }
  }

  return mergedLabels;
};

<<<<<<< HEAD
export const getLabelRect = (label: OutlineLabel): DOMRect => {
  const { rect } = label.outline;
  const textHeight = 11;

  const labelX = rect.x;
  const labelY = rect.y - textHeight - 4;

  return new DOMRect(labelX, labelY, label.textWidth + 4, textHeight + 4);
};

const textMeasurementCache = new Map<string, TextMetrics>();

export const measureTextCached = (text: string): TextMetrics => {
=======
const textMeasurementCache = new Map<string, TextMetrics>();

export const measureTextCached = (
  text: string,
  ctx: CanvasRenderingContext2D | OffscreenCanvasRenderingContext2D
): TextMetrics => {
>>>>>>> b64f13a6
  if (textMeasurementCache.has(text)) {
    return textMeasurementCache.get(text)!;
  }
  const dpi = window.devicePixelRatio || 1;
  const canvas = new OffscreenCanvas(
    dpi * window.innerWidth,
    dpi * window.innerHeight,
  );
  const ctx = canvas.getContext('2d');
  if (!ctx) {
    throw new Error('unreachable');
  }
  ctx.font = `11px ${MONO_FONT}`;
  const metrics = ctx.measureText(text);
  textMeasurementCache.set(text, metrics);
  return metrics;
};

export const getOverlapArea = (rect1: DOMRect, rect2: DOMRect): number => {
  const xOverlap = Math.max(
    0,
    Math.min(rect1.right, rect2.right) - Math.max(rect1.left, rect2.left)
  );
  const yOverlap = Math.max(
    0,
    Math.min(rect1.bottom, rect2.bottom) - Math.max(rect1.top, rect2.top)
  );
  return xOverlap * yOverlap;
};

export const getOutermostLabel = (
  label1: OutlineLabel,
  label2: OutlineLabel
): OutlineLabel => {
  const area1 = label1.rect.width * label1.rect.height;
  const area2 = label2.rect.width * label2.rect.height;

  return area1 >= area2 ? label1 : label2;
};<|MERGE_RESOLUTION|>--- conflicted
+++ resolved
@@ -1,17 +1,8 @@
-<<<<<<< HEAD
-import { getNearestHostFiber } from 'bippy';
-import type { Fiber } from 'react-reconciler';
-import { throttle } from '@web-utils/helpers';
-import { type DrawingQueue, outlineWorker } from '@web-utils/outline-worker';
-import { ReactScanInternals } from '../../index';
-import { type Render, isElementInViewport } from '../../instrumentation';
-import { getLabelText } from '../../utils';
-=======
 import { throttle } from "@web-utils/helpers";
 import { ReactScanInternals } from "../../index";
 import { type Render } from "../../instrumentation";
 import { getLabelText } from "../../utils";
->>>>>>> b64f13a6
+import { outlineWorker, type DrawingQueue } from './outline-worker';
 
 export interface PendingOutline {
   domNode: HTMLElement;
@@ -83,10 +74,6 @@
   }
 }, DEFAULT_THROTTLE_TIME);
 
-<<<<<<< HEAD
-export const flushOutlines = (
-  previousOutlines: Map<string, PendingOutline> = new Map(),
-=======
 const boundingRectCache = new Map<
   HTMLElement,
   { rect: DOMRect; timestamp: number }
@@ -156,9 +143,7 @@
 };
 
 export const flushOutlines = async (
-  ctx: CanvasRenderingContext2D | OffscreenCanvasRenderingContext2D,
   previousOutlines: Map<string, PendingOutline> = new Map()
->>>>>>> b64f13a6
 ) => {
   if (!ReactScanInternals.scheduledOutlines.length) {
     return;
@@ -173,38 +158,19 @@
 
   recalcOutlines();
 
-  void paintOutlines(
-<<<<<<< HEAD
-    scheduledOutlines.filter((outline) => {
-      const key = getOutlineKey(outline);
-      if (previousOutlines.has(key)) {
-        return false;
-      }
-      newPreviousOutlines.set(key, outline);
-      return true;
-    }),
-=======
-    ctx,
-    scheduledOutlines // this only matters for API back compat we aren't using it in this func
->>>>>>> b64f13a6
+  paintOutlines(
+    scheduledOutlines
   );
 
   if (ReactScanInternals.scheduledOutlines.length) {
     requestAnimationFrame(() => {
-<<<<<<< HEAD
-      flushOutlines(newPreviousOutlines);
-=======
-      void flushOutlines(ctx, newPreviousOutlines); // i think this is fine, think harder about it later
->>>>>>> b64f13a6
+      void flushOutlines(newPreviousOutlines);
     });
   }
 };
 
 let animationFrameId: number | null = null;
 
-<<<<<<< HEAD
-export const fadeOutOutline = () => {
-=======
 const labelTextCache = new WeakMap<PendingOutline, string>();
 
 function getCachedLabelText(outline: PendingOutline): string {
@@ -216,10 +182,7 @@
   return text;
 }
 
-export const fadeOutOutline = (
-  ctx: CanvasRenderingContext2D | OffscreenCanvasRenderingContext2D
-) => {
->>>>>>> b64f13a6
+export const fadeOutOutline = () => {
   const { activeOutlines } = ReactScanInternals;
   const options = ReactScanInternals.options.value;
 
@@ -272,12 +235,8 @@
     activeOutlines.splice(toRemove[i], 1);
   }
 
-<<<<<<< HEAD
   const drawingQueue: Array<DrawingQueue> = [];
-=======
   const pendingLabeledOutlines: Array<OutlineLabel> = [];
-  ctx.save();
->>>>>>> b64f13a6
 
   const renderCountThreshold = options.renderCountThreshold ?? 0;
 
@@ -371,14 +330,6 @@
       fillAlpha,
     });
 
-<<<<<<< HEAD
-    const labelText = getLabelText(outline.renders) ?? '';
-    if (
-      reasons.length &&
-      labelText &&
-      !(phases.has('mount') && phases.size === 1)
-    ) {
-=======
     const labelText = getCachedLabelText(outline);
 
     if (
@@ -386,27 +337,21 @@
       labelText &&
       !(phases.has("mount") && phases.size === 1)
     ) {
-      const measured = measureTextCached(labelText, ctx);
->>>>>>> b64f13a6
+      const measured = measureTextCached(labelText);
       pendingLabeledOutlines.push({
         alpha,
         outline,
         color,
         reasons,
         labelText,
-<<<<<<< HEAD
-        textWidth: measureTextCached(labelText).width,
-=======
         textWidth: measured.width,
         rect,
->>>>>>> b64f13a6
       });
     }
   }
 
   const mergedLabels = mergeOverlappingLabels(pendingLabeledOutlines);
 
-<<<<<<< HEAD
   outlineWorker.call({
     type: 'fade-out-outline',
     payload: {
@@ -414,42 +359,13 @@
       drawingQueue,
       mergedLabels: mergedLabels.map((v) => ({
         alpha: v.alpha,
-        rect: v.outline.rect,
+        rect: v.rect,
         color: v.color,
         reasons: v.reasons,
-        labelText: `${getLabelText(v.outline.renders)}`,
+        labelText: getCachedLabelText(v.outline),
       })),
     },
   });
-=======
-  ctx.save();
-  ctx.font = `11px ${MONO_FONT}`;
-
-  for (let i = 0, len = mergedLabels.length; i < len; i++) {
-    const { alpha, outline, color, reasons, rect } = mergedLabels[i];
-    const text = getCachedLabelText(outline);
-    const conditionalText =
-      reasons.includes("unstable") &&
-      (reasons.includes("commit") || reasons.includes("unnecessary"))
-        ? `⚠️${text}`
-        : text;
-
-    const textMetrics = ctx.measureText(conditionalText);
-    const textWidth = textMetrics.width;
-    const textHeight = 11;
-
-    const labelX: number = rect.x;
-    const labelY: number = rect.y - textHeight - 4;
-
-    ctx.fillStyle = `rgba(${color.r},${color.g},${color.b},${alpha})`;
-    ctx.fillRect(labelX, labelY, textWidth + 4, textHeight + 4);
-
-    ctx.fillStyle = `rgba(255,255,255,${alpha})`;
-    ctx.fillText(conditionalText, labelX + 2, labelY + textHeight);
-  }
->>>>>>> b64f13a6
-
-  ctx.restore();
 
   if (activeOutlines.length) {
     animationFrameId = requestAnimationFrame(() => fadeOutOutline());
@@ -457,13 +373,6 @@
     animationFrameId = null;
   }
 };
-<<<<<<< HEAD
-async function paintOutlines(outlines: Array<PendingOutline>): Promise<void> {
-  return new Promise<void>((resolve) => {
-    const { options } = ReactScanInternals;
-    const totalFrames = options.value.alwaysShowLabels ? 60 : 30;
-    const alpha = 0.8;
-=======
 
 export interface PendingOutline {
   domNode: HTMLElement;
@@ -475,7 +384,6 @@
   previousOutlines: Map<string, PendingOutline>
 ) => {
   const newPreviousOutlines = new Map<string, PendingOutline>();
->>>>>>> b64f13a6
 
   const { options } = ReactScanInternals;
   const totalFrames = options.value.alwaysShowLabels ? 60 : 30;
@@ -506,15 +414,9 @@
       continue;
     }
 
-<<<<<<< HEAD
-    ReactScanInternals.activeOutlines.push(...newActiveOutlines);
-    if (!animationFrameId) {
-      animationFrameId = requestAnimationFrame(() => fadeOutOutline());
-=======
     const key = getOutlineKey(rect);
     if (previousOutlines.has(key)) {
       continue;
->>>>>>> b64f13a6
     }
     newPreviousOutlines.set(key, outline);
 
@@ -534,15 +436,14 @@
   return newPreviousOutlines;
 };
 
-async function paintOutlines(
-  ctx: CanvasRenderingContext2D | OffscreenCanvasRenderingContext2D,
+function paintOutlines(
   outlines: Array<PendingOutline>
-): Promise<void> {
+): void {
   const { options } = ReactScanInternals;
   options.value.onPaintStart?.(outlines); // maybe we should start passing activeOutlines to onPaintStart, since we have the activeOutlines at painStart
 
   if (!animationFrameId) {
-    animationFrameId = requestAnimationFrame(() => fadeOutOutline(ctx));
+    animationFrameId = requestAnimationFrame(() => fadeOutOutline());
   }
 }
 export const getLabelRect = (label: OutlineLabel): DOMRect => {
@@ -567,14 +468,8 @@
   labels: Array<OutlineLabel>,
   maxMergeOps = 2000
 ): Array<OutlineLabel> => {
-<<<<<<< HEAD
-  // Precompute labelRects
-  const labelRects = labels.map((label) => ({
-    label,
-=======
   const sortedByX = labels.map((label) => ({
     ...label,
->>>>>>> b64f13a6
     rect: getLabelRect(label),
   }));
   sortedByX.sort((a, b) => a.rect.x - b.rect.x);
@@ -601,18 +496,10 @@
       const overlapArea = getOverlapArea(label.rect, nextRect);
 
       if (overlapArea > 0) {
-<<<<<<< HEAD
-        // Merge labels
-        const combinedOutline: PendingOutline = {
-          rect: getOutermostOutline(nextLabel.outline, label.outline).rect,
-          domNode: getOutermostOutline(nextLabel.outline, label.outline)
-            .domNode,
-=======
         const outermostLabel = getOutermostLabel(nextLabel, label);
         const combinedOutline: PendingOutline & { rect: DOMRect } = {
           rect: outermostLabel.rect,
           domNode: outermostLabel.outline.domNode,
->>>>>>> b64f13a6
           renders: [...label.outline.renders, ...nextLabel.outline.renders],
         };
 
@@ -637,28 +524,11 @@
   return mergedLabels;
 };
 
-<<<<<<< HEAD
-export const getLabelRect = (label: OutlineLabel): DOMRect => {
-  const { rect } = label.outline;
-  const textHeight = 11;
-
-  const labelX = rect.x;
-  const labelY = rect.y - textHeight - 4;
-
-  return new DOMRect(labelX, labelY, label.textWidth + 4, textHeight + 4);
-};
-
-const textMeasurementCache = new Map<string, TextMetrics>();
-
-export const measureTextCached = (text: string): TextMetrics => {
-=======
 const textMeasurementCache = new Map<string, TextMetrics>();
 
 export const measureTextCached = (
   text: string,
-  ctx: CanvasRenderingContext2D | OffscreenCanvasRenderingContext2D
 ): TextMetrics => {
->>>>>>> b64f13a6
   if (textMeasurementCache.has(text)) {
     return textMeasurementCache.get(text)!;
   }
