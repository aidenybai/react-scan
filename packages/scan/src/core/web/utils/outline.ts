--- conflicted
+++ resolved
@@ -463,56 +463,6 @@
   }
 }
 
-<<<<<<< HEAD
-  const labelX = label.rect.x;
-  const labelY = label.rect.y - textHeight - 4;
-
-  return new DOMRect(labelX, labelY, label.textWidth + 4, textHeight + 4);
-};
-
-interface SortedLabel {
-  rect: DOMRect;
-  alpha: number;
-  outline: PendingOutline;
-  color: {
-    r: number;
-    g: number;
-    b: number;
-  };
-  reasons: Array<'unstable' | 'commit' | 'unnecessary'>;
-  labelText: string;
-  textWidth: number;
-}
-
-function sortByX(a: SortedLabel, b: SortedLabel): number {
-  return a.rect.x - b.rect.x;
-}
-
-function getSortedLabels(labels: Array<OutlineLabel>): Array<SortedLabel> {
-  const sorted: Array<SortedLabel> = [];
-  for (let i = 0, len = labels.length; i < len; i++) {
-    const label = labels[i];
-    sorted.push({
-      ...label,
-      rect: getLabelRect(label),
-    });
-  }
-  sorted.sort(sortByX);
-  return sorted;
-}
-
-/**
- * -  this can be done in O(nlogn) using https://en.wikipedia.org/wiki/Sweep_line_algorithm
- * - we don't merge if we need to perform over 1000 merge checks as a naive way to optimize this fn during expensive draws
- *    - this works fine since when there are lots of outlines, its likely going to be very cluttered anyway, merging does not make the situation meangifully better
- */
-
-export const mergeOverlappingLabels = (
-  labels: Array<OutlineLabel>,
-  maxMergeOps = 2000,
-): Array<OutlineLabel> => {
-  const sortedByX = getSortedLabels(labels);
-=======
 export interface MergedOutlineLabel {
   alpha: number;
   color: { r: number; g: number; b: number };
@@ -532,7 +482,6 @@
     original: label,
     rect: applyLabelTransform(label.activeOutline.rect!, label.textWidth!),
   }));
->>>>>>> 2b5b3132
 
   transformed.sort((a, b) => a.rect.x - b.rect.x);
 
@@ -558,33 +507,10 @@
       const nextRect = transformed[j].rect;
       const overlapArea = getOverlapArea(currentMerged.rect, nextRect);
       if (overlapArea > 0) {
-<<<<<<< HEAD
-        const outermostLabel = getOutermostLabel(nextLabel, label);
-        const combinedOutline: PendingOutline & { rect: DOMRect } = {
-          rect: outermostLabel.rect,
-          domNode: outermostLabel.outline.domNode,
-          renders: ([] as Array<Render>).concat(
-            label.outline.renders,
-            nextLabel.outline.renders,
-          ),
-        };
-
-        nextLabel.alpha = Math.max(nextLabel.alpha, label.alpha);
-
-        nextLabel.rect = combinedOutline.rect;
-        nextLabel.outline = combinedOutline;
-        nextLabel.reasons = Array.from(
-          new Set(nextLabel.reasons.concat(label.reasons)),
-        );
-
-        isMerged = true;
-        break;
-=======
         const nextLabel = toMergedLabel(transformed[j].original, nextRect);
         currentMerged = mergeTwoLabels(currentMerged, nextLabel);
 
         mergedSet.add(j);
->>>>>>> 2b5b3132
       }
     }
 
