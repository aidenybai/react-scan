import { type Fiber } from 'react-reconciler';
import { throttle } from '@web-utils/helpers';
import { type AggregatedChange } from 'src/core/instrumentation';
import { type OutlineKey, ReactScanInternals } from '../../index';
import { getLabelText, joinAggregations } from '../../utils';

const enum Reason {
  Commit = 0b001,
  Unstable = 0b010,
  Unnecessary = 0b100,
}

export interface OutlineLabel {
  alpha: number;
  color: { r: number; g: number; b: number };
  reasons: number; // based on Reason enum
  labelText: string;
  textWidth: number;
  activeOutline: Outline;
}

const DEFAULT_THROTTLE_TIME = 32; // 2 frames

const START_COLOR = { r: 115, g: 97, b: 230 };
const END_COLOR = { r: 185, g: 49, b: 115 };
const MONO_FONT =
  'Menlo,Consolas,Monaco,Liberation Mono,Lucida Console,monospace';

export const getOutlineKey = (rect: DOMRect): string => {
  return `${rect.top}-${rect.left}-${rect.width}-${rect.height}`;
};

let currentFrameId = 0;

function incrementFrameId() {
  currentFrameId++;
  requestAnimationFrame(incrementFrameId);
}

if (typeof window !== 'undefined') {
  incrementFrameId();
}

export const recalcOutlines = throttle(async () => {
  const { activeOutlines } = ReactScanInternals;
  const domNodes: Array<HTMLElement> = [];
  for (const activeOutline of activeOutlines.values()) {
    domNodes.push(activeOutline.domNode);
  }
  const rectMap = await batchGetBoundingRects(domNodes);
  for (const activeOutline of activeOutlines.values()) {
    const rect = rectMap.get(activeOutline.domNode);
    if (!rect) {
      // we couldn't get a rect for the dom node, but the rect will fade out on its own when we continue
      continue;
    }
    activeOutline.target = rect;
  }
}, DEFAULT_THROTTLE_TIME);

export const batchGetBoundingRects = (
  elements: Array<HTMLElement>,
): Promise<Map<HTMLElement, DOMRect>> => {
  return new Promise((resolve) => {
    const results = new Map<HTMLElement, DOMRect>();
    const observer = new IntersectionObserver((entries) => {
      for (const entry of entries) {
        const element = entry.target as HTMLElement;
        const bounds = entry.boundingClientRect;
        results.set(element, bounds);
      }
      observer.disconnect();
      resolve(results);
    });

    for (const element of elements) {
      observer.observe(element);
    }
  });
};

<<<<<<< HEAD
let boundingRectGcInterval: ReturnType<typeof setInterval>;
// eslint-disable-next-line camelcase
const idempotent_startBoundingRectGC = () => {
  if (boundingRectGcInterval) return;
  setInterval(() => {
    const now = Date.now();
    for (const [key, value] of boundingRectCache) {
      if (now - value.timestamp >= CACHE_LIFETIME) {
        boundingRectCache.delete(key);
      }
    }
  }, CACHE_LIFETIME);
};

=======
>>>>>>> 8714035c
export const flushOutlines = async (
  ctx: CanvasRenderingContext2D | OffscreenCanvasRenderingContext2D,
) => {
  if (
    !ReactScanInternals.scheduledOutlines.size &&
    !ReactScanInternals.activeOutlines.size
  ) {
    return;
  }

  const flattenedScheduledOutlines = Array.from(
    ReactScanInternals.scheduledOutlines.values(),
  );

  await activateOutlines();

  recalcOutlines();

  ReactScanInternals.scheduledOutlines = new Map();

  const { options } = ReactScanInternals;

  options.value.onPaintStart?.(flattenedScheduledOutlines);

  if (!animationFrameId) {
    animationFrameId = requestAnimationFrame(() => fadeOutOutline(ctx));
  }
};

let animationFrameId: number | null = null;

const shouldSkipInterpolation = (rect: DOMRect) => {
  // animations tend to transform out of screen/ to a very tiny size, those are noisy so we don't lerp them
  if (
    rect.top >= window.innerHeight || // completely below viewport
    rect.bottom <= 0 || // completely above viewport
    rect.left >= window.innerWidth || // completely right of viewport
    rect.right <= 0 // completely left of viewport
  ) {
    return true;
  }

  return !ReactScanInternals.options.value.smoothlyAnimateOutlines;
};

export const fadeOutOutline = (
  ctx: CanvasRenderingContext2D | OffscreenCanvasRenderingContext2D,
) => {
  const dpi = window.devicePixelRatio || 1;
  ctx.clearRect(0, 0, ctx.canvas.width / dpi, ctx.canvas.height / dpi);
  const pendingLabeledOutlines: Array<OutlineLabel> = [];
  ctx.save();
  const phases = new Set<string>();
<<<<<<< HEAD
  let reasons = 0b000;
  const color = { r: 0, g: 0, b: 0 };
=======

>>>>>>> 8714035c
  const activeOutlines = ReactScanInternals.activeOutlines;

  for (const [key, activeOutline] of activeOutlines) {
    // invariant: active outline has "active" info non nullable at this point of the program b/c they must be activated
    const invariant_activeOutline = activeOutline as {
      [K in keyof Outline]: NonNullable<Outline[K]>;
    };
    let frame;

    for (const aggregatedRender of invariant_activeOutline.groupedAggregatedRender.values()) {
      aggregatedRender.frame! += 1;

      frame = frame
        ? Math.max(aggregatedRender.frame!, frame)
        : aggregatedRender.frame!;
    }

    if (!frame) {
      // Invariant: There should always be at least one frame
      // Fixme: there currently exists an edge case where an active outline has 0 group aggregated renders
      activeOutlines.delete(key);
      continue; // then there's nothing to draw
    }

    const THRESHOLD_FPS = 60;
    const avgFps =
      invariant_activeOutline.aggregatedRender.fps /
      invariant_activeOutline.aggregatedRender.aggregatedCount;
    const averageScore = Math.max(
      (THRESHOLD_FPS - Math.min(avgFps, THRESHOLD_FPS)) / THRESHOLD_FPS,
      invariant_activeOutline.aggregatedRender.time ??
        0 / invariant_activeOutline.aggregatedRender.aggregatedCount / 16,
    );

    const t = Math.min(averageScore, 1);
    const r = Math.round(START_COLOR.r + t * (END_COLOR.r - START_COLOR.r));
    const g = Math.round(START_COLOR.g + t * (END_COLOR.g - START_COLOR.g));
    const b = Math.round(START_COLOR.b + t * (END_COLOR.b - START_COLOR.b));
    const color = { r, g, b };

    const reasons: Array<'unstable' | 'commit' | 'unnecessary'> = [];

    // don't re-create to avoid gc time
    phases.clear();
    reasons = 0;

<<<<<<< HEAD
    if (invariant_activeOutline.aggregatedRender.didCommit)
      reasons |= Reason.Commit;
    if (invariant_activeOutline.aggregatedRender.changes.unstable)
      reasons |= Reason.Unstable;
    // todo: add better UI for unnecessary, adds too much overhead for a slight UI tweak
    // if (invariant_activeOutline.aggregatedRender.unnecessary) {
    //   reasons.push('unnecessary');
    //   if (reasons.length === 1) {
    //     color.r = 128;
    //     color.g = 128;
    //     color.b = 128;
    //   }
    // }
=======
    let didCommit = false;
    let unstable = false;
    let isUnnecessary = false;

    for (const render of invariant_activeOutline.groupedAggregatedRender.values()) {
      if (render.unnecessary) {
        isUnnecessary = true;
      }
      if (render.changes.unstable) {
        unstable = true;
      }
      if (render.didCommit) {
        didCommit = true;
      }
    }

    if (didCommit) reasons.push('commit');
    if (unstable) reasons.push('unstable');

    if (isUnnecessary) {
      reasons.push('unnecessary');
      color.r = 128;
      color.g = 128;
      color.b = 128;
    }
>>>>>>> 8714035c

    const alphaScalar = 0.8;
    invariant_activeOutline.alpha =
      alphaScalar * (1 - frame / invariant_activeOutline.totalFrames);

    const alpha = invariant_activeOutline.alpha;
    const fillAlpha = alpha * 0.1;
    const target = invariant_activeOutline.target;

    const shouldSkip = shouldSkipInterpolation(target);
    if (shouldSkip) {
      invariant_activeOutline.current = target;
      invariant_activeOutline.groupedAggregatedRender.forEach((v) => {
        v.computedCurrent = target;
      });
    } else {
      if (!invariant_activeOutline.current) {
        invariant_activeOutline.current = new DOMRect(
          target.x,
          target.y,
          target.width,
          target.height,
        );
      }

      const INTERPOLATION_SPEED = 0.2;
      const current = invariant_activeOutline.current;

      const lerp = (start: number, end: number) => {
        return start + (end - start) * INTERPOLATION_SPEED;
      };

      const computedCurrent = new DOMRect(
        lerp(current.x, target.x),
        lerp(current.y, target.y),
        lerp(current.width, target.width),
        lerp(current.height, target.height),
      );

      invariant_activeOutline.current = computedCurrent;

      invariant_activeOutline.groupedAggregatedRender.forEach((v) => {
        v.computedCurrent = computedCurrent;
      });
    }

    const rgb = `${color.r},${color.g},${color.b}`;
    ctx.strokeStyle = `rgba(${rgb},${alpha})`;
    ctx.lineWidth = 1;
    ctx.fillStyle = `rgba(${rgb},${fillAlpha})`;

    ctx.beginPath();
    ctx.rect(
      invariant_activeOutline.current.x,
      invariant_activeOutline.current.y,
      invariant_activeOutline.current.width,
      invariant_activeOutline.current.height,
    );
    ctx.stroke();
    ctx.fill();

    const labelText = getLabelText(
      Array.from(invariant_activeOutline.groupedAggregatedRender.values()),
    );

    if (
      reasons > 0 &&
      labelText &&
      !(phases.has('mount') && phases.size === 1)
    ) {
      const measured = measureTextCached(labelText, ctx);
      pendingLabeledOutlines.push({
        alpha,
        color,
        reasons,
        labelText,
        textWidth: measured.width,
        activeOutline: invariant_activeOutline,
      });
    }

    const totalFrames = invariant_activeOutline.totalFrames;
    for (const [
      fiber,
      aggregatedRender,
    ] of invariant_activeOutline.groupedAggregatedRender) {
      if (aggregatedRender.frame! >= totalFrames) {
        invariant_activeOutline.groupedAggregatedRender.delete(fiber);
      }
    }

    if (invariant_activeOutline.groupedAggregatedRender.size === 0) {
      activeOutlines.delete(key);
    }
  }

  ctx.restore();

  const mergedLabels = mergeOverlappingLabels(pendingLabeledOutlines);

  ctx.save();
  ctx.font = `11px ${MONO_FONT}`;

  for (let i = 0, len = mergedLabels.length; i < len; i++) {
    const { alpha, color, reasons, groupedAggregatedRender, rect } =
      mergedLabels[i];
<<<<<<< HEAD
    const text = getLabelText(groupedAggregatedRender) ?? 'Unknown';
    const conditionalText =
      reasons & Reason.Unstable &&
      (reasons & Reason.Commit || reasons & Reason.Unnecessary)
        ? `⚠️${text}`
        : text;
=======
    const text = getLabelText(groupedAggregatedRender) ?? 'N/A';
    const conditionalText = reasons.includes('unnecessary') ? `${text}⚠️` : text;
>>>>>>> 8714035c

    const textMetrics = ctx.measureText(conditionalText);
    const textWidth = textMetrics.width;
    const textHeight = 11;

    const labelX: number = rect.x;
    const labelY: number = rect.y - textHeight - 4;

    ctx.fillStyle = `rgba(${color.r},${color.g},${color.b},${alpha})`;
    ctx.fillRect(labelX, labelY, textWidth + 4, textHeight + 4);

    ctx.fillStyle = `rgba(255,255,255,${alpha})`;
    ctx.fillText(conditionalText, labelX + 2, labelY + textHeight);
  }

  ctx.restore();

  if (activeOutlines.size) {
    animationFrameId = requestAnimationFrame(() => fadeOutOutline(ctx));
  } else {
    animationFrameId = null;
  }
};
type ComponentName = string;
export interface Outline {
  domNode: HTMLElement;
  /** Aggregated render info */ // TODO: Flatten AggregatedRender into Outline to avoid re-creating objects
  // this render is useless when in active outlines (confirm this rob)
  aggregatedRender: AggregatedRender; // maybe we should set this to null when its useless

  /* Active Info- we re-use the Outline object to avoid over-allocing objects, which is why we have a singular aggregatedRender and collection of it (groupedAggregatedRender) */
  alpha: number | null;
  totalFrames: number | null;
  /* 
    - Invariant: This scales at a rate of O(unique components rendered at the same (x,y) coordinates) 
    - renders with the same x/y position but different fibers will be a different fiber -> aggregated render entry. 
  */
  groupedAggregatedRender: Map<Fiber, AggregatedRender> | null;

  /* Rects for interpolation */
  current: DOMRect | null;
  target: DOMRect | null;
  /* This value is computed before the full rendered text is shown, so its only considered an estimate */
  estimatedTextWidth: number | null; // todo: estimated is stupid just make it the actual
}
export interface AggregatedRender {
  name: ComponentName;
  frame: number | null;
  phase: Set<'mount' | 'update' | 'unmount'>;
  time: number | null;
  aggregatedCount: number;
  forget: boolean;
  changes: AggregatedChange;
  unnecessary: boolean | null;
  didCommit: boolean;
  fps: number;

  computedKey: OutlineKey | null;
  computedCurrent: DOMRect | null; // reference to dom rect to copy over to new outline made at new position
}

export const areFibersEqual = (fiberA: Fiber, fiberB: Fiber) => {
  if (fiberA === fiberB) {
    return true;
  }

  if (fiberA.alternate === fiberB) {
    return true;
  }

  if (fiberA === fiberB.alternate) {
    return true;
  }

  if (
    fiberA.alternate &&
    fiberB.alternate &&
    fiberA.alternate === fiberB.alternate
  ) {
    return true;
  }
  return false;
};

export const getIsOffscreen = (rect: DOMRect) => {
  const viewportWidth = window.innerWidth;
  const viewportHeight = window.innerHeight;

  return (
    rect.bottom < 0 ||
    rect.right < 0 ||
    rect.top > viewportHeight ||
    rect.left > viewportWidth
  );
};
const activateOutlines = async () => {
  const domNodes: Array<HTMLElement> = [];
  const scheduledOutlines = ReactScanInternals.scheduledOutlines;
  const activeOutlines = ReactScanInternals.activeOutlines;
  const activeFibers = new Map<Fiber, AggregatedRender>();

  // fiber alternate merging
  for (const activeOutline of ReactScanInternals.activeOutlines.values()) {
<<<<<<< HEAD
    if (!activeOutline.groupedAggregatedRender) {
      continue;
    }
    for (const [
      fiber,
      aggregatedRender,
    ] of activeOutline.groupedAggregatedRender) {
      if (fiber.alternate && activeFibers.has(fiber.alternate)) {
        const alternateAggregatedRender = activeFibers.get(fiber.alternate);

        if (alternateAggregatedRender) {
          joinAggregations({
            from: alternateAggregatedRender,
            to: aggregatedRender,
          });
        }

        activeFibers.delete(fiber.alternate);
      }
      activeFibers.set(fiber, aggregatedRender);
    }
=======
    activeOutline.groupedAggregatedRender?.forEach(
      (aggregatedRender, fiber) => {
        if (fiber.alternate && activeFibers.has(fiber.alternate)) {
          // if it already exists, copy it over
          const alternateAggregatedRender = activeFibers.get(fiber.alternate);

          if (alternateAggregatedRender) {
            joinAggregations({
              from: alternateAggregatedRender,
              to: aggregatedRender,
            });
          }
          // fixme: this seems to leave a label/outline alive for an extra frame in some cases
          activeOutline.groupedAggregatedRender?.delete(fiber);
          activeFibers.delete(fiber.alternate);
        }
        // match the current render to its fiber
        activeFibers.set(fiber, aggregatedRender);
      },
    );
>>>>>>> 8714035c
  }

  for (const [fiber, outline] of scheduledOutlines) {
    const existingAggregatedRender =
      activeFibers.get(fiber) ||
      (fiber.alternate && activeFibers.get(fiber.alternate));
    if (existingAggregatedRender) {
      joinAggregations({
        to: existingAggregatedRender,
        from: outline.aggregatedRender,
      });
      existingAggregatedRender.frame = 0;
    }
    // else, the later logic will handle adding the entry

    domNodes.push(outline.domNode);
  }

  const rects = await batchGetBoundingRects(domNodes);
  const totalFrames = 45;
  const alpha = 0.8;
  for (const [fiber, outline] of scheduledOutlines) {
    // todo: put this behind config to use intersection observer or update speed
    // outlineUpdateSpeed: throttled | synchronous // "using synchronous updates will result in smoother animations, but add more overhead to react-scan"
    const rect = rects.get(outline.domNode);
    if (!rect) {
      // intersection observer could not get a rect, so we have nothing to paint/activate
      continue;
    }

    if (rect.top === rect.bottom || rect.left === rect.right) {
      continue;
    }

    const prevAggregatedRender =
      activeFibers.get(fiber) ||
      (fiber.alternate && activeFibers.get(fiber.alternate));

    const isOffScreen = getIsOffscreen(rect);
    if (isOffScreen) {
      continue;
    }

    const key = `${rect.x}-${rect.y}` as const;
    let existingOutline = activeOutlines.get(key);

    if (!existingOutline) {
      existingOutline = outline; // re-use the existing object to avoid GC time

      existingOutline.target = rect;
      existingOutline.totalFrames = totalFrames;

      existingOutline.groupedAggregatedRender = new Map([
        [fiber, outline.aggregatedRender],
      ]);
      existingOutline.aggregatedRender.aggregatedCount =
        prevAggregatedRender?.aggregatedCount ?? 1;

      existingOutline.alpha = alpha;

      existingOutline.aggregatedRender.computedKey = key;

      // handles canceling the animation of the associated render that was painted at a different location
      if (prevAggregatedRender?.computedKey) {
        const groupOnKey = activeOutlines.get(prevAggregatedRender.computedKey);
        groupOnKey?.groupedAggregatedRender?.forEach(
          (value, prevStoredFiber) => {
            if (areFibersEqual(prevStoredFiber, fiber)) {
              value.frame = 45; // todo: make this max frame, not hardcoded

              // for interpolation reference equality
              existingOutline!.current = value.computedCurrent!;
            }
          },
        );
      }
      activeOutlines.set(key, existingOutline);
    } else {
      // we currently do not handle if the fiber moved positions, this is likely going to cause a problem somehwere
      // (the same fiber likely will exist multiple times in the active outlines)
      // this should be investigated asap
      if (!prevAggregatedRender) {
        existingOutline.alpha = outline.alpha;
        existingOutline.groupedAggregatedRender?.set(
          fiber,
          outline.aggregatedRender,
        );
      } else {
        joinAggregations({
          to: prevAggregatedRender,
          from: outline.aggregatedRender,
        });
      }
    }

    existingOutline.alpha = Math.max(existingOutline.alpha, outline.alpha);

    existingOutline.totalFrames = Math.max(
      existingOutline.totalFrames,
      outline.totalFrames,
    );
  }
};

export interface MergedOutlineLabel {
  alpha: number;
  color: { r: number; g: number; b: number };
  reasons: number;
  groupedAggregatedRender: Array<AggregatedRender>;
  rect: DOMRect;
}

// todo: optimize me so this can run always
// note: this can be implemented in nlogn using https://en.wikipedia.org/wiki/Sweep_line_algorithm
export const mergeOverlappingLabels = (
  labels: Array<OutlineLabel>,
): Array<MergedOutlineLabel> => {
  if (labels.length > 1500) {
    return labels.map((label) => toMergedLabel(label));
  }

  const transformed = labels.map((label) => ({
    original: label,
<<<<<<< HEAD
    rect: applyLabelTransform(label.activeOutline.rect!, label.textWidth),
=======
    rect: applyLabelTransform(label.activeOutline.current!, label.textWidth!),
>>>>>>> 8714035c
  }));

  transformed.sort((a, b) => a.rect.x - b.rect.x);

  const mergedLabels: Array<MergedOutlineLabel> = [];
  const mergedSet = new Set<number>();

  for (let i = 0; i < transformed.length; i++) {
    if (mergedSet.has(i)) continue;

    let currentMerged = toMergedLabel(
      transformed[i].original,
      transformed[i].rect,
    );
    let currentRight = currentMerged.rect.x + currentMerged.rect.width;

    for (let j = i + 1; j < transformed.length; j++) {
      if (mergedSet.has(j)) continue;

      if (transformed[j].rect.x > currentRight) {
        break;
      }

      const nextRect = transformed[j].rect;
      const overlapArea = getOverlapArea(currentMerged.rect, nextRect);
      if (overlapArea > 0) {
        const nextLabel = toMergedLabel(transformed[j].original, nextRect);
        currentMerged = mergeTwoLabels(currentMerged, nextLabel);
        mergedSet.add(j);

        currentRight = currentMerged.rect.x + currentMerged.rect.width;
      }
    }

    mergedLabels.push(currentMerged);
  }

  return mergedLabels;
};

function toMergedLabel(
  label: OutlineLabel,
  rectOverride?: DOMRect,
): MergedOutlineLabel {
  const rect =
    rectOverride ??
<<<<<<< HEAD
    applyLabelTransform(label.activeOutline.rect!, label.textWidth);
=======
    applyLabelTransform(label.activeOutline.current!, label.textWidth!);
>>>>>>> 8714035c
  const groupedArray = Array.from(
    label.activeOutline.groupedAggregatedRender!.values(),
  );
  return {
    alpha: label.alpha,
    color: label.color,
    reasons: label.reasons,
    groupedAggregatedRender: groupedArray,
    rect,
  };
}

function mergeTwoLabels(
  a: MergedOutlineLabel,
  b: MergedOutlineLabel,
): MergedOutlineLabel {
  const mergedRect = getBoundingRect(a.rect, b.rect);

  const mergedGrouped = a.groupedAggregatedRender.concat(
    b.groupedAggregatedRender,
  );

  const mergedReasons = a.reasons | b.reasons;

  return {
    alpha: Math.max(a.alpha, b.alpha),

    ...pickColorClosestToStartStage(a, b), // kinda wrong, should pick color in earliest stage
    reasons: mergedReasons,
    groupedAggregatedRender: mergedGrouped,
    rect: mergedRect,
  };
}

function getBoundingRect(r1: DOMRect, r2: DOMRect): DOMRect {
  const x1 = Math.min(r1.x, r2.x);
  const y1 = Math.min(r1.y, r2.y);
  const x2 = Math.max(r1.x + r1.width, r2.x + r2.width);
  const y2 = Math.max(r1.y + r1.height, r2.y + r2.height);
  return new DOMRect(x1, y1, x2 - x1, y2 - y1);
}

function pickColorClosestToStartStage(
  a: MergedOutlineLabel,
  b: MergedOutlineLabel,
) {
  // stupid hack to always take the gray value when the render is unnecessary (we know the gray value has equal rgb)
  if (a.color.r === a.color.g && a.color.g === a.color.b) {
    return { color: a.color };
  }
  if (b.color.r === b.color.g && b.color.g === b.color.b) {
    return { color: b.color };
  }

  return { color: a.color.r <= b.color.r ? a.color : b.color };
}

function getOverlapArea(rect1: DOMRect, rect2: DOMRect): number {
  if (rect1.right <= rect2.left || rect2.right <= rect1.left) {
    return 0;
  }

  if (rect1.bottom <= rect2.top || rect2.bottom <= rect1.top) {
    return 0;
  }

  const xOverlap =
    Math.min(rect1.right, rect2.right) - Math.max(rect1.left, rect2.left);
  const yOverlap =
    Math.min(rect1.bottom, rect2.bottom) - Math.max(rect1.top, rect2.top);

  return xOverlap * yOverlap;
}

function applyLabelTransform(
  rect: DOMRect,
  estimatedTextWidth: number,
): DOMRect {
  const textHeight = 11;
  const labelX = rect.x;
  const labelY = rect.y;
  return new DOMRect(labelX, labelY, estimatedTextWidth + 4, textHeight + 4);
}

const textMeasurementCache = new Map<string, TextMetrics>();

export const measureTextCached = (
  text: string,
  ctx: CanvasRenderingContext2D | OffscreenCanvasRenderingContext2D,
): TextMetrics => {
  if (textMeasurementCache.has(text)) {
    return textMeasurementCache.get(text)!;
  }
  ctx.font = `11px ${MONO_FONT}`;
  const metrics = ctx.measureText(text);
  textMeasurementCache.set(text, metrics);
  return metrics;
};<|MERGE_RESOLUTION|>--- conflicted
+++ resolved
@@ -79,23 +79,6 @@
   });
 };
 
-<<<<<<< HEAD
-let boundingRectGcInterval: ReturnType<typeof setInterval>;
-// eslint-disable-next-line camelcase
-const idempotent_startBoundingRectGC = () => {
-  if (boundingRectGcInterval) return;
-  setInterval(() => {
-    const now = Date.now();
-    for (const [key, value] of boundingRectCache) {
-      if (now - value.timestamp >= CACHE_LIFETIME) {
-        boundingRectCache.delete(key);
-      }
-    }
-  }, CACHE_LIFETIME);
-};
-
-=======
->>>>>>> 8714035c
 export const flushOutlines = async (
   ctx: CanvasRenderingContext2D | OffscreenCanvasRenderingContext2D,
 ) => {
@@ -149,12 +132,6 @@
   const pendingLabeledOutlines: Array<OutlineLabel> = [];
   ctx.save();
   const phases = new Set<string>();
-<<<<<<< HEAD
-  let reasons = 0b000;
-  const color = { r: 0, g: 0, b: 0 };
-=======
-
->>>>>>> 8714035c
   const activeOutlines = ReactScanInternals.activeOutlines;
 
   for (const [key, activeOutline] of activeOutlines) {
@@ -195,27 +172,11 @@
     const b = Math.round(START_COLOR.b + t * (END_COLOR.b - START_COLOR.b));
     const color = { r, g, b };
 
-    const reasons: Array<'unstable' | 'commit' | 'unnecessary'> = [];
+    let reasons = 0;
 
     // don't re-create to avoid gc time
     phases.clear();
-    reasons = 0;
-
-<<<<<<< HEAD
-    if (invariant_activeOutline.aggregatedRender.didCommit)
-      reasons |= Reason.Commit;
-    if (invariant_activeOutline.aggregatedRender.changes.unstable)
-      reasons |= Reason.Unstable;
-    // todo: add better UI for unnecessary, adds too much overhead for a slight UI tweak
-    // if (invariant_activeOutline.aggregatedRender.unnecessary) {
-    //   reasons.push('unnecessary');
-    //   if (reasons.length === 1) {
-    //     color.r = 128;
-    //     color.g = 128;
-    //     color.b = 128;
-    //   }
-    // }
-=======
+
     let didCommit = false;
     let unstable = false;
     let isUnnecessary = false;
@@ -232,16 +193,15 @@
       }
     }
 
-    if (didCommit) reasons.push('commit');
-    if (unstable) reasons.push('unstable');
+    if (didCommit) reasons |= Reason.Commit;
+    if (unstable) reasons |= Reason.Unstable;
 
     if (isUnnecessary) {
-      reasons.push('unnecessary');
+      reasons |= Reason.Unnecessary;
       color.r = 128;
       color.g = 128;
       color.b = 128;
     }
->>>>>>> 8714035c
 
     const alphaScalar = 0.8;
     invariant_activeOutline.alpha =
@@ -348,17 +308,8 @@
   for (let i = 0, len = mergedLabels.length; i < len; i++) {
     const { alpha, color, reasons, groupedAggregatedRender, rect } =
       mergedLabels[i];
-<<<<<<< HEAD
-    const text = getLabelText(groupedAggregatedRender) ?? 'Unknown';
-    const conditionalText =
-      reasons & Reason.Unstable &&
-      (reasons & Reason.Commit || reasons & Reason.Unnecessary)
-        ? `⚠️${text}`
-        : text;
-=======
     const text = getLabelText(groupedAggregatedRender) ?? 'N/A';
-    const conditionalText = reasons.includes('unnecessary') ? `${text}⚠️` : text;
->>>>>>> 8714035c
+    const conditionalText = reasons & Reason.Unnecessary ? `${text}⚠️` : text;
 
     const textMetrics = ctx.measureText(conditionalText);
     const textWidth = textMetrics.width;
@@ -462,7 +413,6 @@
 
   // fiber alternate merging
   for (const activeOutline of ReactScanInternals.activeOutlines.values()) {
-<<<<<<< HEAD
     if (!activeOutline.groupedAggregatedRender) {
       continue;
     }
@@ -471,6 +421,7 @@
       aggregatedRender,
     ] of activeOutline.groupedAggregatedRender) {
       if (fiber.alternate && activeFibers.has(fiber.alternate)) {
+        // if it already exists, copy it over
         const alternateAggregatedRender = activeFibers.get(fiber.alternate);
 
         if (alternateAggregatedRender) {
@@ -479,33 +430,13 @@
             to: aggregatedRender,
           });
         }
-
+        // fixme: this seems to leave a label/outline alive for an extra frame in some cases
+        activeOutline.groupedAggregatedRender?.delete(fiber);
         activeFibers.delete(fiber.alternate);
       }
+      // match the current render to its fiber
       activeFibers.set(fiber, aggregatedRender);
     }
-=======
-    activeOutline.groupedAggregatedRender?.forEach(
-      (aggregatedRender, fiber) => {
-        if (fiber.alternate && activeFibers.has(fiber.alternate)) {
-          // if it already exists, copy it over
-          const alternateAggregatedRender = activeFibers.get(fiber.alternate);
-
-          if (alternateAggregatedRender) {
-            joinAggregations({
-              from: alternateAggregatedRender,
-              to: aggregatedRender,
-            });
-          }
-          // fixme: this seems to leave a label/outline alive for an extra frame in some cases
-          activeOutline.groupedAggregatedRender?.delete(fiber);
-          activeFibers.delete(fiber.alternate);
-        }
-        // match the current render to its fiber
-        activeFibers.set(fiber, aggregatedRender);
-      },
-    );
->>>>>>> 8714035c
   }
 
   for (const [fiber, outline] of scheduledOutlines) {
@@ -601,11 +532,11 @@
       }
     }
 
-    existingOutline.alpha = Math.max(existingOutline.alpha, outline.alpha);
+    existingOutline.alpha = Math.max(existingOutline.alpha!, outline.alpha!);
 
     existingOutline.totalFrames = Math.max(
-      existingOutline.totalFrames,
-      outline.totalFrames,
+      existingOutline.totalFrames!,
+      outline.totalFrames!,
     );
   }
 };
@@ -629,11 +560,7 @@
 
   const transformed = labels.map((label) => ({
     original: label,
-<<<<<<< HEAD
-    rect: applyLabelTransform(label.activeOutline.rect!, label.textWidth),
-=======
-    rect: applyLabelTransform(label.activeOutline.current!, label.textWidth!),
->>>>>>> 8714035c
+    rect: applyLabelTransform(label.activeOutline.current!, label.textWidth),
   }));
 
   transformed.sort((a, b) => a.rect.x - b.rect.x);
@@ -680,11 +607,7 @@
 ): MergedOutlineLabel {
   const rect =
     rectOverride ??
-<<<<<<< HEAD
-    applyLabelTransform(label.activeOutline.rect!, label.textWidth);
-=======
-    applyLabelTransform(label.activeOutline.current!, label.textWidth!);
->>>>>>> 8714035c
+    applyLabelTransform(label.activeOutline.current!, label.textWidth);
   const groupedArray = Array.from(
     label.activeOutline.groupedAggregatedRender!.values(),
   );
