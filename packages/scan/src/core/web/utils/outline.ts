import { throttle } from '@web-utils/helpers';
<<<<<<< HEAD
import { getNearestHostFiber } from 'bippy';
import { type Fiber } from 'react-reconciler';
import { ReactScanInternals } from '../../index';
import { isElementInViewport, type Render } from '../../instrumentation';
=======
import { ReactScanInternals } from '../../index';
import { type Render } from '../../instrumentation';
>>>>>>> fcad52ef
import { getLabelText } from '../../utils';

export interface PendingOutline {
  domNode: HTMLElement;
  renders: Array<Render>;
}

export interface ActiveOutline {
  outline: PendingOutline;
  alpha: number;
  frame: number;
  totalFrames: number;
  text: string | null;
  rect: DOMRect;
}

export interface OutlineLabel {
  alpha: number;
  outline: PendingOutline;
  color: { r: number; g: number; b: number };
  reasons: Array<'unstable' | 'commit' | 'unnecessary'>;
  labelText: string;
  textWidth: number;
  rect: DOMRect;
}

const DEFAULT_THROTTLE_TIME = 32; // 2 frames

const START_COLOR = { r: 115, g: 97, b: 230 };
const END_COLOR = { r: 185, g: 49, b: 115 };
const MONO_FONT =
  'Menlo,Consolas,Monaco,Liberation Mono,Lucida Console,monospace';

export const getOutlineKey = (rect: DOMRect): string => {
  return `${rect.top}-${rect.left}-${rect.width}-${rect.height}`;
};

let currentFrameId = 0;

function incrementFrameId() {
  currentFrameId++;
  requestAnimationFrame(incrementFrameId);
}

if (typeof window !== 'undefined') {
  incrementFrameId();
}

export const recalcOutlines = throttle(async () => {
  const { activeOutlines } = ReactScanInternals;

  const domNodes: Array<HTMLElement> = [];

  for (let i = activeOutlines.length - 1; i >= 0; i--) {
    const activeOutline = activeOutlines[i];
    if (!activeOutline) continue;
<<<<<<< HEAD
    domNodes.add(activeOutline.outline.domNode);
  }

  const rectMap = new Map<HTMLElement, DOMRect | null>();

  for (const domNode of domNodes) {
    rectMap.set(domNode, getRect(domNode));
  }

  for (let i = scheduledOutlines.length - 1; i >= 0; i--) {
    const outline = scheduledOutlines[i];
    const rect = rectMap.get(outline.domNode);
    if (!rect) {
      scheduledOutlines.splice(i, 1);
      continue;
    }
    outline.rect = rect;
=======
    domNodes.push(activeOutline.outline.domNode);
>>>>>>> fcad52ef
  }
  const rectMap = await batchGetBoundingRects(domNodes);

  for (let i = activeOutlines.length - 1; i >= 0; i--) {
    const activeOutline = activeOutlines[i];
    if (!activeOutline) continue;
    const rect = rectMap.get(activeOutline.outline.domNode);
    if (!rect) {
      activeOutlines.splice(i, 1);
      continue;
    }
    activeOutline.rect = rect;
  }
}, DEFAULT_THROTTLE_TIME);

const boundingRectCache = new Map<
  HTMLElement,
  { rect: DOMRect; timestamp: number }
>();

const CACHE_LIFETIME = 200;

export const batchGetBoundingRects = (
  elements: Array<HTMLElement>,
): Promise<Map<HTMLElement, DOMRect>> => {
  idempotent_startBoundingRectGC();
  return new Promise((resolve) => {
    const now = Date.now();
    const results = new Map<HTMLElement, DOMRect>();
    const needsUpdate: Array<HTMLElement> = [];

    for (const element of elements) {
      const cached = boundingRectCache.get(element);
      if (cached && now - cached.timestamp < CACHE_LIFETIME) {
        results.set(element, cached.rect);
      } else {
        needsUpdate.push(element);
      }
    }

    if (needsUpdate.length === 0) {
      resolve(results);
      return;
    }

    // intersection observer runs off main thread, and provides
    // the client bounding rect on observation start https://developer.mozilla.org/en-US/docs/Web/API/Intersection_Observer_API#intersection_observer_concepts_and_usage
    const observer = new IntersectionObserver((entries) => {
      for (const entry of entries) {
        const element = entry.target as HTMLElement;
        const bounds = entry.boundingClientRect;

        results.set(element, bounds);
        boundingRectCache.set(element, {
          rect: bounds,
          timestamp: now,
        });
      }

      observer.disconnect();
      resolve(results);
    });

    for (const element of needsUpdate) {
      observer.observe(element);
    }
  });
};

let boundingRectGcInterval: ReturnType<typeof setInterval>;
// eslint-disable-next-line camelcase
const idempotent_startBoundingRectGC = () => {
  if (boundingRectGcInterval) return;
  setInterval(() => {
    const now = Date.now();
    boundingRectCache.forEach((value, key) => {
      if (now - value.timestamp >= CACHE_LIFETIME) {
        boundingRectCache.delete(key);
      }
    });
  }, CACHE_LIFETIME);
};

export const flushOutlines = async (
  ctx: CanvasRenderingContext2D | OffscreenCanvasRenderingContext2D,
  previousOutlines: Map<string, PendingOutline> = new Map(),
) => {
  if (!ReactScanInternals.scheduledOutlines.length) {
    return;
  }

  const scheduledOutlines = ReactScanInternals.scheduledOutlines;
  const newPreviousOutlines = await activateOutlines(
    scheduledOutlines,
    previousOutlines,
  );
  ReactScanInternals.scheduledOutlines = [];

  recalcOutlines();

<<<<<<< HEAD
  const newPreviousOutlines = new Map<string, PendingOutline>();

  paintOutlines(
=======
  void paintOutlines(
>>>>>>> fcad52ef
    ctx,
    scheduledOutlines, // this only matters for API back compat we aren't using it in this func
  );

  if (ReactScanInternals.scheduledOutlines.length) {
    requestAnimationFrame(() => {
      void flushOutlines(ctx, newPreviousOutlines); // i think this is fine, think harder about it later
    });
  }
};

let animationFrameId: number | null = null;

const labelTextCache = new WeakMap<PendingOutline, string>();

function getCachedLabelText(outline: PendingOutline): string {
  if (labelTextCache.has(outline)) {
    return labelTextCache.get(outline)!;
  }
  const text = getLabelText(outline.renders) ?? '';
  labelTextCache.set(outline, text);
  return text;
}

export const fadeOutOutline = (
  ctx: CanvasRenderingContext2D | OffscreenCanvasRenderingContext2D,
) => {
  const { activeOutlines } = ReactScanInternals;
  const options = ReactScanInternals.options.value;

  const dpi = window.devicePixelRatio || 1;
  ctx.clearRect(0, 0, ctx.canvas.width / dpi, ctx.canvas.height / dpi);

  const groupedOutlines = new Map<string, ActiveOutline>();

  const toRemove: Array<number> = [];
  for (let idx = activeOutlines.length - 1; idx >= 0; idx--) {
    const activeOutline = activeOutlines[idx];
    if (!activeOutline) continue;

    const { outline, rect } = activeOutline;
    const key = `${rect.x}-${rect.y}`;
    const existing = groupedOutlines.get(key);

    if (!existing) {
      groupedOutlines.set(key, activeOutline);
    } else {
      if (existing.outline.renders !== outline.renders) {
        const CHUNK_SIZE = 10000; //Array.prototype.push(...) can stack overflow with too many elements
        const renders = outline.renders;

        for (let start = 0; start < renders.length; start += CHUNK_SIZE) {
          const chunk = renders.slice(start, start + CHUNK_SIZE);
          existing.outline.renders.push(...chunk);
        }

        existing.alpha = Math.max(existing.alpha, activeOutline.alpha);
        existing.frame = Math.min(existing.frame, activeOutline.frame);
        existing.totalFrames = Math.max(
          existing.totalFrames,
          activeOutline.totalFrames,
        );
      }

      toRemove.push(idx);
    }

    activeOutline.frame++;
    const progress = activeOutline.frame / activeOutline.totalFrames;
    const alphaScalar = 0.8;
    activeOutline.alpha = alphaScalar * (1 - progress);

    if (activeOutline.frame >= activeOutline.totalFrames) {
<<<<<<< HEAD
      activeOutlines.splice(i, 1);
=======
      toRemove.push(idx);
>>>>>>> fcad52ef
    }
  }

  toRemove.sort((a, b) => a - b);
  for (let i = toRemove.length - 1; i >= 0; i--) {
    activeOutlines.splice(toRemove[i], 1);
  }

  const pendingLabeledOutlines: Array<OutlineLabel> = [];
  ctx.save();

  const renderCountThreshold = options.renderCountThreshold ?? 0;

  const phases = new Set<string>();
  const reasons: Array<'unstable' | 'commit' | 'unnecessary'> = [];

  for (const activeOutline of groupedOutlines.values()) {
    const { outline, frame, totalFrames, rect } = activeOutline;

    let totalTime = 0;
    let totalCount = 0;
    let totalFps = 0;
    const renderLen = outline.renders.length;
    for (let i = 0; i < renderLen; i++) {
      const render = outline.renders[i];
      totalTime += render.time ?? 0;
      totalCount += render.count;
      totalFps += render.fps;
    }

    const THRESHOLD_FPS = 60;
    const avgFps = totalFps / renderLen;
    const averageScore = Math.max(
      (THRESHOLD_FPS - Math.min(avgFps, THRESHOLD_FPS)) / THRESHOLD_FPS,
      totalTime / totalCount / 16,
    );

    const t = Math.min(averageScore, 1);
    const r = Math.round(START_COLOR.r + t * (END_COLOR.r - START_COLOR.r));
    const g = Math.round(START_COLOR.g + t * (END_COLOR.g - START_COLOR.g));
    const b = Math.round(START_COLOR.b + t * (END_COLOR.b - START_COLOR.b));
    let color = { r, g, b };

    phases.clear();
    reasons.length = 0;

    let didCommit = false;
    let isUnstable = false;
    let isUnnecessary = false;

    for (let i = 0; i < renderLen; i++) {
      const render = outline.renders[i];
      phases.add(render.phase);
      if (render.didCommit) {
        didCommit = true;
      }

      const changes = render.changes;
      if (changes) {
        for (let j = 0, cLen = changes.length; j < cLen; j++) {
          if (changes[j].unstable) {
            isUnstable = true;
          }
        }
      }

      if (render.unnecessary) {
        isUnnecessary = true;
      }
    }

    if (didCommit) reasons.push('commit');
    if (isUnstable) reasons.push('unstable');
    if (isUnnecessary) {
      reasons.push('unnecessary');
      if (reasons.length === 1) {
        color = { r: 128, g: 128, b: 128 };
      }
    }

    if (renderCountThreshold > 0) {
      let count = 0;
      for (let i = 0; i < renderLen; i++) {
        count += outline.renders[i].count;
      }
      if (count < renderCountThreshold) {
        continue;
      }
    }

    const alphaScalar = 0.8;
    activeOutline.alpha = alphaScalar * (1 - frame / totalFrames);

    const alpha = activeOutline.alpha;
    const fillAlpha = alpha * 0.1;

    const rgb = `${color.r},${color.g},${color.b}`;
    ctx.strokeStyle = `rgba(${rgb},${alpha})`;
    ctx.lineWidth = 1;
    ctx.fillStyle = `rgba(${rgb},${fillAlpha})`;

    ctx.beginPath();
    ctx.rect(rect.x, rect.y, rect.width, rect.height);
    ctx.stroke();
    ctx.fill();

    const labelText = getCachedLabelText(outline);

    if (
      reasons.length &&
      labelText &&
      !(phases.has('mount') && phases.size === 1)
    ) {
      const measured = measureTextCached(labelText, ctx);
      pendingLabeledOutlines.push({
        alpha,
        outline,
        color,
        reasons,
        labelText,
        textWidth: measured.width,
        rect,
      });
    }
  }

  ctx.restore();

  const mergedLabels = mergeOverlappingLabels(pendingLabeledOutlines);

  ctx.save();
  ctx.font = `11px ${MONO_FONT}`;

  for (let i = 0, len = mergedLabels.length; i < len; i++) {
    const { alpha, outline, color, reasons, rect } = mergedLabels[i];
    const text = getCachedLabelText(outline);
    const conditionalText =
      reasons.includes('unstable') &&
      (reasons.includes('commit') || reasons.includes('unnecessary'))
        ? `⚠️${text}`
        : text;

    const textMetrics = ctx.measureText(conditionalText);
    const textWidth = textMetrics.width;
    const textHeight = 11;

    const labelX: number = rect.x;
    const labelY: number = rect.y - textHeight - 4;

    ctx.fillStyle = `rgba(${color.r},${color.g},${color.b},${alpha})`;
    ctx.fillRect(labelX, labelY, textWidth + 4, textHeight + 4);

    ctx.fillStyle = `rgba(255,255,255,${alpha})`;
    ctx.fillText(conditionalText, labelX + 2, labelY + textHeight);
  }

  ctx.restore();

  if (activeOutlines.length) {
    animationFrameId = requestAnimationFrame(() => fadeOutOutline(ctx));
  } else {
    animationFrameId = null;
  }
};

<<<<<<< HEAD
function paintOutlines(
  ctx: CanvasRenderingContext2D | OffscreenCanvasRenderingContext2D,
  outlines: Array<PendingOutline>,
): void {
  const { options } = ReactScanInternals;
  const totalFrames = options.value.alwaysShowLabels ? 60 : 30;
  const alpha = 0.8;

  options.value.onPaintStart?.(outlines);

  const newActiveOutlines = outlines.map((outline) => {
    const renders = outline.renders;

    const frame = 0;

    return {
      outline,
      alpha,
      frame,
      totalFrames,
      text: getLabelText(renders),
    };
  });

  ReactScanInternals.activeOutlines.push(...newActiveOutlines);
  if (!animationFrameId) {
    animationFrameId = requestAnimationFrame(() => fadeOutOutline(ctx));
  }
}


interface LabelRect {
  label: OutlineLabel;
  rect: DOMRect;
}

function getLabelRects(labels: Array<OutlineLabel>): Array<LabelRect> {
  const labelRects: Array<LabelRect> = [];
  for (let i = 0, len = labels.length; i < len; i++) {
    labelRects.push({
      label: labels[i],
      rect: getLabelRect(labels[i]),
    });
  }
  return labelRects;
}

function sortLabelRects(a: LabelRect, b: LabelRect) {
  return a.rect.x - b.rect.x;
}

// (Alexis): maybe slow nested iterations
=======
export interface PendingOutline {
  domNode: HTMLElement;
  renders: Array<Render>;
}

const activateOutlines = async (
  outlines: Array<PendingOutline>,
  previousOutlines: Map<string, PendingOutline>,
) => {
  const newPreviousOutlines = new Map<string, PendingOutline>();

  const { options } = ReactScanInternals;
  const totalFrames = options.value.alwaysShowLabels ? 60 : 30;
  const alpha = 0.8;

  const rects = await batchGetBoundingRects(outlines.map((o) => o.domNode));
  const newActiveOutlines: Array<ActiveOutline> = [];

  const viewportWidth = window.innerWidth;
  const viewportHeight = window.innerHeight;

  for (const outline of outlines) {
    const renders = outline.renders;
    const rect = rects.get(outline.domNode);
    if (!rect) {
      // If we cannot get the rect, it might mean the element is detached or invisible.
      // Skip it.
      continue;
    }

    const isOffScreen =
      rect.bottom < 0 ||
      rect.right < 0 ||
      rect.top > viewportHeight ||
      rect.left > viewportWidth;

    if (isOffScreen) {
      continue;
    }

    const key = getOutlineKey(rect);
    if (previousOutlines.has(key)) {
      continue;
    }
    newPreviousOutlines.set(key, outline);

    const frame = 0;

    newActiveOutlines.push({
      outline,
      alpha,
      frame,
      totalFrames,
      text: getLabelText(renders),
      rect,
    });
  }

  ReactScanInternals.activeOutlines.push(...newActiveOutlines);
  return newPreviousOutlines;
};

async function paintOutlines(
  ctx: CanvasRenderingContext2D | OffscreenCanvasRenderingContext2D,
  outlines: Array<PendingOutline>,
): Promise<void> {
  const { options } = ReactScanInternals;
  options.value.onPaintStart?.(outlines); // maybe we should start passing activeOutlines to onPaintStart, since we have the activeOutlines at painStart

  if (!animationFrameId) {
    animationFrameId = requestAnimationFrame(() => fadeOutOutline(ctx));
  }
}
export const getLabelRect = (label: OutlineLabel): DOMRect => {
  const textHeight = 11;

  const labelX = label.rect.x;
  const labelY = label.rect.y - textHeight - 4;

  return new DOMRect(labelX, labelY, label.textWidth + 4, textHeight + 4);
};

//

/**
 * -  this can be done in O(nlogn) using https://en.wikipedia.org/wiki/Sweep_line_algorithm
 * - we don't merge if we need to perform over 1000 merge checks as a naive way to optimize this fn during expensive draws
 *    - this works fine since when there are lots of outlines, its likely going to be very cluttered anyway, merging does not make the situation meangifully better
 */
//

>>>>>>> fcad52ef
export const mergeOverlappingLabels = (
  labels: Array<OutlineLabel>,
  maxMergeOps = 2000,
): Array<OutlineLabel> => {
<<<<<<< HEAD
  // Precompute labelRects
  const labelRects = getLabelRects(labels);

  // Sort labels by x-coordinate
  labelRects.sort(sortLabelRects);
=======
  const sortedByX = labels.map((label) => ({
    ...label,
    rect: getLabelRect(label),
  }));
  sortedByX.sort((a, b) => a.rect.x - b.rect.x);
>>>>>>> fcad52ef

  const mergedLabels: Array<OutlineLabel> = [];
  let ops = 0;

<<<<<<< HEAD
  for (let i = 0, len = labelRects.length; i < len; i++) {
    const { label, rect } = labelRects[i];
=======
  for (let i = 0; i < sortedByX.length; i++) {
    const label = sortedByX[i];
>>>>>>> fcad52ef
    let isMerged = false;

    // Only compare with labels that might overlap
    for (
      let j = i + 1;
      j < sortedByX.length &&
      sortedByX[j].rect.x <= label.rect.x + label.rect.width &&
      ops < maxMergeOps;
      j++
    ) {
      ops++;
      const nextLabel = sortedByX[j];
      const nextRect = sortedByX[j].rect;

      const overlapArea = getOverlapArea(label.rect, nextRect);

      if (overlapArea > 0) {
<<<<<<< HEAD
        // Merge labels
        const combinedOutline: PendingOutline = {
          rect: getOutermostOutline(nextLabel.outline, label.outline).rect,
          domNode: getOutermostOutline(nextLabel.outline, label.outline).domNode,
          renders: ([] as Array<Render>).concat(label.outline.renders, nextLabel.outline.renders),
=======
        const outermostLabel = getOutermostLabel(nextLabel, label);
        const combinedOutline: PendingOutline & { rect: DOMRect } = {
          rect: outermostLabel.rect,
          domNode: outermostLabel.outline.domNode,
          renders: [...label.outline.renders, ...nextLabel.outline.renders],
>>>>>>> fcad52ef
        };

        nextLabel.alpha = Math.max(nextLabel.alpha, label.alpha);

        nextLabel.rect = combinedOutline.rect;
        nextLabel.outline = combinedOutline;
        nextLabel.reasons = Array.from(
          new Set(nextLabel.reasons.concat(label.reasons)),
        );

        isMerged = true;
        break;
      }
    }

    if (!isMerged) {
      mergedLabels.push(label);
    }
  }

  return mergedLabels;
};

const textMeasurementCache = new Map<string, TextMetrics>();

export const measureTextCached = (
  text: string,
  ctx: CanvasRenderingContext2D | OffscreenCanvasRenderingContext2D,
): TextMetrics => {
  if (textMeasurementCache.has(text)) {
    return textMeasurementCache.get(text)!;
  }
  ctx.font = `11px ${MONO_FONT}`;
  const metrics = ctx.measureText(text);
  textMeasurementCache.set(text, metrics);
  return metrics;
};

export const getOverlapArea = (rect1: DOMRect, rect2: DOMRect): number => {
  const xOverlap = Math.max(
    0,
    Math.min(rect1.right, rect2.right) - Math.max(rect1.left, rect2.left),
  );
  const yOverlap = Math.max(
    0,
    Math.min(rect1.bottom, rect2.bottom) - Math.max(rect1.top, rect2.top),
  );
  return xOverlap * yOverlap;
};

export const getOutermostLabel = (
  label1: OutlineLabel,
  label2: OutlineLabel,
): OutlineLabel => {
  const area1 = label1.rect.width * label1.rect.height;
  const area2 = label2.rect.width * label2.rect.height;

  return area1 >= area2 ? label1 : label2;
};<|MERGE_RESOLUTION|>--- conflicted
+++ resolved
@@ -1,13 +1,6 @@
 import { throttle } from '@web-utils/helpers';
-<<<<<<< HEAD
-import { getNearestHostFiber } from 'bippy';
-import { type Fiber } from 'react-reconciler';
-import { ReactScanInternals } from '../../index';
-import { isElementInViewport, type Render } from '../../instrumentation';
-=======
 import { ReactScanInternals } from '../../index';
 import { type Render } from '../../instrumentation';
->>>>>>> fcad52ef
 import { getLabelText } from '../../utils';
 
 export interface PendingOutline {
@@ -64,27 +57,7 @@
   for (let i = activeOutlines.length - 1; i >= 0; i--) {
     const activeOutline = activeOutlines[i];
     if (!activeOutline) continue;
-<<<<<<< HEAD
-    domNodes.add(activeOutline.outline.domNode);
-  }
-
-  const rectMap = new Map<HTMLElement, DOMRect | null>();
-
-  for (const domNode of domNodes) {
-    rectMap.set(domNode, getRect(domNode));
-  }
-
-  for (let i = scheduledOutlines.length - 1; i >= 0; i--) {
-    const outline = scheduledOutlines[i];
-    const rect = rectMap.get(outline.domNode);
-    if (!rect) {
-      scheduledOutlines.splice(i, 1);
-      continue;
-    }
-    outline.rect = rect;
-=======
     domNodes.push(activeOutline.outline.domNode);
->>>>>>> fcad52ef
   }
   const rectMap = await batchGetBoundingRects(domNodes);
 
@@ -185,13 +158,7 @@
 
   recalcOutlines();
 
-<<<<<<< HEAD
-  const newPreviousOutlines = new Map<string, PendingOutline>();
-
-  paintOutlines(
-=======
   void paintOutlines(
->>>>>>> fcad52ef
     ctx,
     scheduledOutlines, // this only matters for API back compat we aren't using it in this func
   );
@@ -265,11 +232,7 @@
     activeOutline.alpha = alphaScalar * (1 - progress);
 
     if (activeOutline.frame >= activeOutline.totalFrames) {
-<<<<<<< HEAD
-      activeOutlines.splice(i, 1);
-=======
       toRemove.push(idx);
->>>>>>> fcad52ef
     }
   }
 
@@ -435,60 +398,6 @@
   }
 };
 
-<<<<<<< HEAD
-function paintOutlines(
-  ctx: CanvasRenderingContext2D | OffscreenCanvasRenderingContext2D,
-  outlines: Array<PendingOutline>,
-): void {
-  const { options } = ReactScanInternals;
-  const totalFrames = options.value.alwaysShowLabels ? 60 : 30;
-  const alpha = 0.8;
-
-  options.value.onPaintStart?.(outlines);
-
-  const newActiveOutlines = outlines.map((outline) => {
-    const renders = outline.renders;
-
-    const frame = 0;
-
-    return {
-      outline,
-      alpha,
-      frame,
-      totalFrames,
-      text: getLabelText(renders),
-    };
-  });
-
-  ReactScanInternals.activeOutlines.push(...newActiveOutlines);
-  if (!animationFrameId) {
-    animationFrameId = requestAnimationFrame(() => fadeOutOutline(ctx));
-  }
-}
-
-
-interface LabelRect {
-  label: OutlineLabel;
-  rect: DOMRect;
-}
-
-function getLabelRects(labels: Array<OutlineLabel>): Array<LabelRect> {
-  const labelRects: Array<LabelRect> = [];
-  for (let i = 0, len = labels.length; i < len; i++) {
-    labelRects.push({
-      label: labels[i],
-      rect: getLabelRect(labels[i]),
-    });
-  }
-  return labelRects;
-}
-
-function sortLabelRects(a: LabelRect, b: LabelRect) {
-  return a.rect.x - b.rect.x;
-}
-
-// (Alexis): maybe slow nested iterations
-=======
 export interface PendingOutline {
   domNode: HTMLElement;
   renders: Array<Render>;
@@ -580,35 +489,21 @@
  */
 //
 
->>>>>>> fcad52ef
 export const mergeOverlappingLabels = (
   labels: Array<OutlineLabel>,
   maxMergeOps = 2000,
 ): Array<OutlineLabel> => {
-<<<<<<< HEAD
-  // Precompute labelRects
-  const labelRects = getLabelRects(labels);
-
-  // Sort labels by x-coordinate
-  labelRects.sort(sortLabelRects);
-=======
   const sortedByX = labels.map((label) => ({
     ...label,
     rect: getLabelRect(label),
   }));
   sortedByX.sort((a, b) => a.rect.x - b.rect.x);
->>>>>>> fcad52ef
 
   const mergedLabels: Array<OutlineLabel> = [];
   let ops = 0;
 
-<<<<<<< HEAD
-  for (let i = 0, len = labelRects.length; i < len; i++) {
-    const { label, rect } = labelRects[i];
-=======
   for (let i = 0; i < sortedByX.length; i++) {
     const label = sortedByX[i];
->>>>>>> fcad52ef
     let isMerged = false;
 
     // Only compare with labels that might overlap
@@ -626,19 +521,11 @@
       const overlapArea = getOverlapArea(label.rect, nextRect);
 
       if (overlapArea > 0) {
-<<<<<<< HEAD
-        // Merge labels
-        const combinedOutline: PendingOutline = {
-          rect: getOutermostOutline(nextLabel.outline, label.outline).rect,
-          domNode: getOutermostOutline(nextLabel.outline, label.outline).domNode,
-          renders: ([] as Array<Render>).concat(label.outline.renders, nextLabel.outline.renders),
-=======
         const outermostLabel = getOutermostLabel(nextLabel, label);
         const combinedOutline: PendingOutline & { rect: DOMRect } = {
           rect: outermostLabel.rect,
           domNode: outermostLabel.outline.domNode,
           renders: [...label.outline.renders, ...nextLabel.outline.renders],
->>>>>>> fcad52ef
         };
 
         nextLabel.alpha = Math.max(nextLabel.alpha, label.alpha);
