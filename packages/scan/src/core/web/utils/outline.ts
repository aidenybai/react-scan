import { throttle } from '@web-utils/helpers';
<<<<<<< HEAD
import { outlineWorker, type DrawingQueue } from '@web-utils/outline-worker';
=======
import { LRUMap } from '@web-utils/lru';
>>>>>>> 56c6fcf7
import { type Fiber } from 'react-reconciler';
import { type AggregatedChange } from 'src/core/instrumentation';
import { ReactScanInternals, type OutlineKey } from '../../index';
import { getLabelText, joinAggregations } from '../../utils';

<<<<<<< HEAD
=======
const enum Reason {
  Commit = 0b001,
  Unstable = 0b010,
  Unnecessary = 0b100,
}

>>>>>>> 56c6fcf7
export interface OutlineLabel {
  alpha: number;
  color: { r: number; g: number; b: number };
  reasons: number; // based on Reason enum
  labelText: string;
  textWidth: number;
  activeOutline: Outline;
}

const DEFAULT_THROTTLE_TIME = 32; // 2 frames

const START_COLOR = { r: 115, g: 97, b: 230 };
const END_COLOR = { r: 185, g: 49, b: 115 };
const MONO_FONT =
  'Menlo,Consolas,Monaco,Liberation Mono,Lucida Console,monospace';

export const getOutlineKey = (rect: DOMRect): string => {
  return `${rect.top}-${rect.left}-${rect.width}-${rect.height}`;
};

let currentFrameId = 0;

function incrementFrameId() {
  currentFrameId++;
  requestAnimationFrame(incrementFrameId);
}

if (typeof window !== 'undefined') {
  incrementFrameId();
}

export const recalcOutlines = throttle(async () => {
  const { activeOutlines } = ReactScanInternals;
  const domNodes: Array<HTMLElement> = [];
  for (const activeOutline of activeOutlines.values()) {
    domNodes.push(activeOutline.domNode);
  }
  const rectMap = await batchGetBoundingRects(domNodes);
  for (const activeOutline of activeOutlines.values()) {
    const rect = rectMap.get(activeOutline.domNode);
    if (!rect) {
      // we couldn't get a rect for the dom node, but the rect will fade out on its own when we continue
      continue;
    }
    activeOutline.target = rect;
  }
}, DEFAULT_THROTTLE_TIME);

export const batchGetBoundingRects = (
  elements: Array<HTMLElement>,
): Promise<Map<HTMLElement, DOMRect>> => {
  return new Promise((resolve) => {
    const results = new Map<HTMLElement, DOMRect>();
    const observer = new IntersectionObserver((entries) => {
      for (const entry of entries) {
        const element = entry.target as HTMLElement;
        const bounds = entry.boundingClientRect;
        results.set(element, bounds);
      }
      observer.disconnect();
      resolve(results);
    });

    for (const element of elements) {
      observer.observe(element);
    }
  });
};

export const flushOutlines = async () => {
  if (
    !ReactScanInternals.scheduledOutlines.size &&
    !ReactScanInternals.activeOutlines.size
  ) {
    return;
  }

  const flattenedScheduledOutlines = Array.from(
    ReactScanInternals.scheduledOutlines.values(),
  );

  await activateOutlines();

  recalcOutlines();

  ReactScanInternals.scheduledOutlines = new Map();

  const { options } = ReactScanInternals;

  options.value.onPaintStart?.(flattenedScheduledOutlines);

  if (!animationFrameId) {
    animationFrameId = requestAnimationFrame(() => fadeOutOutline());
  }
};

let animationFrameId: number | null = null;

const shouldSkipInterpolation = (rect: DOMRect) => {
  // animations tend to transform out of screen/ to a very tiny size, those are noisy so we don't lerp them
  if (
    rect.top >= window.innerHeight || // completely below viewport
    rect.bottom <= 0 || // completely above viewport
    rect.left >= window.innerWidth || // completely right of viewport
    rect.right <= 0 // completely left of viewport
  ) {
    return true;
  }

  return !ReactScanInternals.options.value.smoothlyAnimateOutlines;
};

export const fadeOutOutline = () => {
  const drawingQueue: Array<DrawingQueue> = [];
  const pendingLabeledOutlines: Array<OutlineLabel> = [];
  const phases = new Set<string>();
  const activeOutlines = ReactScanInternals.activeOutlines;

  for (const [key, activeOutline] of activeOutlines) {
    // invariant: active outline has "active" info non nullable at this point of the program b/c they must be activated
    const invariant_activeOutline = activeOutline as {
      [K in keyof Outline]: NonNullable<Outline[K]>;
    };
    let frame;

    for (const aggregatedRender of invariant_activeOutline.groupedAggregatedRender.values()) {
      aggregatedRender.frame! += 1;

      frame = frame
        ? Math.max(aggregatedRender.frame!, frame)
        : aggregatedRender.frame!;
    }

    if (!frame) {
      // Invariant: There should always be at least one frame
      // Fixme: there currently exists an edge case where an active outline has 0 group aggregated renders
      activeOutlines.delete(key);
      continue; // then there's nothing to draw
    }

    const THRESHOLD_FPS = 60;
    const avgFps =
      invariant_activeOutline.aggregatedRender.fps /
      invariant_activeOutline.aggregatedRender.aggregatedCount;
    const averageScore = Math.max(
      (THRESHOLD_FPS - Math.min(avgFps, THRESHOLD_FPS)) / THRESHOLD_FPS,
      invariant_activeOutline.aggregatedRender.time ??
        0 / invariant_activeOutline.aggregatedRender.aggregatedCount / 16,
    );

    const t = Math.min(averageScore, 1);
    const r = Math.round(START_COLOR.r + t * (END_COLOR.r - START_COLOR.r));
    const g = Math.round(START_COLOR.g + t * (END_COLOR.g - START_COLOR.g));
    const b = Math.round(START_COLOR.b + t * (END_COLOR.b - START_COLOR.b));
    const color = { r, g, b };

    let reasons = 0;

    // don't re-create to avoid gc time
    phases.clear();

    let didCommit = false;
    let unstable = false;
    let isUnnecessary = false;

    for (const render of invariant_activeOutline.groupedAggregatedRender.values()) {
      if (render.unnecessary) {
        isUnnecessary = true;
      }
      if (render.changes.unstable) {
        unstable = true;
      }
      if (render.didCommit) {
        didCommit = true;
      }
    }

    if (didCommit) reasons |= Reason.Commit;
    if (unstable) reasons |= Reason.Unstable;

    if (isUnnecessary) {
      reasons |= Reason.Unnecessary;
      color.r = 128;
      color.g = 128;
      color.b = 128;
    }

    const alphaScalar = 0.8;
    invariant_activeOutline.alpha =
      alphaScalar * (1 - frame / invariant_activeOutline.totalFrames);

    const alpha = invariant_activeOutline.alpha;
    const fillAlpha = alpha * 0.1;
    const target = invariant_activeOutline.target;

    const shouldSkip = shouldSkipInterpolation(target);
    if (shouldSkip) {
      invariant_activeOutline.current = target;
      invariant_activeOutline.groupedAggregatedRender.forEach((v) => {
        v.computedCurrent = target;
      });
    } else {
      if (!invariant_activeOutline.current) {
        invariant_activeOutline.current = new DOMRect(
          target.x,
          target.y,
          target.width,
          target.height,
        );
      }

      const INTERPOLATION_SPEED = 0.2;
      const current = invariant_activeOutline.current;

      const lerp = (start: number, end: number) => {
        return start + (end - start) * INTERPOLATION_SPEED;
      };

      const computedCurrent = new DOMRect(
        lerp(current.x, target.x),
        lerp(current.y, target.y),
        lerp(current.width, target.width),
        lerp(current.height, target.height),
      );

      invariant_activeOutline.current = computedCurrent;

      invariant_activeOutline.groupedAggregatedRender.forEach((v) => {
        v.computedCurrent = computedCurrent;
      });
    }

    drawingQueue.push({
      rect: invariant_activeOutline.current,
      color,
      alpha,
      fillAlpha,
    });

    const labelText = getLabelText(
      Array.from(invariant_activeOutline.groupedAggregatedRender.values()),
    );

    if (
      reasons > 0 &&
      labelText &&
      !(phases.has('mount') && phases.size === 1)
    ) {
      const measured = measureTextCached(labelText);
      pendingLabeledOutlines.push({
        alpha,
        color,
        reasons,
        labelText,
        textWidth: measured.width,
        activeOutline: invariant_activeOutline,
      });
    }

    const totalFrames = invariant_activeOutline.totalFrames;
    for (const [
      fiber,
      aggregatedRender,
    ] of invariant_activeOutline.groupedAggregatedRender) {
      if (aggregatedRender.frame! >= totalFrames) {
        invariant_activeOutline.groupedAggregatedRender.delete(fiber);
      }
    }

    if (invariant_activeOutline.groupedAggregatedRender.size === 0) {
      activeOutlines.delete(key);
    }
  }

  const mergedLabels = mergeOverlappingLabels(pendingLabeledOutlines);

<<<<<<< HEAD
  outlineWorker.call({
    type: 'fade-out-outline',
    payload: {
      dpi: window.devicePixelRatio,
      drawingQueue,
      mergedLabels: mergedLabels.map((v) => ({
        alpha: v.alpha,
        rect: v.rect,
        color: v.color,
        reasons: v.reasons,
        labelText: getLabelText(v.groupedAggregatedRender) ?? 'N/A',
      })),
    },
  });
=======
  ctx.save();
  ctx.font = `11px ${MONO_FONT}`;

  for (let i = 0, len = mergedLabels.length; i < len; i++) {
    const { alpha, color, reasons, groupedAggregatedRender, rect } =
      mergedLabels[i];
    const text = getLabelText(groupedAggregatedRender) ?? 'N/A';
    const conditionalText = reasons & Reason.Unnecessary ? `${text}⚠️` : text;

    const textMetrics = ctx.measureText(conditionalText);
    const textWidth = textMetrics.width;
    const textHeight = 11;

    const labelX: number = rect.x;
    const labelY: number = rect.y - textHeight - 4;

    ctx.fillStyle = `rgba(${color.r},${color.g},${color.b},${alpha})`;
    ctx.fillRect(labelX, labelY, textWidth + 4, textHeight + 4);

    ctx.fillStyle = `rgba(255,255,255,${alpha})`;
    ctx.fillText(conditionalText, labelX + 2, labelY + textHeight);
  }

  ctx.restore();
>>>>>>> 56c6fcf7

  if (activeOutlines.size) {
    animationFrameId = requestAnimationFrame(() => fadeOutOutline());
  } else {
    animationFrameId = null;
  }
};

type ComponentName = string;

export interface Outline {
  domNode: HTMLElement;
  /** Aggregated render info */ // TODO: Flatten AggregatedRender into Outline to avoid re-creating objects
  // this render is useless when in active outlines (confirm this rob)
  aggregatedRender: AggregatedRender; // maybe we should set this to null when its useless

  /* Active Info- we re-use the Outline object to avoid over-allocing objects, which is why we have a singular aggregatedRender and collection of it (groupedAggregatedRender) */
  alpha: number | null;
  totalFrames: number | null;
  /* 
    - Invariant: This scales at a rate of O(unique components rendered at the same (x,y) coordinates) 
    - renders with the same x/y position but different fibers will be a different fiber -> aggregated render entry. 
  */
  groupedAggregatedRender: Map<Fiber, AggregatedRender> | null;

  /* Rects for interpolation */
  current: DOMRect | null;
  target: DOMRect | null;
  /* This value is computed before the full rendered text is shown, so its only considered an estimate */
  estimatedTextWidth: number | null; // todo: estimated is stupid just make it the actual
}
export interface AggregatedRender {
  name: ComponentName;
  frame: number | null;
  phase: Set<'mount' | 'update' | 'unmount'>;
  time: number | null;
  aggregatedCount: number;
  forget: boolean;
  changes: AggregatedChange;
  unnecessary: boolean | null;
  didCommit: boolean;
  fps: number;

  computedKey: OutlineKey | null;
  computedCurrent: DOMRect | null; // reference to dom rect to copy over to new outline made at new position
}

export const areFibersEqual = (fiberA: Fiber, fiberB: Fiber) => {
  if (fiberA === fiberB) {
    return true;
  }

  if (fiberA.alternate === fiberB) {
    return true;
  }

  if (fiberA === fiberB.alternate) {
    return true;
  }

  if (
    fiberA.alternate &&
    fiberB.alternate &&
    fiberA.alternate === fiberB.alternate
  ) {
    return true;
  }
  return false;
};

export const getIsOffscreen = (rect: DOMRect) => {
  const viewportWidth = window.innerWidth;
  const viewportHeight = window.innerHeight;

  return (
    rect.bottom < 0 ||
    rect.right < 0 ||
    rect.top > viewportHeight ||
    rect.left > viewportWidth
  );
};
const activateOutlines = async () => {
  const domNodes: Array<HTMLElement> = [];
  const scheduledOutlines = ReactScanInternals.scheduledOutlines;
  const activeOutlines = ReactScanInternals.activeOutlines;
  const activeFibers = new Map<Fiber, AggregatedRender>();

  // fiber alternate merging
  for (const activeOutline of ReactScanInternals.activeOutlines.values()) {
    if (!activeOutline.groupedAggregatedRender) {
      continue;
    }
    for (const [
      fiber,
      aggregatedRender,
    ] of activeOutline.groupedAggregatedRender) {
      if (fiber.alternate && activeFibers.has(fiber.alternate)) {
        // if it already exists, copy it over
        const alternateAggregatedRender = activeFibers.get(fiber.alternate);

        if (alternateAggregatedRender) {
          joinAggregations({
            from: alternateAggregatedRender,
            to: aggregatedRender,
          });
        }
        // fixme: this seems to leave a label/outline alive for an extra frame in some cases
        activeOutline.groupedAggregatedRender?.delete(fiber);
        activeFibers.delete(fiber.alternate);
      }
      // match the current render to its fiber
      activeFibers.set(fiber, aggregatedRender);
    }
  }

  for (const [fiber, outline] of scheduledOutlines) {
    const existingAggregatedRender =
      activeFibers.get(fiber) ||
      (fiber.alternate && activeFibers.get(fiber.alternate));
    if (existingAggregatedRender) {
      joinAggregations({
        to: existingAggregatedRender,
        from: outline.aggregatedRender,
      });
      existingAggregatedRender.frame = 0;
    }
    // else, the later logic will handle adding the entry

    domNodes.push(outline.domNode);
  }

  const rects = await batchGetBoundingRects(domNodes);
  const totalFrames = 45;
  const alpha = 0.8;
  for (const [fiber, outline] of scheduledOutlines) {
    // todo: put this behind config to use intersection observer or update speed
    // outlineUpdateSpeed: throttled | synchronous // "using synchronous updates will result in smoother animations, but add more overhead to react-scan"
    const rect = rects.get(outline.domNode);
    if (!rect) {
      // intersection observer could not get a rect, so we have nothing to paint/activate
      continue;
    }

    if (rect.top === rect.bottom || rect.left === rect.right) {
      continue;
    }

    const prevAggregatedRender =
      activeFibers.get(fiber) ||
      (fiber.alternate && activeFibers.get(fiber.alternate));

    const isOffScreen = getIsOffscreen(rect);
    if (isOffScreen) {
      continue;
    }

    const key = `${rect.x}-${rect.y}` as const;
    let existingOutline = activeOutlines.get(key);

    if (!existingOutline) {
      existingOutline = outline; // re-use the existing object to avoid GC time

      existingOutline.target = rect;
      existingOutline.totalFrames = totalFrames;

      existingOutline.groupedAggregatedRender = new Map([
        [fiber, outline.aggregatedRender],
      ]);
      existingOutline.aggregatedRender.aggregatedCount =
        prevAggregatedRender?.aggregatedCount ?? 1;

      existingOutline.alpha = alpha;

      existingOutline.aggregatedRender.computedKey = key;

      // handles canceling the animation of the associated render that was painted at a different location
      if (prevAggregatedRender?.computedKey) {
        const groupOnKey = activeOutlines.get(prevAggregatedRender.computedKey);
        groupOnKey?.groupedAggregatedRender?.forEach(
          (value, prevStoredFiber) => {
            if (areFibersEqual(prevStoredFiber, fiber)) {
              value.frame = 45; // todo: make this max frame, not hardcoded

              // for interpolation reference equality
              existingOutline!.current = value.computedCurrent!;
            }
          },
        );
      }
      activeOutlines.set(key, existingOutline);
      // we currently do not handle if the fiber moved positions, this is likely going to cause a problem somehwere
      // (the same fiber likely will exist multiple times in the active outlines)
      // this should be investigated asap
    } else if (!prevAggregatedRender) {
      existingOutline.alpha = outline.alpha;
      existingOutline.groupedAggregatedRender?.set(
        fiber,
        outline.aggregatedRender,
      );
    } else {
      joinAggregations({
        to: prevAggregatedRender,
        from: outline.aggregatedRender,
      });
    }

    // FIXME(Alexis): `|| 0` just for tseslint to shutup
    existingOutline.alpha = Math.max(
      existingOutline.alpha || 0,
      outline.alpha || 0,
    );

    existingOutline.totalFrames = Math.max(
      existingOutline.totalFrames || 0,
      outline.totalFrames || 0,
    );
  }
};

export interface MergedOutlineLabel {
  alpha: number;
  color: { r: number; g: number; b: number };
  reasons: number;
  groupedAggregatedRender: Array<AggregatedRender>;
  rect: DOMRect;
}

// todo: optimize me so this can run always
// note: this can be implemented in nlogn using https://en.wikipedia.org/wiki/Sweep_line_algorithm
export const mergeOverlappingLabels = (
  labels: Array<OutlineLabel>,
): Array<MergedOutlineLabel> => {
  if (labels.length > 1500) {
    return labels.map((label) => toMergedLabel(label));
  }

  const transformed = labels.map((label) => ({
    original: label,
    rect: applyLabelTransform(label.activeOutline.current!, label.textWidth),
  }));

  transformed.sort((a, b) => a.rect.x - b.rect.x);

  const mergedLabels: Array<MergedOutlineLabel> = [];
  const mergedSet = new Set<number>();

  for (let i = 0; i < transformed.length; i++) {
    if (mergedSet.has(i)) continue;

    let currentMerged = toMergedLabel(
      transformed[i].original,
      transformed[i].rect,
    );
    let currentRight = currentMerged.rect.x + currentMerged.rect.width;

    for (let j = i + 1; j < transformed.length; j++) {
      if (mergedSet.has(j)) continue;

      if (transformed[j].rect.x > currentRight) {
        break;
      }

      const nextRect = transformed[j].rect;
      const overlapArea = getOverlapArea(currentMerged.rect, nextRect);
      if (overlapArea > 0) {
        const nextLabel = toMergedLabel(transformed[j].original, nextRect);
        currentMerged = mergeTwoLabels(currentMerged, nextLabel);
        mergedSet.add(j);

        currentRight = currentMerged.rect.x + currentMerged.rect.width;
      }
    }

    mergedLabels.push(currentMerged);
  }

  return mergedLabels;
};

function toMergedLabel(
  label: OutlineLabel,
  rectOverride?: DOMRect,
): MergedOutlineLabel {
  const rect =
    rectOverride ??
    applyLabelTransform(label.activeOutline.current!, label.textWidth);
  const groupedArray = Array.from(
    label.activeOutline.groupedAggregatedRender!.values(),
  );
  return {
    alpha: label.alpha,
    color: label.color,
    reasons: label.reasons,
    groupedAggregatedRender: groupedArray,
    rect,
  };
}

function mergeTwoLabels(
  a: MergedOutlineLabel,
  b: MergedOutlineLabel,
): MergedOutlineLabel {
  const mergedRect = getBoundingRect(a.rect, b.rect);

  const mergedGrouped = a.groupedAggregatedRender.concat(
    b.groupedAggregatedRender,
  );

  const mergedReasons = a.reasons | b.reasons;

  return {
    alpha: Math.max(a.alpha, b.alpha),

    ...pickColorClosestToStartStage(a, b), // kinda wrong, should pick color in earliest stage
    reasons: mergedReasons,
    groupedAggregatedRender: mergedGrouped,
    rect: mergedRect,
  };
}

function getBoundingRect(r1: DOMRect, r2: DOMRect): DOMRect {
  const x1 = Math.min(r1.x, r2.x);
  const y1 = Math.min(r1.y, r2.y);
  const x2 = Math.max(r1.x + r1.width, r2.x + r2.width);
  const y2 = Math.max(r1.y + r1.height, r2.y + r2.height);
  return new DOMRect(x1, y1, x2 - x1, y2 - y1);
}

function pickColorClosestToStartStage(
  a: MergedOutlineLabel,
  b: MergedOutlineLabel,
) {
  // stupid hack to always take the gray value when the render is unnecessary (we know the gray value has equal rgb)
  if (a.color.r === a.color.g && a.color.g === a.color.b) {
    return { color: a.color };
  }
  if (b.color.r === b.color.g && b.color.g === b.color.b) {
    return { color: b.color };
  }

  return { color: a.color.r <= b.color.r ? a.color : b.color };
}

function getOverlapArea(rect1: DOMRect, rect2: DOMRect): number {
  if (rect1.right <= rect2.left || rect2.right <= rect1.left) {
    return 0;
  }

  if (rect1.bottom <= rect2.top || rect2.bottom <= rect1.top) {
    return 0;
  }

  const xOverlap =
    Math.min(rect1.right, rect2.right) - Math.max(rect1.left, rect2.left);
  const yOverlap =
    Math.min(rect1.bottom, rect2.bottom) - Math.max(rect1.top, rect2.top);

  return xOverlap * yOverlap;
}

function applyLabelTransform(
  rect: DOMRect,
  estimatedTextWidth: number,
): DOMRect {
  const textHeight = 11;
  const labelX = rect.x;
  const labelY = rect.y;
  return new DOMRect(labelX, labelY, estimatedTextWidth + 4, textHeight + 4);
}

const textMeasurementCache = new LRUMap<string, TextMetrics>(100);

type MeasuringContext = CanvasTextDrawingStyles & CanvasText;

let offscreenContext: MeasuringContext;

function getMeasuringContext(): MeasuringContext {
  if (!offscreenContext) {
    const dpi = window.devicePixelRatio || 1;
    const width = dpi * window.innerWidth;
    const height = dpi * window.innerHeight;

    if ('OffscreenCanvas' in window) {
      const canvas = new OffscreenCanvas(width, height);
      const ctx = canvas.getContext('2d');
      if (!ctx) {
        throw new Error('unreachable');
      }
      offscreenContext = ctx;
    } else {
      const canvas = document.createElement('canvas');
      canvas.width = width;
      canvas.height = height;
      const ctx = canvas.getContext('2d');
      if (!ctx) {
        throw new Error('unreachable');
      }
      offscreenContext = ctx as MeasuringContext;
    }
  }
  return offscreenContext;
}

export const measureTextCached = (text: string): TextMetrics => {
  if (textMeasurementCache.has(text)) {
    return textMeasurementCache.get(text)!;
  }
  const ctx = getMeasuringContext();
  ctx.font = `11px ${MONO_FONT}`;
  const metrics = ctx.measureText(text);
  textMeasurementCache.set(text, metrics);
  return metrics;
};<|MERGE_RESOLUTION|>--- conflicted
+++ resolved
@@ -1,23 +1,17 @@
 import { throttle } from '@web-utils/helpers';
-<<<<<<< HEAD
 import { outlineWorker, type DrawingQueue } from '@web-utils/outline-worker';
-=======
 import { LRUMap } from '@web-utils/lru';
->>>>>>> 56c6fcf7
 import { type Fiber } from 'react-reconciler';
 import { type AggregatedChange } from 'src/core/instrumentation';
 import { ReactScanInternals, type OutlineKey } from '../../index';
 import { getLabelText, joinAggregations } from '../../utils';
 
-<<<<<<< HEAD
-=======
 const enum Reason {
   Commit = 0b001,
   Unstable = 0b010,
   Unnecessary = 0b100,
 }
 
->>>>>>> 56c6fcf7
 export interface OutlineLabel {
   alpha: number;
   color: { r: number; g: number; b: number };
@@ -294,7 +288,6 @@
 
   const mergedLabels = mergeOverlappingLabels(pendingLabeledOutlines);
 
-<<<<<<< HEAD
   outlineWorker.call({
     type: 'fade-out-outline',
     payload: {
@@ -309,32 +302,6 @@
       })),
     },
   });
-=======
-  ctx.save();
-  ctx.font = `11px ${MONO_FONT}`;
-
-  for (let i = 0, len = mergedLabels.length; i < len; i++) {
-    const { alpha, color, reasons, groupedAggregatedRender, rect } =
-      mergedLabels[i];
-    const text = getLabelText(groupedAggregatedRender) ?? 'N/A';
-    const conditionalText = reasons & Reason.Unnecessary ? `${text}⚠️` : text;
-
-    const textMetrics = ctx.measureText(conditionalText);
-    const textWidth = textMetrics.width;
-    const textHeight = 11;
-
-    const labelX: number = rect.x;
-    const labelY: number = rect.y - textHeight - 4;
-
-    ctx.fillStyle = `rgba(${color.r},${color.g},${color.b},${alpha})`;
-    ctx.fillRect(labelX, labelY, textWidth + 4, textHeight + 4);
-
-    ctx.fillStyle = `rgba(255,255,255,${alpha})`;
-    ctx.fillText(conditionalText, labelX + 2, labelY + textHeight);
-  }
-
-  ctx.restore();
->>>>>>> 56c6fcf7
 
   if (activeOutlines.size) {
     animationFrameId = requestAnimationFrame(() => fadeOutOutline());
