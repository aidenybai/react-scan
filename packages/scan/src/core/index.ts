import { type Signal, signal } from '@preact/signals';
import {
  type Fiber,
  detectReactBuildType,
  getRDTHook,
  getType,
  isInstrumentationActive,
} from 'bippy';
import type { ComponentType } from 'preact';
import type { ReactNode } from 'preact/compat';
import type { RenderData } from 'src/core/utils';
import { initReactScanInstrumentation } from 'src/new-outlines';
import styles from '~web/assets/css/styles.css';
import { ICONS } from '~web/assets/svgs/svgs';
import { createToolbar } from '~web/toolbar';
import { readLocalStorage, saveLocalStorage } from '~web/utils/helpers';
import type { Outline } from '~web/utils/outline';
import type { States } from '~web/views/inspector/utils';
import type {
  ChangeReason,
  Render,
  createInstrumentation,
} from './instrumentation';
import type { InternalInteraction } from './monitor/types';
import type { getSession } from './monitor/utils';

let rootContainer: HTMLDivElement | null = null;
let shadowRoot: ShadowRoot | null = null;

// @TODO: @pivanov - add back in when options are implemented
// const audioContext: AudioContext | null = null;

interface RootContainer {
  rootContainer: HTMLDivElement;
  shadowRoot: ShadowRoot;
}

const initRootContainer = (): RootContainer => {
  if (rootContainer && shadowRoot) {
    return { rootContainer, shadowRoot };
  }

  rootContainer = document.createElement('div');
  rootContainer.id = 'react-scan-root';

  shadowRoot = rootContainer.attachShadow({ mode: 'open' });

  const fragment = document.createDocumentFragment();

  const cssStyles = document.createElement('style');
  cssStyles.textContent = styles;

  const iconSprite = new DOMParser().parseFromString(
    ICONS,
    'image/svg+xml',
  ).documentElement;

  fragment.appendChild(iconSprite);
  fragment.appendChild(cssStyles);
  shadowRoot.appendChild(fragment);

  document.documentElement.appendChild(rootContainer);

  return { rootContainer, shadowRoot };
};

// export interface UnstableOptions {
//   /**
//    * Enable/disable scanning
//    *
//    * Please use the recommended way:
//    * enabled: process.env.NODE_ENV === 'development',
//    *
//    * @default true
//    */
//   enabled?: boolean;

//   /**
//    * Force React Scan to run in production (not recommended)
//    *
//    * @default false
//    */
//   dangerouslyForceRunInProduction?: boolean;

//   /**
//    * Animation speed
//    *
//    * @default "fast"
//    */
//   animationSpeed?: 'slow' | 'fast' | 'off';

//   /**
//    * Smoothly animate the re-render outline when the element moves
//    *
//    * @default true
//    */
//   smoothlyAnimateOutlines?: boolean;

//   /**
//    * Show toolbar bar
//    *
//    * If you set this to true, and set {@link enabled} to false, the toolbar will still show, but scanning will be disabled.
//    *
//    * @default true
//    */
//   showToolbar?: boolean;
// }

export interface Options {
  /**
   * Enable/disable scanning
   *
   * Please use the recommended way:
   * enabled: process.env.NODE_ENV === 'development',
   *
   * @default true
   */
  enabled?: boolean;

  /**
   * Force React Scan to run in production (not recommended)
   *
   * @default false
   */
  dangerouslyForceRunInProduction?: boolean;
  /**
   * Log renders to the console
   *
   * WARNING: This can add significant overhead when the app re-renders frequently
   *
   * @default false
   */
  log?: boolean;

  /**
   * Show toolbar bar
   *
   * If you set this to true, and set {@link enabled} to false, the toolbar will still show, but scanning will be disabled.
   *
   * @default true
   */
  showToolbar?: boolean;

  /**
   * Animation speed
   *
   * @default "fast"
   */
  animationSpeed?: 'slow' | 'fast' | 'off';

  /**
   * Track unnecessary renders, and mark their outlines gray when detected
   *
   * An unnecessary render is defined as the component re-rendering with no change to the component's
   * corresponding dom subtree
   *
   *  @default false
   *  @warning tracking unnecessary renders can add meaningful overhead to react-scan
   */
  trackUnnecessaryRenders?: boolean;

  onCommitStart?: () => void;
  onRender?: (fiber: Fiber, renders: Array<Render>) => void;
  onCommitFinish?: () => void;
  onPaintStart?: (outlines: Array<Outline>) => void;
  onPaintFinish?: (outlines: Array<Outline>) => void;
}

export type MonitoringOptions = Pick<
  Options,
  | 'enabled'
  | 'onCommitStart'
  | 'onCommitFinish'
  | 'onPaintStart'
  | 'onPaintFinish'
  | 'onRender'
>;

interface Monitor {
  pendingRequests: number;
  interactions: Array<InternalInteraction>;
  session: ReturnType<typeof getSession>;
  url: string | null;
  route: string | null;
  apiKey: string | null;
  commit: string | null;
  branch: string | null;
}

export interface StoreType {
  inspectState: Signal<States>;
  wasDetailsOpen: Signal<boolean>;
  lastReportTime: Signal<number>;
  isInIframe: Signal<boolean>;
  monitor: Signal<Monitor | null>;
  fiberRoots: WeakSet<Fiber>;
  reportData: Map<number, RenderData>;
  legacyReportData: Map<string, RenderData>;
}

export type OutlineKey = `${string}-${string}`;

export interface Internals {
  instrumentation: ReturnType<typeof createInstrumentation> | null;
  componentAllowList: WeakMap<ComponentType<unknown>, Options> | null;
  options: Signal<Options>;
  scheduledOutlines: Map<Fiber, Outline>; // we clear t,his nearly immediately, so no concern of mem leak on the fiber
  // outlines at the same coordinates always get merged together, so we pre-compute the merge ahead of time when aggregating in activeOutlines
  activeOutlines: Map<OutlineKey, Outline>; // we re-use the outline object on the scheduled outline
  onRender: ((fiber: Fiber, renders: Array<Render>) => void) | null;
  Store: StoreType;
}

export type FunctionalComponentStateChange = {
  type: ChangeReason.FunctionalState;
  value: unknown;
  prevValue?: unknown;
  count?: number | undefined;
  name: string;
};
export type ClassComponentStateChange = {
  type: ChangeReason.ClassState;
  value: unknown;
  prevValue?: unknown;
  count?: number | undefined;
  name: 'state';
};

export type StateChange =
  | FunctionalComponentStateChange
  | ClassComponentStateChange;
export type PropsChange = {
  type: ChangeReason.Props;
  name: string;
  value: unknown;
  prevValue?: unknown;
  count?: number | undefined;
};
export type ContextChange = {
  type: ChangeReason.Context;
  name: string;
  value: unknown;
  prevValue?: unknown;
  count?: number | undefined;
  contextType: number;
};

export type Change = StateChange | PropsChange | ContextChange;

export type ChangesPayload = {
  propsChanges: Array<PropsChange>;
  stateChanges: Array<
    FunctionalComponentStateChange | ClassComponentStateChange
  >;
  contextChanges: Array<ContextChange>;
};
export type ChangesListener = (changes: ChangesPayload) => void;

export const Store: StoreType = {
  wasDetailsOpen: signal(true),
  isInIframe: signal(
    typeof window !== 'undefined' && window.self !== window.top,
  ),
  inspectState: signal<States>({
    kind: 'uninitialized',
  }),
  monitor: signal<Monitor | null>(null),
  fiberRoots: new Set<Fiber>(),
  reportData: new Map<number, RenderData>(),
  legacyReportData: new Map<string, RenderData>(),
  lastReportTime: signal(0),
};

export const ReactScanInternals: Internals = {
  instrumentation: null,
  componentAllowList: null,
  options: signal({
    enabled: true,
    // includeChildren: true,
    // playSound: false,
    log: false,
    showToolbar: true,
    // renderCountThreshold: 0,
    // report: undefined,
    // alwaysShowLabels: false,
    animationSpeed: 'fast',
    dangerouslyForceRunInProduction: false,
    // smoothlyAnimateOutlines: true,
    // trackUnnecessaryRenders: false,
  }),
  onRender: null,
  scheduledOutlines: new Map(),
  activeOutlines: new Map(),
  Store,
};

export type LocalStorageOptions = Omit<
  Options,
  | 'onCommitStart'
  | 'onRender'
  | 'onCommitFinish'
  | 'onPaintStart'
  | 'onPaintFinish'
>;

function isOptionKey(key: string): key is keyof Options {
  return key in ReactScanInternals.options.value;
}

const validateOptions = (options: Partial<Options>): Partial<Options> => {
  const errors: Array<string> = [];
  const validOptions: Partial<Options> = {};

  for (const key in options) {
    if (!isOptionKey(key)) continue;

    const value = options[key];
    switch (key) {
      case 'enabled':
      // case 'includeChildren':
      case 'log':
      case 'showToolbar':
      // case 'report':
      // case 'alwaysShowLabels':
      case 'dangerouslyForceRunInProduction':
        if (typeof value !== 'boolean') {
          errors.push(`- ${key} must be a boolean. Got "${value}"`);
        } else {
          validOptions[key] = value;
        }
        break;
      // case 'renderCountThreshold':
      // case 'resetCountTimeout':
      //   if (typeof value !== 'number' || value < 0) {
      //     errors.push(`- ${key} must be a non-negative number. Got "${value}"`);
      //   } else {
      //     validOptions[key] = value as number;
      //   }
      //   break;
      case 'animationSpeed':
        if (!['slow', 'fast', 'off'].includes(value as string)) {
          errors.push(
            `- Invalid animation speed "${value}". Using default "fast"`,
          );
        } else {
          validOptions[key] = value as 'slow' | 'fast' | 'off';
        }
        break;
      case 'onCommitStart':
        if (typeof value !== 'function') {
          errors.push(`- ${key} must be a function. Got "${value}"`);
        } else {
          validOptions.onCommitStart = value as () => void;
        }
        break;
      case 'onCommitFinish':
        if (typeof value !== 'function') {
          errors.push(`- ${key} must be a function. Got "${value}"`);
        } else {
          validOptions.onCommitFinish = value as () => void;
        }
        break;
      case 'onRender':
        if (typeof value !== 'function') {
          errors.push(`- ${key} must be a function. Got "${value}"`);
        } else {
          validOptions.onRender = value as (
            fiber: Fiber,
            renders: Array<Render>,
          ) => void;
        }
        break;
      case 'onPaintStart':
      case 'onPaintFinish':
        if (typeof value !== 'function') {
          errors.push(`- ${key} must be a function. Got "${value}"`);
        } else {
          validOptions[key] = value as (outlines: Array<Outline>) => void;
        }
        break;
      // case 'trackUnnecessaryRenders': {
      //   validOptions.trackUnnecessaryRenders =
      //     typeof value === 'boolean' ? value : false;
      //   break;
      // }
      // case 'smoothlyAnimateOutlines': {
      //   validOptions.smoothlyAnimateOutlines =
      //     typeof value === 'boolean' ? value : false;
      //   break;
      // }
      default:
        errors.push(`- Unknown option "${key}"`);
    }
  }

  if (errors.length > 0) {
    // biome-ignore lint/suspicious/noConsole: Intended debug output
    console.warn(`[React Scan] Invalid options:\n${errors.join('\n')}`);
  }

  return validOptions;
};

export const getReport = (type?: ComponentType<unknown>) => {
  if (type) {
    for (const reportData of Array.from(Store.legacyReportData.values())) {
      if (reportData.type === type) {
        return reportData;
      }
    }
    return null;
  }
  return Store.legacyReportData;
};

export const setOptions = (userOptions: Partial<Options>) => {
  const validOptions = validateOptions(userOptions);

  if (Object.keys(validOptions).length === 0) {
    return;
  }

  const shouldInitToolbar =
    'showToolbar' in validOptions && validOptions.showToolbar !== undefined;

  const newOptions = {
    ...ReactScanInternals.options.value,
    ...validOptions,
  };

  const { instrumentation } = ReactScanInternals;
  if (instrumentation && 'enabled' in validOptions) {
    instrumentation.isPaused.value = validOptions.enabled === false;
  }

  ReactScanInternals.options.value = newOptions;

  saveLocalStorage('react-scan-options', newOptions);

  if (shouldInitToolbar) {
    initToolbar(!!newOptions.showToolbar);
  }

  return newOptions;
};

export const getOptions = () => ReactScanInternals.options;

// we only need to run this check once and will read the value in hot path
let isProduction: boolean | null = null;
let rdtHook: ReturnType<typeof getRDTHook>;
export const getIsProduction = () => {
  if (isProduction !== null) {
    return isProduction;
  }
  rdtHook ??= getRDTHook();
  for (const renderer of rdtHook.renderers.values()) {
    const buildType = detectReactBuildType(renderer);
    if (buildType === 'production') {
      isProduction = true;
    }
  }
  return isProduction;
};

export const start = () => {
  if (typeof window === 'undefined') {
    return;
  }

  if (
    getIsProduction() &&
    !ReactScanInternals.options.value.dangerouslyForceRunInProduction
  ) {
    return;
  }

  const localStorageOptions =
    readLocalStorage<LocalStorageOptions>('react-scan-options');

  if (localStorageOptions) {
    const validLocalOptions = validateOptions(localStorageOptions);

    if (Object.keys(validLocalOptions).length > 0) {
      ReactScanInternals.options.value = {
        ...ReactScanInternals.options.value,
        ...validLocalOptions,
      };
    }
  }

  const options = getOptions();

  initReactScanInstrumentation(() => {
<<<<<<< HEAD
    if (process.env.BUNDLE_MODE === 'full') {
      idempotent_createToolbar(!!options.value.showToolbar);
    }
=======
    initToolbar(!!options.value.showToolbar);
>>>>>>> 653eca4b
  });

  const isUsedInBrowserExtension = typeof window !== 'undefined';
  if (!Store.monitor.value && !isUsedInBrowserExtension) {
    setTimeout(() => {
      if (isInstrumentationActive()) return;
      // biome-ignore lint/suspicious/noConsole: Intended debug output
      console.error(
        '[React Scan] Failed to load. Must import React Scan before React runs.',
      );
    }, 5000);
  }
};

const initToolbar = (showToolbar: boolean) => {
  const windowToolbarContainer = window.__REACT_SCAN_TOOLBAR_CONTAINER__;

  if (!showToolbar) {
    windowToolbarContainer?.remove();
    return;
  }

  windowToolbarContainer?.remove();
  const { shadowRoot } = initRootContainer();
  createToolbar(shadowRoot);
};

export const scan = (options: Options = {}) => {
  setOptions(options);
  const isInIframe = Store.isInIframe.value;

  if (isInIframe) {
    return;
  }

  if (options.enabled === false && options.showToolbar !== true) {
    return;
  }

  start();
};

export const useScan = (options: Options = {}) => {
  setOptions(options);
  start();
};

export const onRender = (
  type: unknown,
  _onRender: (fiber: Fiber, renders: Array<Render>) => void,
) => {
  const prevOnRender = ReactScanInternals.onRender;
  ReactScanInternals.onRender = (fiber, renders) => {
    prevOnRender?.(fiber, renders);
    if (getType(fiber.type) === type) {
      _onRender(fiber, renders);
    }
  };
};

export const ignoredProps = new WeakSet<
  Exclude<ReactNode, undefined | null | string | number | boolean | bigint>
>();

export const ignoreScan = (node: ReactNode) => {
  if (node && typeof node === 'object') {
    ignoredProps.add(node);
  }
};<|MERGE_RESOLUTION|>--- conflicted
+++ resolved
@@ -492,13 +492,9 @@
   const options = getOptions();
 
   initReactScanInstrumentation(() => {
-<<<<<<< HEAD
     if (process.env.BUNDLE_MODE === 'full') {
-      idempotent_createToolbar(!!options.value.showToolbar);
+      initToolbar(!!options.value.showToolbar);
     }
-=======
-    initToolbar(!!options.value.showToolbar);
->>>>>>> 653eca4b
   });
 
   const isUsedInBrowserExtension = typeof window !== 'undefined';
