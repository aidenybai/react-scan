--- conflicted
+++ resolved
@@ -27,14 +27,7 @@
   updateFiberRenderData,
   type RenderData,
 } from 'src/core/utils';
-<<<<<<< HEAD
 import { createInstrumentation, type Render } from './instrumentation';
-=======
-import { readLocalStorage, saveLocalStorage } from '@web-utils/helpers';
-import { initReactScanOverlay } from './web/overlay';
-import { createInstrumentation, type Render } from './instrumentation';
-import { createToolbar } from './web/toolbar';
->>>>>>> 8714035c
 import type { InternalInteraction } from './monitor/types';
 import { type getSession } from './monitor/utils';
 import styles from './web/assets/css/styles.css';
