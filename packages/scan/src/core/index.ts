import type { Fiber } from 'react-reconciler';
import type * as React from 'react';
import { type Signal, signal } from '@preact/signals';
import {
  getDisplayName,
  getTimings,
  getType,
  isCompositeFiber,
<<<<<<< HEAD
} from 'bippy';
=======
  traverseFiber,
} from 'bippy';
import { createInstrumentation, type Render } from './instrumentation';
>>>>>>> e4cd3ee7
import {
  type ActiveOutline,
  flushOutlines,
  getOutline,
  type PendingOutline,
<<<<<<< HEAD
} from '@web-utils/outline';
import { logIntro } from '@web-utils/log';
=======
} from './web/outline';
import { log, logIntro } from './web/log';
import { initReactScanOverlay } from './web/overlay';
>>>>>>> e4cd3ee7
import {
  createInspectElementStateMachine,
  type States,
} from '@web-inspect-element/inspect-state-machine';
import { playGeigerClickSound } from '@web-utils/geiger';
import { ICONS } from '@web-assets/svgs/svgs';
import { isValidFiber, updateFiberRenderData, type RenderData } from 'src/core/utils';
import { createInstrumentation, type Render } from './instrumentation';
import styles from './web/assets/css/styles.css';
import { initReactScanOverlay } from './web/overlay';
import { createToolbar } from './web/toolbar';
import type { InternalInteraction } from './monitor/types';
import { type getSession } from './monitor/utils';
<<<<<<< HEAD
=======
import { type RenderData, updateFiberRenderData } from './utils';
import { playGeigerClickSound } from './web/geiger';
>>>>>>> e4cd3ee7

export interface Options {
  /**
   * Enable/disable scanning
   *
   * Please use the recommended way:
   * enabled: process.env.NODE_ENV === 'development',
   *
   * @default true
   */
  enabled?: boolean;
  /**
   * Include children of a component applied with withScan
   *
   * @default true
   */
  includeChildren?: boolean;

  /**
   * Enable/disable geiger sound
   *
   * @default true
   */
  playSound?: boolean;

  /**
   * Log renders to the console
   *
   * @default false
   */
  log?: boolean;

  /**
   * Show toolbar bar
   *
   * If you set this to true, and set {@link enabled} to false, the toolbar will still show, but scanning will be disabled.
   *
   * @default true
   */
  showToolbar?: boolean;

  /**
   * Render count threshold, only show
   * when a component renders more than this
   *
   * @default 0
   */
  renderCountThreshold?: number;

  /**
   * Clear aggregated fibers after this time in milliseconds
   *
   * @default 5000
   */
  resetCountTimeout?: number;

  /**
   * Maximum number of renders for red indicator
   *
   * @default 20
   * @deprecated
   */
  maxRenders?: number;

  /**
   * Report data to getReport()
   *
   * @default false
   */
  report?: boolean;

  /**
   * Always show labels
   *
   * @default false
   */
  alwaysShowLabels?: boolean;

  /**
   * Animation speed
   *
   * @default "fast"
   */
  animationSpeed?: 'slow' | 'fast' | 'off';

  onCommitStart?: () => void;
  onRender?: (fiber: Fiber, renders: Array<Render>) => void;
  onCommitFinish?: () => void;
  onPaintStart?: (outlines: Array<PendingOutline>) => void;
  onPaintFinish?: (outlines: Array<PendingOutline>) => void;
}

export type MonitoringOptions = Pick<
  Options,
  | 'includeChildren'
  | 'enabled'
  | 'renderCountThreshold'
  | 'resetCountTimeout'
  | 'onCommitStart'
  | 'onCommitFinish'
  | 'onPaintStart'
  | 'onPaintFinish'
  | 'onRender'
>;

interface Monitor {
  pendingRequests: number;
  interactions: Array<InternalInteraction>;
  session: ReturnType<typeof getSession>;
  url: string | null;
  route: string | null;
  apiKey: string | null;
  commit: string | null;
  branch: string | null;
}

interface StoreType {
  isInIframe: Signal<boolean>;
  inspectState: Signal<States>;
  monitor: Signal<Monitor | null>;
  fiberRoots: WeakSet<Fiber>;
  reportData: WeakMap<Fiber, RenderData>;
  legacyReportData: Map<string, RenderData>;
  lastReportTime: Signal<number>;
}

export interface Internals {
  instrumentation: ReturnType<typeof createInstrumentation> | null;
  componentAllowList: WeakMap<React.ComponentType<any>, Options> | null;
  options: Signal<Options>;
  scheduledOutlines: Array<PendingOutline>;
  activeOutlines: Array<ActiveOutline>;
  onRender: ((fiber: Fiber, renders: Array<Render>) => void) | null;
  Store: StoreType;
}

export const Store: StoreType = {
  isInIframe: signal(
    typeof window !== 'undefined' && window.self !== window.top,
  ),
  inspectState: signal<States>({
    kind: 'uninitialized',
  }),
  monitor: signal<Monitor | null>(null),
  fiberRoots: new WeakSet<Fiber>(),
  reportData: new WeakMap<Fiber, RenderData>(),
  legacyReportData: new Map<string, RenderData>(),
  lastReportTime: signal(0),
};

export const ReactScanInternals: Internals = {
  instrumentation: null,
  componentAllowList: null,
  options: signal({
    enabled: true,
    includeChildren: true,
    playSound: false,
    log: false,
    showToolbar: true,
    renderCountThreshold: 0,
    report: undefined,
    alwaysShowLabels: false,
    animationSpeed: 'fast',
  }),
  onRender: null,
  scheduledOutlines: [],
  activeOutlines: [],
  Store,
};

export const getReport = (type?: React.ComponentType<any>) => {
  if (type) {
    for (const reportData of Array.from(Store.legacyReportData.values())) {
      if (reportData.type === type) {
        return reportData;
      }
    }
    return null;
  }
  return Store.legacyReportData;
};

export const setOptions = (options: Options) => {
  const { instrumentation } = ReactScanInternals;
  if (instrumentation) {
    instrumentation.isPaused.value = options.enabled === false;
  }

  ReactScanInternals.options.value = {
    ...ReactScanInternals.options.value,
    ...options,
  };
};

export const getOptions = () => ReactScanInternals.options;

export const reportRender = (fiber: Fiber, renders: Array<Render>) => {
  const reportFiber = fiber;
  const { selfTime } = getTimings(fiber);
  const displayName = getDisplayName(fiber.type);

  Store.lastReportTime.value = performance.now();

  const currentFiberData = Store.reportData.get(reportFiber) ?? {
    count: 0,
    time: 0,
    renders: [],
    displayName,
    type: null,
  };
<<<<<<< HEAD

  currentFiberData.count += renders.length;
  currentFiberData.time += selfTime;
  currentFiberData.renders = renders;

  Store.reportData.set(reportFiber, currentFiberData);

  if (displayName && ReactScanInternals.options.value.report) {
    const existingLegacyData = Store.legacyReportData.get(displayName) ?? {
      count: 0,
      time: 0,
      renders: [],
      displayName: null,
      type: getType(fiber.type) || fiber.type,
    };

    existingLegacyData.count += renders.length;
    existingLegacyData.time += selfTime;
    existingLegacyData.renders = renders;

    Store.legacyReportData.set(displayName, existingLegacyData);
=======

  currentFiberData.count += renders.length;
  currentFiberData.time += selfTime;
  currentFiberData.renders = renders;

  Store.reportData.set(reportFiber, currentFiberData);

  if (displayName && ReactScanInternals.options.value.report) {
    const existingLegacyData = Store.legacyReportData.get(displayName) ?? {
      count: 0,
      time: 0,
      renders: [],
      displayName: null,
      type: getType(fiber.type) || fiber.type,
    };

    existingLegacyData.count += renders.length;
    existingLegacyData.time += selfTime;
    existingLegacyData.renders = renders;

    Store.legacyReportData.set(displayName, existingLegacyData);
  }
};

export const isValidFiber = (fiber: Fiber) => {
  if (ignoredProps.has(fiber.memoizedProps)) {
    return false;
>>>>>>> e4cd3ee7
  }

  const allowList = ReactScanInternals.componentAllowList;
  const shouldAllow =
    allowList?.has(fiber.type) ?? allowList?.has(fiber.elementType);

  if (shouldAllow) {
    const parent = traverseFiber(
      fiber,
      (node) => {
        const options =
          allowList?.get(node.type) ?? allowList?.get(node.elementType);
        return options?.includeChildren;
      },
      true,
    );
    if (!parent && !shouldAllow) return false;
  }
  return true;
};

export const start = () => {
  if (typeof window === 'undefined') return;

  const existingRoot = document.querySelector('react-scan-root');
  if (existingRoot) {
    return;
  }

  // Create container for shadow DOM
  const container = document.createElement('div');
  container.id = 'react-scan-root';

  const shadow = container.attachShadow({ mode: 'open' });

  const fragment = document.createDocumentFragment();

  // add styles
  const cssStyles = document.createElement('style');
  cssStyles.textContent = styles;

  // Create SVG sprite sheet node directly
  const iconSprite = new DOMParser().parseFromString(ICONS, 'image/svg+xml').documentElement;
  shadow.appendChild(iconSprite);

  // add toolbar root
  const root = document.createElement('div');
  root.id = 'react-scan-toolbar-root';
  root.className = 'absolute z-2147483647';

  fragment.appendChild(cssStyles);
  fragment.appendChild(root);

  shadow.appendChild(fragment);

  // Add container to document first (so shadow DOM is available)
  document.documentElement.appendChild(container);

  const options = ReactScanInternals.options.value;

  const ctx = initReactScanOverlay();
  if (!ctx) return;

  createInspectElementStateMachine(shadow);

  const audioContext =
    typeof window !== 'undefined'
      ? new (window.AudioContext ||
        // @ts-expect-error -- This is a fallback for Safari
        window.webkitAudioContext)()
      : null;

  if (!Store.monitor.value) {
    const existingOverlay = document.querySelector('react-scan-overlay');
    if (existingOverlay) {
      return;
    }
    const overlayElement = document.createElement('react-scan-overlay') as any;

    document.documentElement.appendChild(overlayElement);

    logIntro();
  }

  globalThis.__REACT_SCAN__ = {
    ReactScanInternals,
  };

  // TODO: dynamic enable, and inspect-off check
  const instrumentation = createInstrumentation('devtools', {
    onCommitStart() {
      ReactScanInternals.options.value.onCommitStart?.();
    },
    onError(error) {
      // eslint-disable-next-line no-console
      console.error('[React Scan] Error instrumenting:', error);
    },
    isValidFiber,
    onRender(fiber, renders) {
      if (ReactScanInternals.instrumentation?.isPaused.value) {
        // don't draw if it's paused
        return;
      }
      updateFiberRenderData(fiber, renders);

      if (isCompositeFiber(fiber)) {
        reportRender(fiber, renders);
      }

      if (ReactScanInternals.options.value.log) {
        log(renders);
      }

      ReactScanInternals.options.value.onRender?.(fiber, renders);

      for (let i = 0, len = renders.length; i < len; i++) {
        const render = renders[i];
        const outline = getOutline(fiber, render);
        if (!outline) continue;
        ReactScanInternals.scheduledOutlines.push(outline);

        // audio context can take up an insane amount of cpu, todo: figure out why
        if (ReactScanInternals.options.value.playSound && audioContext) {
          const renderTimeThreshold = 10;
          const amplitude = Math.min(
            1,
            ((render.time ?? 0) - renderTimeThreshold) /
              (renderTimeThreshold * 2),
          );
          playGeigerClickSound(audioContext, amplitude);
        }
      }
      flushOutlines(ctx, new Map());
    },
    onCommitFinish() {
      ReactScanInternals.options.value.onCommitFinish?.();
    },
  });

  ReactScanInternals.instrumentation = instrumentation;

  if (options.showToolbar) {
    createToolbar(shadow);
  }

  // Add this right after creating the container
  container.setAttribute('part', 'scan-root');

  // Add this before creating the Shadow DOM
  const mainStyles = document.createElement('style');
  mainStyles.textContent = `
    html[data-theme="light"] react-scan-root::part(scan-root) {
      --icon-color: rgba(0, 0, 0, 0.8);
    }

    html[data-theme="dark"] react-scan-root::part(scan-root) {
      --icon-color: rgba(255, 255, 255, 0.8);
    }
  `;
  document.head.appendChild(mainStyles);
};

export const withScan = <T>(
  component: React.ComponentType<T>,
  options: Options = {},
) => {
  setOptions(options);
  const isInIframe = Store.isInIframe.value;
  const componentAllowList = ReactScanInternals.componentAllowList;
  if (isInIframe || (options.enabled === false && options.showToolbar !== true))
    return component;
  if (!componentAllowList) {
    ReactScanInternals.componentAllowList = new WeakMap<
      React.ComponentType<any>,
      Options
    >();
  }
  if (componentAllowList) {
    componentAllowList.set(component, { ...options });
  }

  start();

  return component;
};

export const scan = (options: Options = {}) => {
  setOptions(options);
  const isInIframe = Store.isInIframe.value;
  if (isInIframe || (options.enabled === false && options.showToolbar !== true))
    return;

  start();
};

export const useScan = (options: Options = {}) => {
  setOptions(options);
  start();
};

export const onRender = (
  type: unknown,
  _onRender: (fiber: Fiber, renders: Array<Render>) => void,
) => {
  const prevOnRender = ReactScanInternals.onRender;
  ReactScanInternals.onRender = (fiber, renders) => {
    prevOnRender?.(fiber, renders);
    if (getType(fiber.type) === type) {
      _onRender(fiber, renders);
    }
  };
};

export const ignoredProps = new WeakSet<
  Exclude<
    React.ReactNode,
    undefined | null | string | number | boolean | bigint
  >
>();

export const ignoreScan = (node: React.ReactNode) => {
  if (typeof node === 'object' && node) {
    ignoredProps.add(node);
  }
};<|MERGE_RESOLUTION|>--- conflicted
+++ resolved
@@ -6,44 +6,30 @@
   getTimings,
   getType,
   isCompositeFiber,
-<<<<<<< HEAD
-} from 'bippy';
-=======
   traverseFiber,
 } from 'bippy';
-import { createInstrumentation, type Render } from './instrumentation';
->>>>>>> e4cd3ee7
 import {
   type ActiveOutline,
   flushOutlines,
   getOutline,
   type PendingOutline,
-<<<<<<< HEAD
+
 } from '@web-utils/outline';
-import { logIntro } from '@web-utils/log';
-=======
-} from './web/outline';
-import { log, logIntro } from './web/log';
-import { initReactScanOverlay } from './web/overlay';
->>>>>>> e4cd3ee7
+import { log, logIntro } from '@web-utils/log';
 import {
   createInspectElementStateMachine,
   type States,
 } from '@web-inspect-element/inspect-state-machine';
 import { playGeigerClickSound } from '@web-utils/geiger';
 import { ICONS } from '@web-assets/svgs/svgs';
-import { isValidFiber, updateFiberRenderData, type RenderData } from 'src/core/utils';
+import {  updateFiberRenderData, type RenderData } from 'src/core/utils';
+import { initReactScanOverlay } from './web/overlay';
 import { createInstrumentation, type Render } from './instrumentation';
-import styles from './web/assets/css/styles.css';
-import { initReactScanOverlay } from './web/overlay';
 import { createToolbar } from './web/toolbar';
 import type { InternalInteraction } from './monitor/types';
 import { type getSession } from './monitor/utils';
-<<<<<<< HEAD
-=======
-import { type RenderData, updateFiberRenderData } from './utils';
-import { playGeigerClickSound } from './web/geiger';
->>>>>>> e4cd3ee7
+// @ts-expect-error CSS import
+import styles from './web/assets/css/styles.css';
 
 export interface Options {
   /**
@@ -254,7 +240,6 @@
     displayName,
     type: null,
   };
-<<<<<<< HEAD
 
   currentFiberData.count += renders.length;
   currentFiberData.time += selfTime;
@@ -276,35 +261,12 @@
     existingLegacyData.renders = renders;
 
     Store.legacyReportData.set(displayName, existingLegacyData);
-=======
-
-  currentFiberData.count += renders.length;
-  currentFiberData.time += selfTime;
-  currentFiberData.renders = renders;
-
-  Store.reportData.set(reportFiber, currentFiberData);
-
-  if (displayName && ReactScanInternals.options.value.report) {
-    const existingLegacyData = Store.legacyReportData.get(displayName) ?? {
-      count: 0,
-      time: 0,
-      renders: [],
-      displayName: null,
-      type: getType(fiber.type) || fiber.type,
-    };
-
-    existingLegacyData.count += renders.length;
-    existingLegacyData.time += selfTime;
-    existingLegacyData.renders = renders;
-
-    Store.legacyReportData.set(displayName, existingLegacyData);
   }
 };
 
 export const isValidFiber = (fiber: Fiber) => {
   if (ignoredProps.has(fiber.memoizedProps)) {
     return false;
->>>>>>> e4cd3ee7
   }
 
   const allowList = ReactScanInternals.componentAllowList;
