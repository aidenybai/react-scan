--- conflicted
+++ resolved
@@ -413,10 +413,6 @@
 export const start = () => {
   if (typeof window === 'undefined') return;
 
-<<<<<<< HEAD
-  // Load options from localStorage first
-=======
->>>>>>> fcad52ef
   const localStorageOptions =
     readLocalStorage<LocalStorageOptions>('react-scan-options');
   if (localStorageOptions) {
