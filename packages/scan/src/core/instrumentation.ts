--- conflicted
+++ resolved
@@ -420,8 +420,6 @@
 
 const TRACK_UNNECESSARY_RENDERS = false;
 
-<<<<<<< HEAD
-=======
 export interface RenderData {
   selfTime: number;
   totalTime: number;
@@ -465,7 +463,6 @@
   }
 };
 
->>>>>>> 931a01f2
 export const createInstrumentation = (
   instanceKey: string,
   config: InstrumentationConfig,
