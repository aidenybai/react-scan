--- conflicted
+++ resolved
@@ -1,6 +1,4 @@
 import { signal, type Signal } from '@preact/signals';
-import { getChangedPropsDetailed } from '@web-inspect-element/utils';
-import { RENDER_PHASE_STRING_TO_ENUM, RenderPhase } from '@web-utils/outline';
 import {
   createFiberVisitor,
   didFiberCommit,
@@ -15,14 +13,14 @@
   traverseState,
 } from 'bippy';
 import { isValidElement } from 'preact';
-<<<<<<< HEAD
 import type { Fiber, FiberRoot } from 'react-reconciler';
-import { isEqual } from 'src/core/utils';
-=======
->>>>>>> a04a7555
+import { isEqual } from '~core/utils';
+import { getChangedPropsDetailed } from '~web/components/inspector/utils';
+import {
+  RENDER_PHASE_STRING_TO_ENUM,
+  type RenderPhase,
+} from '~web/utils/outline';
 import { ReactScanInternals, Store, getIsProduction } from './index';
-import { getChangedPropsDetailed } from '~web/components/inspector/utils';
-import { isEqual } from '~core/utils';
 
 let fps = 0;
 let lastTime = performance.now();
