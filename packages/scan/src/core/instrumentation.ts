--- conflicted
+++ resolved
@@ -13,15 +13,10 @@
   traverseProps,
   traverseState,
 } from 'bippy';
-<<<<<<< HEAD
-import type { Fiber, FiberRoot } from 'react-reconciler';
-import { ReactScanInternals, Store, isProduction } from './index';
-=======
 import type * as React from 'react';
 import type { Fiber, FiberRoot } from 'react-reconciler';
 import { isEqual } from 'src/core/utils';
-import { getIsProduction, ReactScanInternals, Store } from './index';
->>>>>>> 56c6fcf7
+import { ReactScanInternals, Store, getIsProduction } from './index';
 
 let fps = 0;
 let lastTime = performance.now();
