--- conflicted
+++ resolved
@@ -224,7 +224,6 @@
   return changes;
 };
 
-<<<<<<< HEAD
 interface FiberContext {
   context: React.Context<unknown>;
   memoizedValue: unknown;
@@ -233,10 +232,6 @@
 function getContextChangesTraversal(this: Array<Change>, prevContext: FiberContext, nextContext: FiberContext): void {
   const prevValue = prevContext.memoizedValue;
   const nextValue = nextContext.memoizedValue;
-=======
-export const getContextChanges = (fiber: Fiber) => {
-  const changes: Array<Change> = [];
->>>>>>> fcad52ef
 
   const change: Change = {
     type: 'context',
