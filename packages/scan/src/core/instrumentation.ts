--- conflicted
+++ resolved
@@ -13,13 +13,8 @@
   traverseProps,
   traverseState,
 } from 'bippy';
-<<<<<<< HEAD
 import type { Fiber, FiberRoot } from 'react-reconciler';
-import { ReactScanInternals, Store } from './index';
-=======
-import { type Signal, signal } from '@preact/signals';
-import { isProduction, ReactScanInternals, Store } from './index';
->>>>>>> 8714035c
+import { ReactScanInternals, Store, isProduction } from './index';
 
 let fps = 0;
 let lastTime = performance.now();
