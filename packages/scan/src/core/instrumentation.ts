import type { Fiber, FiberRoot } from 'react-reconciler';
import {
  getTimings,
  hasMemoCache,
  traverseContexts,
  traverseState,
  instrument,
  createFiberVisitor,
  getDisplayName,
  getType,
  isValidElement,
  didFiberCommit,
  getMutatedHostFibers,
  traverseProps,
} from 'bippy';
import { type Signal, signal } from '@preact/signals';
import { ReactScanInternals } from './index';

let fps = 0;
let lastTime = performance.now();
let frameCount = 0;
let initedFps = false;

const updateFPS = () => {
  frameCount++;
  const now = performance.now();
  if (now - lastTime >= 1000) {
    fps = frameCount;
    frameCount = 0;
    lastTime = now;
  }
  requestAnimationFrame(updateFPS);
};

export const getFPS = () => {
  if (!initedFps) {
    initedFps = true;
    updateFPS();
    fps = 60;
  }

  return fps;
};

export const isElementVisible = (el: Element) => {
  const style = window.getComputedStyle(el);
  return (
    style.display !== 'none' &&
    style.visibility !== 'hidden' &&
    style.contentVisibility !== 'hidden' &&
    style.opacity !== '0'
  );
};

export const isValueUnstable = (prevValue: unknown, nextValue: unknown) => {
  const prevValueString = fastSerialize(prevValue);
  const nextValueString = fastSerialize(nextValue);
  return (
    prevValueString === nextValueString &&
    unstableTypes.includes(typeof prevValue) &&
    unstableTypes.includes(typeof nextValue)
  );
};

export const isElementInViewport = (
  el: Element,
  rect = el.getBoundingClientRect(),
) => {
  const isVisible =
    rect.bottom > 0 &&
    rect.right > 0 &&
    rect.top < window.innerHeight &&
    rect.left < window.innerWidth;

  return isVisible && rect.width && rect.height;
};

export interface Change {
  type: 'props' | 'context' | 'state';
  name: string;
  prevValue: unknown;
  nextValue: unknown;
  unstable: boolean;
}

export type Category = 'commit' | 'unstable' | 'unnecessary';

export interface Render {
  phase: string;
  componentName: string | null;
  time: number | null;
  count: number;
  forget: boolean;
  changes: Array<Change> | null;
  unnecessary: boolean;
  didCommit: boolean;
  fps: number;
}

const unstableTypes = ['function', 'object'];

export const fastSerialize = (value: unknown, depth = 0) => {
  if (depth < 0) return '…';
  switch (typeof value) {
    case 'function':
      return value.toString();
    case 'string':
      return value;
    case 'object':
      if (value === null) {
        return 'null';
      }
      if (Array.isArray(value)) {
        return value.length > 0 ? `[${value.length}]` : '[]';
      }
      if (isValidElement(value)) {
        // attempt to extract some name from the component
        return `<${getDisplayName(value.type) ?? ''} ${
          Object.keys(value.props || {}).length
        }>`;
      }
      if (
        typeof value === 'object' &&
        value !== null &&
        value.constructor === Object
      ) {
        for (const key in value) {
          if (Object.prototype.hasOwnProperty.call(value, key)) {
            return `{${Object.keys(value).length}}`;
          }
        }
        return '{}';
      }
      // eslint-disable-next-line no-case-declarations
      const tagString = Object.prototype.toString.call(value).slice(8, -1);
      if (tagString === 'Object') {
        const proto = Object.getPrototypeOf(value);
        const constructor = proto?.constructor;
        if (typeof constructor === 'function') {
          return `${constructor.displayName || constructor.name || ''}{…}`;
        }
      }
      return `${tagString}{…}`;
    default:
      return String(value);
  }
};

export const getPropsChanges = (fiber: Fiber) => {
  const changes: Array<Change> = [];

  const prevProps = fiber.alternate?.memoizedProps || {};
  const nextProps = fiber.memoizedProps || {};

  // Get union props
  // TODO needs faster solution
  const props = new Set([
    ...Object.keys(prevProps),
    ...Object.keys(nextProps),
  ]);

  for (const propName in props) {
    const prevValue = prevProps?.[propName];
    const nextValue = nextProps?.[propName];

    if (
      Object.is(prevValue, nextValue) ||
      isValidElement(prevValue) ||
      isValidElement(nextValue)
    ) {
      continue;
    }
    const change: Change = {
      type: 'props',
      name: propName,
      prevValue,
      nextValue,
      unstable: false,
    };
    changes.push(change);

    if (isValueUnstable(prevValue, nextValue)) {
      change.unstable = true;
    }
  }

<<<<<<< HEAD
  return {
    type: 'props',
    count: 1,
    trigger: false,
    changes,
    name: getDisplayName(type),
    time: getTimings(fiber).selfTime,
    forget: hasMemoCache(fiber),
  };
};


export const getContextRender = (
  fiber: Fiber,
  // eslint-disable-next-line @typescript-eslint/ban-types
  type: Function,
): Render | null => {
=======
  return changes;
};

export const getStateChanges = (fiber: Fiber) => {
>>>>>>> b0bd3ee6
  const changes: Array<Change> = [];

  traverseState(fiber, (prevState, nextState) => {
    if (Object.is(prevState.memoizedState, nextState.memoizedState)) return;
    const change: Change = {
      type: 'state',
      name: '',
      prevValue: prevState.memoizedState,
      nextValue: nextState.memoizedState,
      unstable: false,
    };
    changes.push(change);
  });

  return changes;
};

export const getContextChanges = (fiber: Fiber) => {
  const changes: Array<Change> = [];

  traverseContexts(fiber, (prevContext, nextContext) => {
    const prevValue = prevContext.memoizedValue;
    const nextValue = nextContext.memoizedValue;

    const change: Change = {
      type: 'context',
      name: '',
      prevValue,
      nextValue,
      unstable: false,
    };
    changes.push(change);

    const prevValueString = fastSerialize(prevValue);
    const nextValueString = fastSerialize(nextValue);

    if (
      unstableTypes.includes(typeof prevValue) &&
      unstableTypes.includes(typeof nextValue) &&
      prevValueString === nextValueString
    ) {
      change.unstable = true;
    }
  });

  return changes;
};

type OnRenderHandler = (fiber: Fiber, renders: Array<Render>) => void;
type OnCommitStartHandler = () => void;
type OnCommitFinishHandler = () => void;
type OnErrorHandler = (error: unknown) => void;
type IsValidFiberHandler = (fiber: Fiber) => boolean;

interface InstrumentationConfig {
  onCommitStart: OnCommitStartHandler;
  isValidFiber: IsValidFiberHandler;
  onRender: OnRenderHandler;
  onCommitFinish: OnCommitFinishHandler;
  onError: OnErrorHandler;
}

interface InstrumentationInstance {
  key: string;
  config: InstrumentationConfig;
  instrumentation: Instrumentation;
}

<<<<<<< HEAD
interface InstrumentationOptions {
  onCommitStart: () => void;
  isValidFiber: (fiber: Fiber) => boolean;
  onRender: (fiber: Fiber, renders: Array<Render>) => void;
  onCommitFinish: () => void;
}

/**
 * We need to explicitly keep track of both devtool & monitoring handlers because:
 * - we do not have an unsubscribe api, so we cannot have a set of handlers running at once
 * - by keeping track of the handlers for each type of instrumentation, we can allow the user to run both
 * monitoring and devtools, without them conflicting
 * - we need to explicitly decouple the functionality, meaning we will never run monitoring specific code in
 * devtool instrumentation, and vice versa
 */

type InstrumentationKind = 'devtool' | 'monitoring';

const currentHandlers: Record<
  InstrumentationKind,
  Parameters<typeof createInstrumentation>[0] | null
> = {
  devtool: null,
  monitoring: null,
};
=======
interface Instrumentation {
  isPaused: Signal<boolean>;
  fiberRoots: Set<FiberRoot>;
}
>>>>>>> b0bd3ee6

const instrumentationInstances = new Map<string, InstrumentationInstance>();
let inited = false;

const getAllInstances = () => Array.from(instrumentationInstances.values());

// FIXME: calculation is slow
export const isRenderUnnecessary = (fiber: Fiber) => {
  if (!didFiberCommit(fiber)) return true;

  const mutatedHostFibers = getMutatedHostFibers(fiber);
  for (const mutatedHostFiber of mutatedHostFibers) {
    let isRequiredChange = false;
    traverseProps(mutatedHostFiber, (prevValue, nextValue) => {
      if (
        !Object.is(prevValue, nextValue) &&
        !isValueUnstable(prevValue, nextValue)
      ) {
        isRequiredChange = true;
      }
    });
    if (isRequiredChange) return false;
  }
  return true;
};

export const createInstrumentation = (
  instanceKey: string,
  config: InstrumentationConfig,
) => {
  const instrumentation: Instrumentation = {
    // this will typically be false, but in cases where a user provides showToolbar: true, this will be true
    isPaused: signal(!ReactScanInternals.options.value.enabled),
    fiberRoots: new Set<FiberRoot>(),
  };
  instrumentationInstances.set(instanceKey, {
    key: instanceKey,
    config,
    instrumentation,
  });
  if (!inited) {
    inited = true;
    const visitor = createFiberVisitor({
      onRender(fiber, phase) {
        const type = getType(fiber.type);
        if (!type) return null;

        const allInstances = getAllInstances();
        const validInstancesIndicies: Array<number> = [];
        for (let i = 0, len = allInstances.length; i < len; i++) {
          const instance = allInstances[i];
          if (!instance.config.isValidFiber(fiber)) continue;
          validInstancesIndicies.push(i);
        }
        if (!validInstancesIndicies.length) return null;

        const changes: Array<Change> = [];

        const propsChanges = getPropsChanges(fiber);
        const stateChanges = getStateChanges(fiber);
        const contextChanges = getContextChanges(fiber);

        for (let i = 0, len = propsChanges.length; i < len; i++) {
          const change = propsChanges[i];
          changes.push(change);
        }
        for (let i = 0, len = stateChanges.length; i < len; i++) {
          const change = stateChanges[i];
          changes.push(change);
        }
        for (let i = 0, len = contextChanges.length; i < len; i++) {
          const change = contextChanges[i];
          changes.push(change);
        }

        const { selfTime } = getTimings(fiber);

        const fps = getFPS();

        const render: Render = {
          phase,
          componentName: getDisplayName(type),
          count: 1,
          changes,
          time: selfTime,
          forget: hasMemoCache(fiber),
          unnecessary: isRenderUnnecessary(fiber),
          didCommit: didFiberCommit(fiber),
          fps,
        };

        for (let i = 0, len = validInstancesIndicies.length; i < len; i++) {
          const index = validInstancesIndicies[i];
          const instance = allInstances[index];
          instance.config.onRender(fiber, [render]);
        }
      },
      onError(error) {
        const allInstances = getAllInstances();
        for (const instance of allInstances) {
          instance.config.onError(error);
        }
      },
    });
    instrument({
      name: 'react-scan',
      onCommitFiberRoot: (rendererID, root) => {
        const allInstances = getAllInstances();
        for (const instance of allInstances) {
          instance.config.onCommitStart();
        }
        visitor(rendererID, root);
        for (const instance of allInstances) {
          instance.config.onCommitFinish();
        }
      },
    });
  }
  return instrumentation;
};<|MERGE_RESOLUTION|>--- conflicted
+++ resolved
@@ -149,17 +149,10 @@
 export const getPropsChanges = (fiber: Fiber) => {
   const changes: Array<Change> = [];
 
-  const prevProps = fiber.alternate?.memoizedProps || {};
-  const nextProps = fiber.memoizedProps || {};
-
-  // Get union props
-  // TODO needs faster solution
-  const props = new Set([
-    ...Object.keys(prevProps),
-    ...Object.keys(nextProps),
-  ]);
-
-  for (const propName in props) {
+  const prevProps = fiber.alternate?.memoizedProps;
+  const nextProps = fiber.memoizedProps;
+
+  for (const propName in { ...prevProps, ...nextProps }) {
     const prevValue = prevProps?.[propName];
     const nextValue = nextProps?.[propName];
 
@@ -184,30 +177,10 @@
     }
   }
 
-<<<<<<< HEAD
-  return {
-    type: 'props',
-    count: 1,
-    trigger: false,
-    changes,
-    name: getDisplayName(type),
-    time: getTimings(fiber).selfTime,
-    forget: hasMemoCache(fiber),
-  };
-};
-
-
-export const getContextRender = (
-  fiber: Fiber,
-  // eslint-disable-next-line @typescript-eslint/ban-types
-  type: Function,
-): Render | null => {
-=======
   return changes;
 };
 
 export const getStateChanges = (fiber: Fiber) => {
->>>>>>> b0bd3ee6
   const changes: Array<Change> = [];
 
   traverseState(fiber, (prevState, nextState) => {
@@ -276,38 +249,10 @@
   instrumentation: Instrumentation;
 }
 
-<<<<<<< HEAD
-interface InstrumentationOptions {
-  onCommitStart: () => void;
-  isValidFiber: (fiber: Fiber) => boolean;
-  onRender: (fiber: Fiber, renders: Array<Render>) => void;
-  onCommitFinish: () => void;
-}
-
-/**
- * We need to explicitly keep track of both devtool & monitoring handlers because:
- * - we do not have an unsubscribe api, so we cannot have a set of handlers running at once
- * - by keeping track of the handlers for each type of instrumentation, we can allow the user to run both
- * monitoring and devtools, without them conflicting
- * - we need to explicitly decouple the functionality, meaning we will never run monitoring specific code in
- * devtool instrumentation, and vice versa
- */
-
-type InstrumentationKind = 'devtool' | 'monitoring';
-
-const currentHandlers: Record<
-  InstrumentationKind,
-  Parameters<typeof createInstrumentation>[0] | null
-> = {
-  devtool: null,
-  monitoring: null,
-};
-=======
 interface Instrumentation {
   isPaused: Signal<boolean>;
   fiberRoots: Set<FiberRoot>;
 }
->>>>>>> b0bd3ee6
 
 const instrumentationInstances = new Map<string, InstrumentationInstance>();
 let inited = false;
