--- conflicted
+++ resolved
@@ -194,9 +194,13 @@
   };
 };
 
-<<<<<<< HEAD
 interface InstrumentationOptions {
-=======
+  onCommitStart: () => void;
+  isValidFiber: (fiber: Fiber) => boolean;
+  onRender: (fiber: Fiber, renders: Array<Render>) => void;
+  onCommitFinish: () => void;
+}
+
 /**
  * We need to explicitly keep track of both devtool & monitoring handlers because:
  * - we do not have an unsubscribe api, so we cannot have a set of handlers running at once
@@ -217,24 +221,12 @@
 };
 
 export const createInstrumentation = (params: {
->>>>>>> 8483e385
   onCommitStart: () => void;
   isValidFiber: (fiber: Fiber) => boolean;
   onRender: (fiber: Fiber, renders: Array<Render>) => void;
   onCommitFinish: () => void;
-<<<<<<< HEAD
-}
-
-export const createInstrumentation = ({
-  onCommitStart,
-  isValidFiber,
-  onRender,
-  onCommitFinish,
-}: InstrumentationOptions) => {
-=======
   kind: 'devtool' | 'monitoring';
 }) => {
->>>>>>> 8483e385
   const instrumentation = {
     isPaused: signal(!ReactScanInternals.options.value.enabled), // this will typically be false, but in cases where a user provides showToolbar: true, this will be true
     fiberRoots: new Set<FiberRoot>(),
