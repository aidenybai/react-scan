--- conflicted
+++ resolved
@@ -13,13 +13,8 @@
   traverseProps,
   traverseState,
 } from 'bippy';
-<<<<<<< HEAD
 import type { Fiber, FiberRoot } from 'react-reconciler';
-import { ReactScanInternals } from './index';
-=======
-import { type Signal, signal } from '@preact/signals';
 import { ReactScanInternals, Store } from './index';
->>>>>>> 428a614c
 
 let fps = 0;
 let lastTime = performance.now();
