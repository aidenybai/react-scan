import { signal, type Signal } from '@preact/signals';
import {
  createFiberVisitor,
  didFiberCommit,
  getDisplayName,
  getMutatedHostFibers,
  getTimings,
  getType,
  hasMemoCache,
  instrument,
  isValidElement,
  traverseContexts,
  traverseProps,
  traverseState,
} from 'bippy';
<<<<<<< HEAD
import type * as React from 'react';
import type { Fiber, FiberRoot } from 'react-reconciler';
import { isEqual } from 'src/core/utils';
import { ReactScanInternals } from './index';
=======
import { type Signal, signal } from '@preact/signals';
import { ReactScanInternals, Store } from './index';
>>>>>>> 2b5b3132

let fps = 0;
let lastTime = performance.now();
let frameCount = 0;
let initedFps = false;

const updateFPS = () => {
  frameCount++;
  const now = performance.now();
  if (now - lastTime >= 1000) {
    fps = frameCount;
    frameCount = 0;
    lastTime = now;
  }
  requestAnimationFrame(updateFPS);
};

export const getFPS = () => {
  if (!initedFps) {
    initedFps = true;
    updateFPS();
    fps = 60;
  }

  return fps;
};

export const isElementVisible = (el: Element) => {
  const style = window.getComputedStyle(el);
  return (
    style.display !== 'none' &&
    style.visibility !== 'hidden' &&
    style.contentVisibility !== 'hidden' &&
    style.opacity !== '0'
  );
};

export const isValueUnstable = (prevValue: unknown, nextValue: unknown) => {
  const prevValueString = fastSerialize(prevValue);
  const nextValueString = fastSerialize(nextValue);
  return (
    prevValueString === nextValueString &&
    unstableTypes.includes(typeof prevValue) &&
    unstableTypes.includes(typeof nextValue)
  );
};

export const isElementInViewport = (
  el: Element,
  rect = el.getBoundingClientRect(),
) => {
  const isVisible =
    rect.bottom > 0 &&
    rect.right > 0 &&
    rect.top < window.innerHeight &&
    rect.left < window.innerWidth;

  return isVisible && rect.width && rect.height;
};

export interface RenderChange {
  type: 'props' | 'context' | 'state';
  name: string;
  prevValue: unknown;
  nextValue: unknown;
  unstable: boolean;
}

// this must grow O(1) w.r.t to renders
export interface AggregatedChange {
  type: Set<'props' | 'context' | 'state'>;
  unstable: boolean;
}

export type Category = 'commit' | 'unstable' | 'unnecessary';

export interface Render {
  phase: 'mount' | 'update' | 'unmount';
  componentName: string | null;
  time: number | null;
  count: number; // uh is this right?
  forget: boolean;
  changes: Array<RenderChange>;
  unnecessary: boolean | null;
  didCommit: boolean;
  fps: number;
}

const unstableTypes = ['function', 'object'];

const cache = new WeakMap<object, string>();

export function fastSerialize(value: unknown, depth = 0): string {
  if (depth < 0) return '…';

  switch (typeof value) {
    case 'function':
      return value.toString();
    case 'string':
      return value;
    case 'number':
    case 'boolean':
    case 'undefined':
      return String(value);
    case 'object':
      break;
    default:
      return String(value);
  }

  if (value === null) return 'null';

  if (cache.has(value)) {
    return cache.get(value)!;
  }

  if (Array.isArray(value)) {
    const str = value.length ? `[${value.length}]` : '[]';
    cache.set(value, str);
    return str;
  }

  if (isValidElement(value)) {
    const type = getDisplayName(value.type) ?? '';
    const propCount = value.props ? Object.keys(value.props).length : 0;
    const str = `<${type} ${propCount}>`;
    cache.set(value, str);
    return str;
  }

  if (Object.getPrototypeOf(value) === Object.prototype) {
    const keys = Object.keys(value);
    const str = keys.length ? `{${keys.length}}` : '{}';
    cache.set(value, str);
    return str;
  }

  const ctor = (value as any).constructor;
  if (ctor && typeof ctor === 'function' && ctor.name) {
    const str = `${ctor.name}{…}`;
    cache.set(value, str);
    return str;
  }

  const tagString = Object.prototype.toString.call(value).slice(8, -1);
  const str = `${tagString}{…}`;
  cache.set(value, str);
  return str;
}

export const getPropsChanges = (fiber: Fiber) => {
  const changes: Array<RenderChange> = [];

  const prevProps = fiber.alternate?.memoizedProps || {};
  const nextProps = fiber.memoizedProps || {};

  const allKeys = new Set([
    ...Object.keys(prevProps),
    ...Object.keys(nextProps),
  ]);
  for (const propName in allKeys) {
    const prevValue = prevProps?.[propName];
    const nextValue = nextProps?.[propName];

    if (
      isEqual(prevValue, nextValue) ||
      isValidElement(prevValue) ||
      isValidElement(nextValue)
    ) {
      continue;
    }
    const change: RenderChange = {
      type: 'props',
      name: propName,
      prevValue,
      nextValue,
      unstable: false,
    };
    changes.push(change);

    if (isValueUnstable(prevValue, nextValue)) {
      change.unstable = true;
    }
  }

  return changes;
};

interface FiberState {
  memoizedState: unknown;
}

function getStateChangesTraversal(this: Array<Change>, prevState: FiberState, nextState: FiberState): void {
  if (isEqual(prevState.memoizedState, nextState.memoizedState)) return;
  const change: Change = {
    type: 'state',
    name: '',
    prevValue: prevState.memoizedState,
    nextValue: nextState.memoizedState,
    unstable: false,
  };
  this.push(change);
}

export const getStateChanges = (fiber: Fiber) => {
  const changes: Array<RenderChange> = [];

<<<<<<< HEAD
  traverseState(fiber, getStateChangesTraversal.bind(changes));
=======
  traverseState(fiber, (prevState, nextState) => {
    if (Object.is(prevState.memoizedState, nextState.memoizedState)) return;
    const change: RenderChange = {
      type: 'state',
      name: '', // bad interface should make this a discriminated union
      prevValue: prevState.memoizedState,
      nextValue: nextState.memoizedState,
      unstable: false,
    };
    changes.push(change);
  });
>>>>>>> 2b5b3132

  return changes;
};

<<<<<<< HEAD
interface FiberContext {
  context: React.Context<unknown>;
  memoizedValue: unknown;
}
=======
export const getContextChanges = (fiber: Fiber) => {
  const changes: Array<RenderChange> = [];
>>>>>>> 2b5b3132

function getContextChangesTraversal(this: Array<Change>, prevContext: FiberContext, nextContext: FiberContext): void {
  const prevValue = prevContext.memoizedValue;
  const nextValue = nextContext.memoizedValue;

<<<<<<< HEAD
  const change: Change = {
    type: 'context',
    name: '',
    prevValue,
    nextValue,
    unstable: false,
  };
  this.push(change);
=======
    const change: RenderChange = {
      type: 'context',
      name: '',
      prevValue,
      nextValue,
      unstable: false,
    };
    changes.push(change);
>>>>>>> 2b5b3132

  const prevValueString = fastSerialize(prevValue);
  const nextValueString = fastSerialize(nextValue);

  if (
    unstableTypes.includes(typeof prevValue) &&
    unstableTypes.includes(typeof nextValue) &&
    prevValueString === nextValueString
  ) {
    change.unstable = true;
  }
}

export const getContextChanges = (fiber: Fiber) => {
  const changes: Array<Change> = [];

  traverseContexts(fiber, getContextChangesTraversal.bind(changes));

  return changes;
};

type OnRenderHandler = (fiber: Fiber, renders: Array<Render>) => void;
type OnCommitStartHandler = () => void;
type OnCommitFinishHandler = () => void;
type OnErrorHandler = (error: unknown) => void;
type IsValidFiberHandler = (fiber: Fiber) => boolean;
type OnActiveHandler = () => void;

interface InstrumentationConfig {
  onCommitStart: OnCommitStartHandler;
  isValidFiber: IsValidFiberHandler;
  onRender: OnRenderHandler;
  onCommitFinish: OnCommitFinishHandler;
  onError: OnErrorHandler;
  onActive?: OnActiveHandler;
}

interface InstrumentationInstance {
  key: string;
  config: InstrumentationConfig;
  instrumentation: Instrumentation;
}

interface Instrumentation {
  isPaused: Signal<boolean>;
  fiberRoots: Set<FiberRoot>;
}

const instrumentationInstances = new Map<string, InstrumentationInstance>();
let inited = false;

const getAllInstances = () => Array.from(instrumentationInstances.values());

interface IsRenderUnnecessaryState {
  isRequiredChange: boolean;
}

function isRenderUnnecessaryTraversal(this: IsRenderUnnecessaryState, prevValue: unknown, nextValue: unknown): void {
  if (
    !isEqual(prevValue, nextValue) &&
    !isValueUnstable(prevValue, nextValue)
  ) {
    this.isRequiredChange = true;
  }
}

export const isRenderUnnecessary = (fiber: Fiber) => {
  if (!didFiberCommit(fiber)) return true;

  const mutatedHostFibers = getMutatedHostFibers(fiber);
  for (const mutatedHostFiber of mutatedHostFibers) {
    const state: IsRenderUnnecessaryState = {
      isRequiredChange: false,
    };
    traverseProps(mutatedHostFiber, isRenderUnnecessaryTraversal.bind(state));
    if (state.isRequiredChange) return false;
  }
  return true;
};

export const createInstrumentation = (
  instanceKey: string,
  config: InstrumentationConfig,
) => {
  const instrumentation: Instrumentation = {
    // this will typically be false, but in cases where a user provides showToolbar: true, this will be true
    isPaused: signal(!ReactScanInternals.options.value.enabled),
    fiberRoots: new Set<FiberRoot>(),
  };
  instrumentationInstances.set(instanceKey, {
    key: instanceKey,
    config,
    instrumentation,
  });
  if (!inited) {
    inited = true;
    const visitor = createFiberVisitor({
      onRender(fiber, phase) {
        const type = getType(fiber.type);
        if (!type) return null;

        const allInstances = getAllInstances();
        const validInstancesIndicies: Array<number> = [];
        for (let i = 0, len = allInstances.length; i < len; i++) {
          const instance = allInstances[i];
          if (!instance.config.isValidFiber(fiber)) continue;
          validInstancesIndicies.push(i);
        }
        if (!validInstancesIndicies.length) return null;

        const changes: Array<RenderChange> = [];

        const propsChanges = getPropsChanges(fiber);
        const stateChanges = getStateChanges(fiber);
        const contextChanges = getContextChanges(fiber);

        for (let i = 0, len = propsChanges.length; i < len; i++) {
          const change = propsChanges[i];
          changes.push(change);
        }
        for (let i = 0, len = stateChanges.length; i < len; i++) {
          const change = stateChanges[i];
          changes.push(change);
        }
        for (let i = 0, len = contextChanges.length; i < len; i++) {
          const change = contextChanges[i];
          changes.push(change);
        }

        const { selfTime } = getTimings(fiber);

        const fps = getFPS();

        const render: Render = {
          phase,
          componentName: getDisplayName(type),
          count: 1,
          changes,
          time: selfTime,
          forget: hasMemoCache(fiber),
          unnecessary: Store.monitor ? null : isRenderUnnecessary(fiber),
          didCommit: didFiberCommit(fiber),
          fps,
        };

        for (let i = 0, len = validInstancesIndicies.length; i < len; i++) {
          const index = validInstancesIndicies[i];
          const instance = allInstances[index];
          instance.config.onRender(fiber, [render]);
        }
      },
      onError(error) {
        const allInstances = getAllInstances();
        for (const instance of allInstances) {
          instance.config.onError(error);
        }
      },
    });
    instrument({
      name: 'react-scan',
      onActive: config.onActive,
      onCommitFiberRoot(rendererID, root) {
        const allInstances = getAllInstances();
        for (const instance of allInstances) {
          instance.config.onCommitStart();
        }
        visitor(rendererID, root);
        for (const instance of allInstances) {
          instance.config.onCommitFinish();
        }
      },
    });
  }
  return instrumentation;
};<|MERGE_RESOLUTION|>--- conflicted
+++ resolved
@@ -13,15 +13,10 @@
   traverseProps,
   traverseState,
 } from 'bippy';
-<<<<<<< HEAD
 import type * as React from 'react';
 import type { Fiber, FiberRoot } from 'react-reconciler';
 import { isEqual } from 'src/core/utils';
-import { ReactScanInternals } from './index';
-=======
-import { type Signal, signal } from '@preact/signals';
 import { ReactScanInternals, Store } from './index';
->>>>>>> 2b5b3132
 
 let fps = 0;
 let lastTime = performance.now();
@@ -214,11 +209,15 @@
   memoizedState: unknown;
 }
 
-function getStateChangesTraversal(this: Array<Change>, prevState: FiberState, nextState: FiberState): void {
+function getStateChangesTraversal(
+  this: Array<RenderChange>,
+  prevState: FiberState,
+  nextState: FiberState,
+): void {
   if (isEqual(prevState.memoizedState, nextState.memoizedState)) return;
-  const change: Change = {
+  const change: RenderChange = {
     type: 'state',
-    name: '',
+    name: '', // bad interface should make this a discriminated union
     prevValue: prevState.memoizedState,
     nextValue: nextState.memoizedState,
     unstable: false,
@@ -229,41 +228,25 @@
 export const getStateChanges = (fiber: Fiber) => {
   const changes: Array<RenderChange> = [];
 
-<<<<<<< HEAD
   traverseState(fiber, getStateChangesTraversal.bind(changes));
-=======
-  traverseState(fiber, (prevState, nextState) => {
-    if (Object.is(prevState.memoizedState, nextState.memoizedState)) return;
-    const change: RenderChange = {
-      type: 'state',
-      name: '', // bad interface should make this a discriminated union
-      prevValue: prevState.memoizedState,
-      nextValue: nextState.memoizedState,
-      unstable: false,
-    };
-    changes.push(change);
-  });
->>>>>>> 2b5b3132
 
   return changes;
 };
 
-<<<<<<< HEAD
 interface FiberContext {
   context: React.Context<unknown>;
   memoizedValue: unknown;
 }
-=======
-export const getContextChanges = (fiber: Fiber) => {
-  const changes: Array<RenderChange> = [];
->>>>>>> 2b5b3132
-
-function getContextChangesTraversal(this: Array<Change>, prevContext: FiberContext, nextContext: FiberContext): void {
+
+function getContextChangesTraversal(
+  this: Array<RenderChange>,
+  prevContext: FiberContext,
+  nextContext: FiberContext,
+): void {
   const prevValue = prevContext.memoizedValue;
   const nextValue = nextContext.memoizedValue;
 
-<<<<<<< HEAD
-  const change: Change = {
+  const change: RenderChange = {
     type: 'context',
     name: '',
     prevValue,
@@ -271,16 +254,6 @@
     unstable: false,
   };
   this.push(change);
-=======
-    const change: RenderChange = {
-      type: 'context',
-      name: '',
-      prevValue,
-      nextValue,
-      unstable: false,
-    };
-    changes.push(change);
->>>>>>> 2b5b3132
 
   const prevValueString = fastSerialize(prevValue);
   const nextValueString = fastSerialize(nextValue);
@@ -295,7 +268,7 @@
 }
 
 export const getContextChanges = (fiber: Fiber) => {
-  const changes: Array<Change> = [];
+  const changes: Array<RenderChange> = [];
 
   traverseContexts(fiber, getContextChangesTraversal.bind(changes));
 
@@ -338,7 +311,11 @@
   isRequiredChange: boolean;
 }
 
-function isRenderUnnecessaryTraversal(this: IsRenderUnnecessaryState, prevValue: unknown, nextValue: unknown): void {
+function isRenderUnnecessaryTraversal(
+  this: IsRenderUnnecessaryState,
+  prevValue: unknown,
+  nextValue: unknown,
+): void {
   if (
     !isEqual(prevValue, nextValue) &&
     !isValueUnstable(prevValue, nextValue)
