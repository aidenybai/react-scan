'use client';
import { getDisplayName, isCompositeFiber } from 'bippy';
import { type Fiber } from 'react-reconciler';
import { useEffect } from 'preact/hooks';
import {
  type MonitoringOptions,
  ReactScanInternals,
  reportRender,
  setOptions,
  Store,
} from '..';
import { createInstrumentation, type Render } from '../instrumentation';
import { addFiberToSet, isValidFiber, updateFiberRenderData } from '../utils';
import { initPerformanceMonitoring } from './performance';
import { getSession } from './utils';
import { flush } from './network';
import { computeRoute } from './params/utils';

// max retries before the set of components do not get reported (avoid memory leaks of the set of fibers stored on the component aggregation)
const MAX_RETRIES_BEFORE_COMPONENT_GC = 7;

export interface MonitoringProps {
  url?: string;
  apiKey: string;

  // For Session and Interaction
  path?: string | null; // pathname (i.e /foo/2/bar/3)
  route?: string | null; // computed from path and params (i.e /foo/:fooId/bar/:barId)

  // Only used / should be provided to compute the route when using Monitoring without supported framework
  params?: Record<string, string>;

  // Tracking regressions across commits and branches
  commit?: string | null;
  branch?: string | null;
}

export type MonitoringWithoutRouteProps = Omit<
  MonitoringProps,
  'route' | 'path'
>;

export const Monitoring = ({
  url,
  apiKey,
  params,
  path = null, // path passed down would be reactive
  route = null,
  commit = null,
  branch = null,
}: MonitoringProps) => {
  if (!apiKey)
    throw new Error('Please provide a valid API key for React Scan monitoring');
  url ??= 'https://monitoring.react-scan.com/api/v1/ingest';

  Store.monitor.value ??= {
    pendingRequests: 0,
    interactions: [],
    session: getSession({ commit, branch }).catch(() => null),
    url,
    apiKey,
    route,
    commit,
    branch,
  };

  // When using Monitoring without framework, we need to compute the route from the path and params
  if (!route && path && params) {
    Store.monitor.value.route = computeRoute(path, params);
  } else {
    Store.monitor.value.route =
      route ?? path ?? new URL(window.location.toString()).pathname; // this is inaccurate on vanilla react if the path is not provided but used for session route
  }

<<<<<<< HEAD
  useEffect(() => {
    scanMonitoring({
      enabled: true,
    });
=======
  // eslint-disable-next-line import/no-named-as-default-member
  React.useEffect(() => {
    scanMonitoring({ enabled: true });
>>>>>>> 8483e385
    return initPerformanceMonitoring();
  }, []);

  return null;
};

export const scanMonitoring = (options: MonitoringOptions) => {
  setOptions(options);
  startMonitoring();
};

let flushInterval: ReturnType<typeof setInterval>;

export const startMonitoring = () => {
  if (!Store.monitor.value) {
    if (process.env.NODE_ENV !== 'production') {
      throw new Error(
        'Invariant: startMonitoring can never be called when monitoring is not initialized',
      );
    }
  }

  if (flushInterval) {
    clearInterval(flushInterval);
  }

  flushInterval = setInterval(() => {
    try {
      void flush();
    } catch {
      /* */
    }
  }, 2000);

  globalThis.__REACT_SCAN__ = {
    ReactScanInternals,
  };
  const instrumentation = createInstrumentation({
    kind: 'monitoring',
    onCommitStart() {
      ReactScanInternals.options.value.onCommitStart?.();
    },
    isValidFiber(fiber) {
      return isValidFiber(fiber);
    },
    onRender(fiber, renders) {
      if (ReactScanInternals.instrumentation?.isPaused.value) {
        // don't draw if it's paused
        return;
      }

      updateFiberRenderData(fiber, renders);

      if (isCompositeFiber(fiber)) {
        reportRender(fiber, renders);
        aggregateComponentRenderToInteraction(fiber, renders);
      }
      ReactScanInternals.options.value.onRender?.(fiber, renders);
    },
    onCommitFinish() {
      ReactScanInternals.options.value.onCommitFinish?.();
    },
  });

  ReactScanInternals.instrumentation = instrumentation;
};

const aggregateComponentRenderToInteraction = (
  fiber: Fiber,
  renders: Array<Render>,
) => {
  const monitor = Store.monitor.value;
  if (monitor && monitor.interactions && monitor.interactions.length > 0) {
    const latestInteraction =
      monitor.interactions[monitor.interactions.length - 1];

    let totalTime = 0;
    for (const render of renders) {
      totalTime += render.time;
    }

    const displayName = getDisplayName(fiber.type);
    if (!displayName) {
      // it may be useful to somehow report the first ancestor with a display name instead of completely ignoring
      return;
    }
    let component = latestInteraction.components.get(displayName);
    if (!component) {
      component = {
        fibers: new Set(),
        name: displayName,
        renders: 0,
        totalTime,
        retiresAllowed: MAX_RETRIES_BEFORE_COMPONENT_GC,
        uniqueInteractionId: latestInteraction.uniqueInteractionId,
      };
      latestInteraction.components.set(displayName, component);
    }
    addFiberToSet(fiber, component.fibers);

    component.renders += renders.length;
    if (!component.totalTime) {
      component.totalTime = 0;
    }
    component.totalTime += component.totalTime
      ? component.totalTime + totalTime
      : totalTime;
  }
};<|MERGE_RESOLUTION|>--- conflicted
+++ resolved
@@ -72,16 +72,10 @@
       route ?? path ?? new URL(window.location.toString()).pathname; // this is inaccurate on vanilla react if the path is not provided but used for session route
   }
 
-<<<<<<< HEAD
   useEffect(() => {
     scanMonitoring({
       enabled: true,
     });
-=======
-  // eslint-disable-next-line import/no-named-as-default-member
-  React.useEffect(() => {
-    scanMonitoring({ enabled: true });
->>>>>>> 8483e385
     return initPerformanceMonitoring();
   }, []);
 
