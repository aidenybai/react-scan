import {
  type Fiber,
  didFiberCommit,
  getDisplayName,
  getFiberId,
  getNearestHostFibers,
<<<<<<< HEAD
  getTimings,
  getType,
  isCompositeFiber
} from 'bippy';
import {
  Change,
  ContextChange,
  PropsChange,
  ReactScanInternals,
  Store,
  ignoredProps,
} from '~core/index';
import {
  ChangeReason,
  createInstrumentation,
  getContextChanges,
  getStateChanges,
} from '~core/instrumentation';
import { RenderData } from '~core/utils';
import { getChangedPropsDetailed } from '~web/components/inspector/utils';
=======
  isCompositeFiber,
} from 'bippy';
import { ReactScanInternals, Store, ignoredProps } from '~core/index';
import { createInstrumentation } from '~core/instrumentation';
import { readLocalStorage, removeLocalStorage } from '~web/utils/helpers';
>>>>>>> e23fb55c
import { log, logIntro } from '~web/utils/log';
import { inspectorUpdateSignal } from '~web/views/inspector/states';
import {
  OUTLINE_ARRAY_SIZE,
  drawCanvas,
  initCanvas,
  updateOutlines,
  updateScroll,
} from './canvas';
import type { ActiveOutline, BlueprintOutline, OutlineData } from './types';

// The worker code will be replaced at build time
const workerCode = '__WORKER_CODE__';

let worker: Worker | null = null;
let canvas: HTMLCanvasElement | null = null;
let ctx: CanvasRenderingContext2D | null = null;
let dpr = 1;
let animationFrameId: number | null = null;
const activeOutlines = new Map<string, ActiveOutline>();

const blueprintMap = new Map<Fiber, BlueprintOutline>();
const blueprintMapKeys = new Set<Fiber>();

export const outlineFiber = (fiber: Fiber) => {
  if (!isCompositeFiber(fiber)) return;
  const name =
    typeof fiber.type === 'string' ? fiber.type : getDisplayName(fiber);
  if (!name) return;
  const blueprint = blueprintMap.get(fiber);
  const nearestFibers = getNearestHostFibers(fiber);
  const didCommit = didFiberCommit(fiber);

  if (!blueprint) {
    blueprintMap.set(fiber, {
      name,
      count: 1,
      elements: nearestFibers.map((fiber) => fiber.stateNode),
      didCommit: didCommit ? 1 : 0,
    });
    blueprintMapKeys.add(fiber);
  } else {
    blueprint.count++;
  }
};

const mergeRects = (rects: DOMRect[]) => {
  const firstRect = rects[0];
  if (rects.length === 1) return firstRect;

  let minX: number | undefined;
  let minY: number | undefined;
  let maxX: number | undefined;
  let maxY: number | undefined;

  for (let i = 0, len = rects.length; i < len; i++) {
    const rect = rects[i];
    minX = minX == null ? rect.x : Math.min(minX, rect.x);
    minY = minY == null ? rect.y : Math.min(minY, rect.y);
    maxX =
      maxX == null ? rect.x + rect.width : Math.max(maxX, rect.x + rect.width);
    maxY =
      maxY == null
        ? rect.y + rect.height
        : Math.max(maxY, rect.y + rect.height);
  }

  if (minX == null || minY == null || maxX == null || maxY == null) {
    return rects[0];
  }

  return new DOMRect(minX, minY, maxX - minX, maxY - minY);
};

export const getBatchedRectMap = async function* (
  elements: Element[],
): AsyncGenerator<IntersectionObserverEntry[], void, unknown> {
  const uniqueElements = new Set(elements);
  const seenElements = new Set<Element>();

  let resolveNext: ((value: IntersectionObserverEntry[]) => void) | null = null;
  let done = false;

  const observer = new IntersectionObserver((entries) => {
    const newEntries: IntersectionObserverEntry[] = [];

    for (const entry of entries) {
      const element = entry.target;
      if (!seenElements.has(element)) {
        seenElements.add(element);
        newEntries.push(entry);
      }
    }

    if (newEntries.length > 0 && resolveNext) {
      resolveNext(newEntries);
      resolveNext = null;
    }

    if (seenElements.size === uniqueElements.size) {
      observer.disconnect();
      done = true;
      if (resolveNext) {
        resolveNext([]);
      }
    }
  });

  for (const element of uniqueElements) {
    observer.observe(element);
  }

  while (!done) {
    const entries = await new Promise<IntersectionObserverEntry[]>(
      (resolve) => {
        resolveNext = resolve;
      },
    );
    if (entries.length > 0) {
      yield entries;
    }
  }
};

const SupportedArrayBuffer =
  typeof SharedArrayBuffer !== 'undefined' ? SharedArrayBuffer : ArrayBuffer;

export const flushOutlines = async () => {
  const elements: Element[] = [];

  for (const fiber of blueprintMapKeys) {
    const blueprint = blueprintMap.get(fiber);
    if (!blueprint) continue;
    for (let i = 0; i < blueprint.elements.length; i++) {
      if (!(blueprint.elements[i] instanceof Element)) {
        // TODO: filter this at the root
        continue;
      }
      elements.push(blueprint.elements[i]);
    }
  }

  const rectsMap = new Map<Element, DOMRect>();

  for await (const entries of getBatchedRectMap(elements)) {
    for (const entry of entries) {
      const element = entry.target;
      const rect = entry.intersectionRect;
      if (entry.isIntersecting && rect.width && rect.height) {
        rectsMap.set(element, rect);
      }
    }

    const blueprints: BlueprintOutline[] = [];
    const blueprintRects: DOMRect[] = [];
    const blueprintIds: number[] = [];

    for (const fiber of blueprintMapKeys) {
      const blueprint = blueprintMap.get(fiber);
      if (!blueprint) continue;

      const rects: DOMRect[] = [];
      for (let i = 0; i < blueprint.elements.length; i++) {
        const element = blueprint.elements[i];
        const rect = rectsMap.get(element);
        if (!rect) continue;
        rects.push(rect);
      }

      if (!rects.length) continue;

      blueprints.push(blueprint);
      blueprintRects.push(mergeRects(rects));
      blueprintIds.push(getFiberId(fiber));
    }

    if (blueprints.length > 0) {
      const arrayBuffer = new SupportedArrayBuffer(
        blueprints.length * OUTLINE_ARRAY_SIZE * 4,
      );
      const sharedView = new Float32Array(arrayBuffer);
      const blueprintNames = new Array(blueprints.length);
      let outlineData: OutlineData[] | undefined;

      for (let i = 0, len = blueprints.length; i < len; i++) {
        const blueprint = blueprints[i];
        const id = blueprintIds[i];
        const { x, y, width, height } = blueprintRects[i];
        const { count, name, didCommit } = blueprint;

        if (worker) {
          const scaledIndex = i * OUTLINE_ARRAY_SIZE;
          sharedView[scaledIndex] = id;
          sharedView[scaledIndex + 1] = count;
          sharedView[scaledIndex + 2] = x;
          sharedView[scaledIndex + 3] = y;
          sharedView[scaledIndex + 4] = width;
          sharedView[scaledIndex + 5] = height;
          sharedView[scaledIndex + 6] = didCommit;
          blueprintNames[i] = name;
        } else {
          outlineData ||= new Array(blueprints.length);
          outlineData[i] = {
            id,
            name,
            count,
            x,
            y,
            width,
            height,
            didCommit: didCommit as 0 | 1,
          };
        }
      }

      if (worker) {
        worker.postMessage({
          type: 'draw-outlines',
          data: arrayBuffer,
          names: blueprintNames,
        });
      } else if (canvas && ctx && outlineData) {
        updateOutlines(activeOutlines, outlineData);
        if (!animationFrameId) {
          animationFrameId = requestAnimationFrame(draw);
        }
      }
    }
  }

  for (const fiber of blueprintMapKeys) {
    blueprintMap.delete(fiber);
    blueprintMapKeys.delete(fiber);
  }
};

const draw = () => {
  if (!ctx || !canvas) return;

  const shouldContinue = drawCanvas(ctx, canvas, dpr, activeOutlines);

  if (shouldContinue) {
    animationFrameId = requestAnimationFrame(draw);
  } else {
    animationFrameId = null;
  }
};

const CANVAS_HTML_STR = `<canvas style="position:fixed;top:0;left:0;pointer-events:none;z-index:2147483646" aria-hidden="true"></canvas>`;

const IS_OFFSCREEN_CANVAS_WORKER_SUPPORTED =
  typeof OffscreenCanvas !== 'undefined' && typeof Worker !== 'undefined';

const getDpr = () => {
  return Math.min(window.devicePixelRatio || 1, 2);
};

export const getCanvasEl = () => {
  cleanup();
  const host = document.createElement('div');
  host.setAttribute('data-react-scan', 'true');
  const shadowRoot = host.attachShadow({ mode: 'open' });

  shadowRoot.innerHTML = CANVAS_HTML_STR;
  const canvasEl = shadowRoot.firstChild as HTMLCanvasElement;
  if (!canvasEl) return null;

  dpr = getDpr();
  canvas = canvasEl;

  const { innerWidth, innerHeight } = window;
  canvasEl.style.width = `${innerWidth}px`;
  canvasEl.style.height = `${innerHeight}px`;
  const width = innerWidth * dpr;
  const height = innerHeight * dpr;
  canvasEl.width = width;
  canvasEl.height = height;

  if (IS_OFFSCREEN_CANVAS_WORKER_SUPPORTED) {
    try {
      const useExtensionWorker = readLocalStorage<boolean>('use-extension-worker');
      removeLocalStorage('use-extension-worker');

      if (useExtensionWorker) {
        worker = new Worker(
          URL.createObjectURL(
            new Blob([workerCode], { type: 'application/javascript' }),
          ),
        );

        const offscreenCanvas = canvasEl.transferControlToOffscreen();
        worker?.postMessage(
          {
            type: 'init',
            canvas: offscreenCanvas,
            width: canvasEl.width,
            height: canvasEl.height,
            dpr,
          },
          [offscreenCanvas],
        );
      }
    } catch (e) {
      // biome-ignore lint/suspicious/noConsole: Intended debug output
      console.warn('Failed to initialize OffscreenCanvas worker:', e);
    }
  }

  if (!worker) {
    ctx = initCanvas(canvasEl, dpr) as CanvasRenderingContext2D;
  }

  let isResizeScheduled = false;
  window.addEventListener('resize', () => {
    if (!isResizeScheduled) {
      isResizeScheduled = true;
      setTimeout(() => {
        const width = window.innerWidth;
        const height = window.innerHeight;
        dpr = getDpr();
        canvasEl.style.width = `${width}px`;
        canvasEl.style.height = `${height}px`;
        if (worker) {
          worker.postMessage({
            type: 'resize',
            width,
            height,
            dpr,
          });
        } else {
          canvasEl.width = width * dpr;
          canvasEl.height = height * dpr;
          if (ctx) {
            ctx.resetTransform();
            ctx.scale(dpr, dpr);
          }
          draw();
        }
        isResizeScheduled = false;
      });
    }
  });

  let prevScrollX = window.scrollX;
  let prevScrollY = window.scrollY;
  let isScrollScheduled = false;

  window.addEventListener('scroll', () => {
    if (!isScrollScheduled) {
      isScrollScheduled = true;
      setTimeout(() => {
        const { scrollX, scrollY } = window;
        const deltaX = scrollX - prevScrollX;
        const deltaY = scrollY - prevScrollY;
        prevScrollX = scrollX;
        prevScrollY = scrollY;
        if (worker) {
          worker.postMessage({
            type: 'scroll',
            deltaX,
            deltaY,
          });
        } else {
          requestAnimationFrame(() => {
            updateScroll(activeOutlines, deltaX, deltaY);
          });
        }
        isScrollScheduled = false;
      }, 16 * 2);
    }
  });

  setInterval(() => {
    if (blueprintMapKeys.size) {
      requestAnimationFrame(() => {
        flushOutlines();
      });
    }
  }, 16 * 2);

  shadowRoot.appendChild(canvasEl);
  return host;
};

export const hasStopped = () => {
  return globalThis.__REACT_SCAN_STOP__;
};

export const stop = () => {
  globalThis.__REACT_SCAN_STOP__ = true;
  cleanup();
};

export const cleanup = () => {
  const host = document.querySelector('[data-react-scan]');
  if (host) {
    host.remove();
  }
};

let needsReport = false;
let reportInterval: ReturnType<typeof setInterval>;
export const startReportInterval = () => {
  clearInterval(reportInterval);
  reportInterval = setInterval(() => {
    if (needsReport) {
      Store.lastReportTime.value = Date.now();
      needsReport = false;
    }
  }, 50);
};

export const isValidFiber = (fiber: Fiber) => {
  if (ignoredProps.has(fiber.memoizedProps)) {
    return false;
  }

  return true;
};
export const initReactScanInstrumentation = () => {
  if (hasStopped()) return;
  // todo: don't hardcode string getting weird ref error in iife when using process.env
  const instrumentation = createInstrumentation('react-scan-devtools-0.1.0', {
    onCommitStart: () => {
      ReactScanInternals.options.value.onCommitStart?.();
    },
    onActive: () => {
      if (hasStopped()) return;

      requestAnimationFrame(() => {
        const host = getCanvasEl();
        if (host) {
          document.documentElement.appendChild(host);
        }
        globalThis.__REACT_SCAN__ = {
          ReactScanInternals,
        };
        startReportInterval();
        logIntro();
      });

    },
    onError: () => {
      // todo: ingest errors without accidentally collecting data about user
    },
    isValidFiber,
    onRender: (fiber, renders) => {
      const isOverlayPaused =
        ReactScanInternals.instrumentation?.isPaused.value;
      const isInspectorInactive =
        Store.inspectState.value.kind === 'inspect-off' ||
        Store.inspectState.value.kind === 'uninitialized';
      const shouldFullyAbort = isOverlayPaused && isInspectorInactive;

      if (shouldFullyAbort) {
        return;
      }
      if (!isOverlayPaused) {
        outlineFiber(fiber);
      }
      if (ReactScanInternals.options.value.log) {
        // this can be expensive given enough re-renders
        log(renders);
      }

      if (Store.inspectState.value.kind === 'focused') {
        inspectorUpdateSignal.value = Date.now();
      }

      ReactScanInternals.options.value.onRender?.(fiber, renders);
    },
    onCommitFinish: () => {
      ReactScanInternals.options.value.onCommitFinish?.();
    },
    trackChanges: false,
  });
  ReactScanInternals.instrumentation = instrumentation;
};<|MERGE_RESOLUTION|>--- conflicted
+++ resolved
@@ -4,34 +4,11 @@
   getDisplayName,
   getFiberId,
   getNearestHostFibers,
-<<<<<<< HEAD
-  getTimings,
-  getType,
-  isCompositeFiber
-} from 'bippy';
-import {
-  Change,
-  ContextChange,
-  PropsChange,
-  ReactScanInternals,
-  Store,
-  ignoredProps,
-} from '~core/index';
-import {
-  ChangeReason,
-  createInstrumentation,
-  getContextChanges,
-  getStateChanges,
-} from '~core/instrumentation';
-import { RenderData } from '~core/utils';
-import { getChangedPropsDetailed } from '~web/components/inspector/utils';
-=======
   isCompositeFiber,
 } from 'bippy';
 import { ReactScanInternals, Store, ignoredProps } from '~core/index';
 import { createInstrumentation } from '~core/instrumentation';
 import { readLocalStorage, removeLocalStorage } from '~web/utils/helpers';
->>>>>>> e23fb55c
 import { log, logIntro } from '~web/utils/log';
 import { inspectorUpdateSignal } from '~web/views/inspector/states';
 import {
