--- conflicted
+++ resolved
@@ -4,34 +4,11 @@
   getDisplayName,
   getFiberId,
   getNearestHostFibers,
-<<<<<<< HEAD
-  getTimings,
-  getType,
-  isCompositeFiber,
-} from 'bippy';
-import {
-  Change,
-  ContextChange,
-  PropsChange,
-  ReactScanInternals,
-  Store,
-  ignoredProps,
-} from '~core/index';
-import {
-  ChangeReason,
-  createInstrumentation,
-  getContextChanges,
-  getStateChanges,
-} from '~core/instrumentation';
-import { RenderData } from '~core/utils';
-import { getChangedPropsDetailed } from '~web/components/inspector/utils';
-=======
   isCompositeFiber,
 } from 'bippy';
 import { ReactScanInternals, Store, ignoredProps } from '~core/index';
 import { createInstrumentation } from '~core/instrumentation';
 import { readLocalStorage, removeLocalStorage } from '~web/utils/helpers';
->>>>>>> e23fb55c
 import { log, logIntro } from '~web/utils/log';
 import { inspectorUpdateSignal } from '~web/views/inspector/states';
 import {
@@ -458,78 +435,6 @@
   }, 50);
 };
 
-<<<<<<< HEAD
-const reportRenderToListeners = (fiber: Fiber) => {
-  if (isCompositeFiber(fiber)) {
-    // report render has a non trivial cost because it calls Date.now(), so we want to avoid the computation if possible
-    if (
-      ReactScanInternals.options.value.showToolbar !== false &&
-      Store.inspectState.value.kind === 'focused'
-    ) {
-      const reportFiber = fiber;
-      const { selfTime } = getTimings(fiber);
-      const displayName = getDisplayName(fiber.type);
-      const fiberId = getFiberId(reportFiber);
-
-      const currentData = Store.reportData.get(fiberId);
-      const existingCount = currentData?.count ?? 0;
-      const existingTime = currentData?.time ?? 0;
-
-      const changes: Array<Change> = [];
-
-      // optimization, for now only track changes on inspected prop, cleanup later when changes is used in outline drawing
-      const listeners = Store.changesListeners.get(getFiberId(fiber));
-
-      if (listeners?.length) {
-        const propsChanges: Array<PropsChange> = getChangedPropsDetailed(
-          fiber,
-        ).map((change) => ({
-          type: ChangeReason.Props,
-          name: change.name,
-          value: change.value,
-          prevValue: change.prevValue,
-          unstable: false,
-        }));
-
-        const stateChanges = getStateChanges(fiber);
-
-        // context changes are incorrect, bippy needs to tell us the context dependencies that changed and provide those values every render
-        // currently, we say every context change, regardless of the render it happened, is a change. Which requires us to hack change tracking
-        // in the whats-changed toolbar component
-        const fiberContext = getContextChanges(fiber);
-        const contextChanges: Array<ContextChange> = fiberContext.map(
-          (info) => ({
-            name: info.name,
-            type: ChangeReason.Context,
-            value: info.value,
-            contextType: info.contextType,
-          }),
-        );
-
-        for (const listener of listeners) {
-          listener({
-            propsChanges,
-            stateChanges,
-            contextChanges,
-          });
-        }
-      }
-      const fiberData: RenderData = {
-        count: existingCount + 1,
-        time: existingTime + selfTime || 0,
-        renders: [],
-        displayName,
-        type: (getType(fiber.type) as any) || null,
-        changes,
-      };
-
-      Store.reportData.set(fiberId, fiberData);
-      needsReport = true;
-    }
-  }
-};
-=======
->>>>>>> e23fb55c
 export const isValidFiber = (fiber: Fiber) => {
   if (ignoredProps.has(fiber.memoizedProps)) {
     return false;
@@ -575,10 +480,6 @@
       if (!isOverlayPaused) {
         outlineFiber(fiber);
       }
-<<<<<<< HEAD
-
-=======
->>>>>>> e23fb55c
       if (ReactScanInternals.options.value.log) {
         // this can be expensive given enough re-renders
         log(renders);
