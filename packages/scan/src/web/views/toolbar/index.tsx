--- conflicted
+++ resolved
@@ -1,10 +1,6 @@
 // @TODO: @pivanov - finish the pin functionality
-<<<<<<< HEAD
 import { useSignalEffect } from '@preact/signals';
 import { useCallback } from 'preact/hooks';
-=======
-import { useCallback, useEffect } from 'preact/hooks';
->>>>>>> 49c962f8
 import {
   type LocalStorageOptions,
   ReactScanInternals,
@@ -17,10 +13,7 @@
 import FpsMeter from '~web/widget/fps-meter';
 
 export const Toolbar = constant(() => {
-<<<<<<< HEAD
   // const refSettingsButton = useRef<HTMLButtonElement>(null);
-=======
->>>>>>> 49c962f8
   // const [isPinned, setIsPinned] = useState(false);
   // const [metadata, setMetadata] = useState<FiberMetadata | null>(null);
 
@@ -93,25 +86,6 @@
     //   }
     // }
   });
-
-<<<<<<< HEAD
-  // useEffect(() => {
-
-  //   const unSubSettings = signalIsSettingsOpen.subscribe((state) => {
-  //     refSettingsButton.current?.classList.toggle('text-inspect', state);
-  //   });
-
-  //   return () => {
-  //     unSubSettings();
-  //   };
-  // }, []);
-=======
-    return () => {
-      unSubState();
-      // unSubSettings();
-    };
-  }, []);
->>>>>>> 49c962f8
 
   // const onTogglePin = useCallback(() => {
   //   if (isPinned) {
