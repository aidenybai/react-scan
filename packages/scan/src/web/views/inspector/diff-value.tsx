import { useState } from 'preact/hooks';
import { CopyToClipboard } from '~web/components/copy-to-clipboard';
import { Icon } from '~web/components/icon';
import { cn } from '~web/utils/helpers';
import { formatForClipboard, formatValuePreview, safeGetValue } from './utils';
import { createSet } from './factories';

const ArrayHeader = ({
  length,
  expanded,
  onToggle,
  isNegative,
}: {
  length: number;
  expanded: boolean;
  onToggle: () => void;
  isNegative: boolean;
}) => (
  <div className="flex items-center gap-1">
    <button
      type="button"
      onClick={onToggle}
      className="flex items-center p-0 opacity-50"
    >
      <Icon
        name="icon-chevron-right"
        size={12}
        className={cn(
          'transition-[color,transform]',
          isNegative ? 'text-[#f87171]' : 'text-[#4ade80]',
          expanded && 'rotate-90',
        )}
      />
    </button>
    <span>Array({length})</span>
  </div>
);

const TreeNode = ({
  value,
  path,
  isNegative,
}: {
  value: unknown;
  path: string;
  isNegative: boolean;
}) => {
  const [isExpanded, setIsExpanded] = useState(false);
  const canExpand = value !== null &&
    typeof value === 'object' &&
    !(value instanceof Date);

  if (!canExpand) {
    return (
      <div className="flex items-center gap-1">
        <span className="text-gray-500">{path}:</span>
        <span className="truncate">{formatValuePreview(value)}</span>
      </div>
    );
  }

  const entries = Object.entries(value as object);

  return (
    <div className="flex flex-col">
      <div className="flex items-center gap-1">
        <button
          type="button"
          onClick={() => setIsExpanded(!isExpanded)}
          className="flex items-center p-0 opacity-50"
        >
          <Icon
            name="icon-chevron-right"
            size={12}
            className={cn(
              'transition-[color,transform]',
              isNegative ? 'text-[#f87171]' : 'text-[#4ade80]',
              isExpanded && 'rotate-90',
            )}
          />
        </button>
        <span className="text-gray-500">{path}:</span>
        {!isExpanded && (
          <span className="truncate">
            {value instanceof Date ? formatValuePreview(value) : `{${Object.keys(value).join(', ')}}`}
          </span>
        )}
      </div>
      {isExpanded && (
        <div className="pl-5 border-l border-[#333] mt-0.5 ml-1 flex flex-col gap-0.5">
          {entries.map(([key, val]) => (
            <TreeNode
              key={key}
              value={val}
              path={key}
              isNegative={isNegative}
            />
          ))}
        </div>
      )}
    </div>
  );
};

export const DiffValueView = ({
  value,
  expanded,
  onToggle,
  isNegative,
}: {
  value: unknown;
  expanded: boolean;
  onToggle: () => void;
  isNegative: boolean;
}) => {
  const { value: safeValue, error } = safeGetValue(value);
<<<<<<< HEAD
  const pathPrefix = useMemo(() => Math.random().toString(36).slice(2), []);
  const [expandedPaths, setExpandedPaths] = useState(createSet<string>);
=======
>>>>>>> 653eca4b

  if (error) {
    return <span className="text-gray-500 font-italic">{error}</span>;
  }

  const isExpandable =
    safeValue !== null &&
    typeof safeValue === 'object' &&
    !(safeValue instanceof Promise);

  if (!isExpandable) {
    return <span>{formatValuePreview(safeValue)}</span>;
  }

  if (Array.isArray(safeValue)) {
    return (
      <div className="flex flex-col gap-1 relative">
        <ArrayHeader
          length={safeValue.length}
          expanded={expanded}
          onToggle={onToggle}
          isNegative={isNegative}
        />
        {expanded && (
          <div className="pl-2 border-l border-[#333] mt-0.5 ml-1 flex flex-col gap-0.5">
            {safeValue.map((item, index) => (
              <TreeNode
                key={index.toString()}
                value={item}
                path={index.toString()}
                isNegative={isNegative}
              />
            ))}
          </div>
        )}
        <CopyToClipboard
          text={formatForClipboard(safeValue)}
          className="absolute top-0.5 right-0.5 opacity-0 transition-opacity group-hover:opacity-100 self-end"
        >
          {({ ClipboardIcon }) => <>{ClipboardIcon}</>}
        </CopyToClipboard>
      </div>
    );
  }

  // Handle objects
  return (
    <div className="flex items-start gap-1 relative">
      <button
        type="button"
        onClick={onToggle}
        className={cn('flex items-center', 'p-0 mt-0.5 mr-1', 'opacity-50')}
      >
        <Icon
          name="icon-chevron-right"
          size={12}
          className={cn(
            'transition-[color,transform]',
            isNegative ? 'text-[#f87171]' : 'text-[#4ade80]',
            expanded && 'rotate-90',
          )}
        />
      </button>
      <div className="flex-1">
        {!expanded ? (
          <span>{formatValuePreview(safeValue)}</span>
        ) : (
            <div className="pl-2 border-l border-[#333] mt-0.5 ml-1 flex flex-col gap-0.5">
              {Object.entries(safeValue as object).map(([key, val]) => (
                <TreeNode
                  key={key}
                  value={val}
                  path={key}
                  isNegative={isNegative}
                />
              ))}
            </div>
        )}
      </div>
      <CopyToClipboard
        text={formatForClipboard(safeValue)}
        className="absolute top-0.5 right-0.5 opacity-0 transition-opacity group-hover:opacity-100 self-end"
      >
        {({ ClipboardIcon }) => <>{ClipboardIcon}</>}
      </CopyToClipboard>
    </div>
  );
};<|MERGE_RESOLUTION|>--- conflicted
+++ resolved
@@ -3,7 +3,6 @@
 import { Icon } from '~web/components/icon';
 import { cn } from '~web/utils/helpers';
 import { formatForClipboard, formatValuePreview, safeGetValue } from './utils';
-import { createSet } from './factories';
 
 const ArrayHeader = ({
   length,
@@ -46,9 +45,8 @@
   isNegative: boolean;
 }) => {
   const [isExpanded, setIsExpanded] = useState(false);
-  const canExpand = value !== null &&
-    typeof value === 'object' &&
-    !(value instanceof Date);
+  const canExpand =
+    value !== null && typeof value === 'object' && !(value instanceof Date);
 
   if (!canExpand) {
     return (
@@ -82,7 +80,9 @@
         <span className="text-gray-500">{path}:</span>
         {!isExpanded && (
           <span className="truncate">
-            {value instanceof Date ? formatValuePreview(value) : `{${Object.keys(value).join(', ')}}`}
+            {value instanceof Date
+              ? formatValuePreview(value)
+              : `{${Object.keys(value).join(', ')}}`}
           </span>
         )}
       </div>
@@ -114,11 +114,6 @@
   isNegative: boolean;
 }) => {
   const { value: safeValue, error } = safeGetValue(value);
-<<<<<<< HEAD
-  const pathPrefix = useMemo(() => Math.random().toString(36).slice(2), []);
-  const [expandedPaths, setExpandedPaths] = useState(createSet<string>);
-=======
->>>>>>> 653eca4b
 
   if (error) {
     return <span className="text-gray-500 font-italic">{error}</span>;
@@ -186,16 +181,16 @@
         {!expanded ? (
           <span>{formatValuePreview(safeValue)}</span>
         ) : (
-            <div className="pl-2 border-l border-[#333] mt-0.5 ml-1 flex flex-col gap-0.5">
-              {Object.entries(safeValue as object).map(([key, val]) => (
-                <TreeNode
-                  key={key}
-                  value={val}
-                  path={key}
-                  isNegative={isNegative}
-                />
-              ))}
-            </div>
+          <div className="pl-2 border-l border-[#333] mt-0.5 ml-1 flex flex-col gap-0.5">
+            {Object.entries(safeValue as object).map(([key, val]) => (
+              <TreeNode
+                key={key}
+                value={val}
+                path={key}
+                isNegative={isNegative}
+              />
+            ))}
+          </div>
         )}
       </div>
       <CopyToClipboard
