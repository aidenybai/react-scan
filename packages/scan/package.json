--- conflicted
+++ resolved
@@ -214,12 +214,8 @@
     "auto.d.ts"
   ],
   "scripts": {
-<<<<<<< HEAD
     "build": "npm run build:css && NODE_ENV=production tsup",
-=======
-    "build": "NODE_ENV=production tsup && echo '\\n\\x1b[43m\\x1b[30m⚠️  WARNING: MAKE SURE TO BUMP VERSION BEFORE BUILDING OR REBUILD AFTER BUMPING VERSION ⚠️\\x1b[0m\\n\\n'",
->>>>>>> 8483e385
-    "postbuild": "pnpm copy-astro",
+    "postbuild": "pnpm copy-astro && node ../../scripts/version-warning.mjs",
     "build:copy": "NODE_ENV=production tsup && cat dist/auto.global.js | pbcopy",
     "copy-astro": "cp -R src/core/monitor/params/astro dist/core/monitor/params",
     "dev:css": "npx tailwindcss -i ./src/core/web/assets/css/styles.tailwind.css -o ./src/core/web/assets/css/styles.css --watch",
