{
  "name": "react-scan",
  "version": "0.3.4",
  "description": "Scan your React app for renders",
  "keywords": ["react", "react-scan", "react scan", "render", "performance"],
  "homepage": "https://react-scan.million.dev",
  "bugs": {
    "url": "https://github.com/aidenybai/react-scan/issues"
  },
  "repository": {
    "type": "git",
    "url": "git+https://github.com/aidenybai/react-scan.git"
  },
  "license": "MIT",
  "author": {
    "name": "Aiden Bai",
    "email": "aiden@million.dev",
    "url": "https://million.dev"
  },
  "scripts": {
    "dev:kitchen": "node dist/cli.js http://localhost:5173",
    "build": "npm run build:css && NODE_ENV=production tsup",
    "postbuild": "pnpm copy-astro && node ../../scripts/version-warning.mjs",
    "build:copy": "npm run build:css && NODE_ENV=production tsup && cat dist/auto.global.js | pbcopy",
    "copy-astro": "cp -R src/core/monitor/params/astro dist/core/monitor/params",
    "dev:css": "postcss ./src/web/assets/css/styles.tailwind.css -o ./src/web/assets/css/styles.css --watch",
    "dev:tsup": "NODE_ENV=development tsup --watch",
    "dev": "pnpm copy-astro && npm-run-all --parallel dev:css dev:tsup",
    "build:css": "postcss ./src/web/assets/css/styles.tailwind.css -o ./src/web/assets/css/styles.css",
    "pack": "npm version patch && pnpm build && npm pack",
    "pack:bump": "bun scripts/bump-version.js && nr pack && echo $(pwd)/react-scan-$(node -p \"require('./package.json').version\").tgz | pbcopy",
    "prettier": "prettier --config .prettierrc.mjs -w src",
    "publint": "publint",
    "test": "vitest",
    "lint": "biome lint src && pnpm typecheck",
    "format": "biome format . --write",
    "check": "biome check . --write",
    "typecheck": "tsc --noEmit"
  },
  "exports": {
    "./package.json": "./package.json",
    "./monitoring": {
      "types": "./dist/core/monitor/index.d.ts",
      "import": "./dist/core/monitor/index.mjs",
      "require": "./dist/core/monitor/index.js"
    },
    "./monitoring/next": {
      "types": "./dist/core/monitor/params/next.d.ts",
      "import": "./dist/core/monitor/params/next.mjs",
      "require": "./dist/core/monitor/params/next.js"
    },
    "./monitoring/react-router-legacy": {
      "types": "./dist/core/monitor/params/react-router-v5.d.ts",
      "import": "./dist/core/monitor/params/react-router-v5.mjs",
      "require": "./dist/core/monitor/params/react-router-v5.js"
    },
    "./monitoring/react-router": {
      "types": "./dist/core/monitor/params/react-router-v6.d.ts",
      "import": "./dist/core/monitor/params/react-router-v6.mjs",
      "require": "./dist/core/monitor/params/react-router-v6.js"
    },
    "./monitoring/remix": {
      "types": "./dist/core/monitor/params/remix.d.ts",
      "import": "./dist/core/monitor/params/remix.mjs",
      "require": "./dist/core/monitor/params/remix.js"
    },
    "./monitoring/astro": {
      "import": "./dist/core/monitor/params/astro/index.ts"
    },
    ".": {
      "production": {
        "import": {
          "types": "./dist/rsc-shim.d.mts",
          "react-server": "./dist/rsc-shim.mjs",
          "default": "./dist/rsc-shim.mjs"
        },
        "require": {
          "types": "./dist/rsc-shim.d.ts",
          "react-server": "./dist/rsc-shim.js",
          "default": "./dist/rsc-shim.js"
        }
      },
      "development": {
        "import": {
          "types": "./dist/index.d.mts",
          "react-server": "./dist/rsc-shim.mjs",
          "default": "./dist/index.mjs"
        },
        "require": {
          "types": "./dist/index.d.ts",
          "react-server": "./dist/rsc-shim.js",
          "default": "./dist/index.js"
        }
      },
      "default": {
        "import": {
          "types": "./dist/index.d.mts",
          "react-server": "./dist/rsc-shim.mjs",
          "default": "./dist/index.mjs"
        },
        "require": {
          "types": "./dist/index.d.ts",
          "react-server": "./dist/rsc-shim.js",
          "default": "./dist/index.js"
        }
      }
    },
    "./install-hook": {
      "types": "./dist/install-hook.d.ts",
      "import": "./dist/install-hook.mjs",
      "require": "./dist/install-hook.js"
    },
    "./auto": {
      "production": {
        "import": {
          "types": "./dist/rsc-shim.d.mts",
          "react-server": "./dist/rsc-shim.mjs",
          "default": "./dist/rsc-shim.mjs"
        },
        "require": {
          "types": "./dist/rsc-shim.d.ts",
          "react-server": "./dist/rsc-shim.js",
          "default": "./dist/rsc-shim.js"
        }
      },
      "development": {
        "import": {
          "types": "./dist/auto.d.mts",
          "react-server": "./dist/rsc-shim.mjs",
          "default": "./dist/auto.mjs"
        },
        "require": {
          "types": "./dist/auto.d.ts",
          "react-server": "./dist/rsc-shim.js",
          "default": "./dist/auto.js"
        }
      }
    },
    "./dist/*": "./dist/*.js",
    "./dist/*.js": "./dist/*.js",
    "./dist/*.mjs": "./dist/*.mjs",
    "./react-component-name/vite": {
      "types": "./dist/react-component-name/vite.d.ts",
      "import": "./dist/react-component-name/vite.mjs",
      "require": "./dist/react-component-name/vite.js"
    },
    "./react-component-name/webpack": {
      "types": "./dist/react-component-name/webpack.d.ts",
      "import": "./dist/react-component-name/webpack.mjs",
      "require": "./dist/react-component-name/webpack.js"
    },
    "./react-component-name/esbuild": {
      "types": "./dist/react-component-name/esbuild.d.ts",
      "import": "./dist/react-component-name/esbuild.mjs",
      "require": "./dist/react-component-name/esbuild.js"
    },
    "./react-component-name/rspack": {
      "types": "./dist/react-component-name/rspack.d.ts",
      "import": "./dist/react-component-name/rspack.mjs",
      "require": "./dist/react-component-name/rspack.js"
    },
    "./react-component-name/rolldown": {
      "types": "./dist/react-component-name/rolldown.d.ts",
      "import": "./dist/react-component-name/rolldown.mjs",
      "require": "./dist/react-component-name/rolldown.js"
    },
    "./react-component-name/rollup": {
      "types": "./dist/react-component-name/rollup.d.ts",
      "import": "./dist/react-component-name/rollup.mjs",
      "require": "./dist/react-component-name/rollup.js"
    },
    "./react-component-name/astro": {
      "types": "./dist/react-component-name/astro.d.ts",
      "import": "./dist/react-component-name/astro.mjs",
      "require": "./dist/react-component-name/astro.js"
    },
    "./react-component-name/loader": {
      "types": "./dist/react-component-name/loader.d.ts",
      "import": "./dist/react-component-name/loader.mjs",
      "require": "./dist/react-component-name/loader.js"
    }
  },
  "main": "dist/index.js",
  "module": "dist/index.mjs",
  "browser": "dist/auto.global.js",
  "types": "dist/index.d.ts",
  "typesVersions": {
    "*": {
      "monitoring": ["./dist/core/monitor/index.d.ts"],
      "monitoring/next": ["./dist/core/monitor/params/next.d.ts"],
      "monitoring/react-router-legacy": [
        "./dist/core/monitor/params/react-router-v5.d.ts"
      ],
      "monitoring/react-router": [
        "./dist/core/monitor/params/react-router-v6.d.ts"
      ],
      "monitoring/remix": ["./dist/core/monitor/params/remix.d.ts"],
      "monitoring/astro": ["./dist/core/monitor/params/astro/index.ts"],
      "react-component-name/vite": ["./dist/react-component-name/vite.d.ts"],
      "react-component-name/webpack": [
        "./dist/react-component-name/webpack.d.ts"
      ],
      "react-component-name/esbuild": [
        "./dist/react-component-name/esbuild.d.ts"
      ],
      "react-component-name/rspack": [
        "./dist/react-component-name/rspack.d.ts"
      ],
      "react-component-name/rolldown": [
        "./dist/react-component-name/rolldown.d.ts"
      ],
      "react-component-name/rollup": [
        "./dist/react-component-name/rollup.d.ts"
      ],
      "react-component-name/astro": ["./dist/react-component-name/astro.d.ts"],
      "react-component-name/loader": ["./dist/react-component-name/loader.d.ts"]
    }
  },
  "bin": "bin/cli.js",
  "files": ["dist", "bin", "package.json", "README.md", "LICENSE", "auto.d.ts"],
<<<<<<< HEAD
  "scripts": {
    "dev:kitchen": "node dist/cli.js http://localhost:5173",
    "build": "npm run build:css && NODE_ENV=production tsup",
    "postbuild": "pnpm copy-astro && node ../../scripts/version-warning.mjs",
    "build:copy": "npm run build:css && NODE_ENV=production tsup && cat dist/auto.global.js | pbcopy",
    "copy-astro": "cp -R src/core/monitor/params/astro dist/core/monitor/params",
    "dev:css": "postcss ./src/web/assets/css/styles.tailwind.css -o ./src/web/assets/css/styles.css --watch",
    "dev:tsup": "NODE_ENV=development tsup --watch",
    "dev": "pnpm copy-astro && pnpm run --parallel \"/^dev:(css|tsup)/\"",
    "build:css": "postcss ./src/web/assets/css/styles.tailwind.css -o ./src/web/assets/css/styles.css",
    "pack": "npm version patch && pnpm build && npm pack",
    "pack:bump": "bun scripts/bump-version.js && nr pack && echo $(pwd)/react-scan-$(node -p \"require('./package.json').version\").tgz | pbcopy",
    "prettier": "prettier --config .prettierrc.mjs -w src",
    "publint": "publint",
    "test": "vitest",
    "lint": "biome lint src && pnpm typecheck",
    "format": "biome format . --write",
    "check": "biome check . --write",
    "typecheck": "tsc --noEmit"
  },
=======

>>>>>>> 58a72a9c
  "dependencies": {
    "@babel/core": "^7.26.0",
    "@babel/generator": "^7.26.2",
    "@babel/types": "^7.26.0",
    "@clack/core": "^0.3.5",
    "@clack/prompts": "^0.8.2",
    "@pivanov/utils": "0.0.2",
    "@preact/signals": "^1.3.1",
    "@rollup/pluginutils": "^5.1.3",
    "@types/node": "^20.17.9",
    "bippy": "^0.3.8",
    "esbuild": "^0.25.0",
    "estree-walker": "^3.0.3",
    "kleur": "^4.1.5",
    "mri": "^1.2.0",
    "playwright": "^1.49.0",
    "preact": "^10.25.1",
    "tsx": "^4.19.3"
  },
  "devDependencies": {
    "@esbuild-plugins/tsconfig-paths": "^0.1.2",
    "@remix-run/react": "*",
    "@types/babel__core": "^7.20.5",
    "@types/react": "^18.0.0",
    "@types/react-router": "^5.1.0",
    "@vercel/style-guide": "^6.0.0",
    "clsx": "^2.1.1",
    "es-module-lexer": "^1.5.4",
    "next": "*",
    "postcss-cli": "^11.0.0",
    "prettier": "^3.3.3",
    "publint": "^0.2.12",
    "react": "*",
    "react-dom": "*",
    "react-router": "^5.0.0",
    "react-router-dom": "^5.0.0 || ^6.0.0 || ^7.0.0",
    "tailwind-merge": "^2.5.5",
    "terser": "^5.36.0",
    "tsup": "^8.0.0",
    "vitest": "^3.0.0"
  },
  "peerDependencies": {
    "@remix-run/react": ">=1.0.0",
    "next": ">=13.0.0",
    "react": "^16.8.0 || ^17.0.0 || ^18.0.0 || ^19.0.0",
    "react-dom": "^16.8.0 || ^17.0.0 || ^18.0.0 || ^19.0.0",
    "react-router": "^5.0.0 || ^6.0.0 || ^7.0.0",
    "react-router-dom": "^5.0.0 || ^6.0.0 || ^7.0.0"
  },
  "peerDependenciesMeta": {
    "@remix-run/react": {
      "optional": true
    },
    "next": {
      "optional": true
    },
    "react-router": {
      "optional": true
    },
    "react-router-dom": {
      "optional": true
    }
  },
  "optionalDependencies": {
    "unplugin": "2.1.0"
  },
  "publishConfig": {
    "access": "public"
  }
}<|MERGE_RESOLUTION|>--- conflicted
+++ resolved
@@ -17,208 +17,6 @@
     "email": "aiden@million.dev",
     "url": "https://million.dev"
   },
-  "scripts": {
-    "dev:kitchen": "node dist/cli.js http://localhost:5173",
-    "build": "npm run build:css && NODE_ENV=production tsup",
-    "postbuild": "pnpm copy-astro && node ../../scripts/version-warning.mjs",
-    "build:copy": "npm run build:css && NODE_ENV=production tsup && cat dist/auto.global.js | pbcopy",
-    "copy-astro": "cp -R src/core/monitor/params/astro dist/core/monitor/params",
-    "dev:css": "postcss ./src/web/assets/css/styles.tailwind.css -o ./src/web/assets/css/styles.css --watch",
-    "dev:tsup": "NODE_ENV=development tsup --watch",
-    "dev": "pnpm copy-astro && npm-run-all --parallel dev:css dev:tsup",
-    "build:css": "postcss ./src/web/assets/css/styles.tailwind.css -o ./src/web/assets/css/styles.css",
-    "pack": "npm version patch && pnpm build && npm pack",
-    "pack:bump": "bun scripts/bump-version.js && nr pack && echo $(pwd)/react-scan-$(node -p \"require('./package.json').version\").tgz | pbcopy",
-    "prettier": "prettier --config .prettierrc.mjs -w src",
-    "publint": "publint",
-    "test": "vitest",
-    "lint": "biome lint src && pnpm typecheck",
-    "format": "biome format . --write",
-    "check": "biome check . --write",
-    "typecheck": "tsc --noEmit"
-  },
-  "exports": {
-    "./package.json": "./package.json",
-    "./monitoring": {
-      "types": "./dist/core/monitor/index.d.ts",
-      "import": "./dist/core/monitor/index.mjs",
-      "require": "./dist/core/monitor/index.js"
-    },
-    "./monitoring/next": {
-      "types": "./dist/core/monitor/params/next.d.ts",
-      "import": "./dist/core/monitor/params/next.mjs",
-      "require": "./dist/core/monitor/params/next.js"
-    },
-    "./monitoring/react-router-legacy": {
-      "types": "./dist/core/monitor/params/react-router-v5.d.ts",
-      "import": "./dist/core/monitor/params/react-router-v5.mjs",
-      "require": "./dist/core/monitor/params/react-router-v5.js"
-    },
-    "./monitoring/react-router": {
-      "types": "./dist/core/monitor/params/react-router-v6.d.ts",
-      "import": "./dist/core/monitor/params/react-router-v6.mjs",
-      "require": "./dist/core/monitor/params/react-router-v6.js"
-    },
-    "./monitoring/remix": {
-      "types": "./dist/core/monitor/params/remix.d.ts",
-      "import": "./dist/core/monitor/params/remix.mjs",
-      "require": "./dist/core/monitor/params/remix.js"
-    },
-    "./monitoring/astro": {
-      "import": "./dist/core/monitor/params/astro/index.ts"
-    },
-    ".": {
-      "production": {
-        "import": {
-          "types": "./dist/rsc-shim.d.mts",
-          "react-server": "./dist/rsc-shim.mjs",
-          "default": "./dist/rsc-shim.mjs"
-        },
-        "require": {
-          "types": "./dist/rsc-shim.d.ts",
-          "react-server": "./dist/rsc-shim.js",
-          "default": "./dist/rsc-shim.js"
-        }
-      },
-      "development": {
-        "import": {
-          "types": "./dist/index.d.mts",
-          "react-server": "./dist/rsc-shim.mjs",
-          "default": "./dist/index.mjs"
-        },
-        "require": {
-          "types": "./dist/index.d.ts",
-          "react-server": "./dist/rsc-shim.js",
-          "default": "./dist/index.js"
-        }
-      },
-      "default": {
-        "import": {
-          "types": "./dist/index.d.mts",
-          "react-server": "./dist/rsc-shim.mjs",
-          "default": "./dist/index.mjs"
-        },
-        "require": {
-          "types": "./dist/index.d.ts",
-          "react-server": "./dist/rsc-shim.js",
-          "default": "./dist/index.js"
-        }
-      }
-    },
-    "./install-hook": {
-      "types": "./dist/install-hook.d.ts",
-      "import": "./dist/install-hook.mjs",
-      "require": "./dist/install-hook.js"
-    },
-    "./auto": {
-      "production": {
-        "import": {
-          "types": "./dist/rsc-shim.d.mts",
-          "react-server": "./dist/rsc-shim.mjs",
-          "default": "./dist/rsc-shim.mjs"
-        },
-        "require": {
-          "types": "./dist/rsc-shim.d.ts",
-          "react-server": "./dist/rsc-shim.js",
-          "default": "./dist/rsc-shim.js"
-        }
-      },
-      "development": {
-        "import": {
-          "types": "./dist/auto.d.mts",
-          "react-server": "./dist/rsc-shim.mjs",
-          "default": "./dist/auto.mjs"
-        },
-        "require": {
-          "types": "./dist/auto.d.ts",
-          "react-server": "./dist/rsc-shim.js",
-          "default": "./dist/auto.js"
-        }
-      }
-    },
-    "./dist/*": "./dist/*.js",
-    "./dist/*.js": "./dist/*.js",
-    "./dist/*.mjs": "./dist/*.mjs",
-    "./react-component-name/vite": {
-      "types": "./dist/react-component-name/vite.d.ts",
-      "import": "./dist/react-component-name/vite.mjs",
-      "require": "./dist/react-component-name/vite.js"
-    },
-    "./react-component-name/webpack": {
-      "types": "./dist/react-component-name/webpack.d.ts",
-      "import": "./dist/react-component-name/webpack.mjs",
-      "require": "./dist/react-component-name/webpack.js"
-    },
-    "./react-component-name/esbuild": {
-      "types": "./dist/react-component-name/esbuild.d.ts",
-      "import": "./dist/react-component-name/esbuild.mjs",
-      "require": "./dist/react-component-name/esbuild.js"
-    },
-    "./react-component-name/rspack": {
-      "types": "./dist/react-component-name/rspack.d.ts",
-      "import": "./dist/react-component-name/rspack.mjs",
-      "require": "./dist/react-component-name/rspack.js"
-    },
-    "./react-component-name/rolldown": {
-      "types": "./dist/react-component-name/rolldown.d.ts",
-      "import": "./dist/react-component-name/rolldown.mjs",
-      "require": "./dist/react-component-name/rolldown.js"
-    },
-    "./react-component-name/rollup": {
-      "types": "./dist/react-component-name/rollup.d.ts",
-      "import": "./dist/react-component-name/rollup.mjs",
-      "require": "./dist/react-component-name/rollup.js"
-    },
-    "./react-component-name/astro": {
-      "types": "./dist/react-component-name/astro.d.ts",
-      "import": "./dist/react-component-name/astro.mjs",
-      "require": "./dist/react-component-name/astro.js"
-    },
-    "./react-component-name/loader": {
-      "types": "./dist/react-component-name/loader.d.ts",
-      "import": "./dist/react-component-name/loader.mjs",
-      "require": "./dist/react-component-name/loader.js"
-    }
-  },
-  "main": "dist/index.js",
-  "module": "dist/index.mjs",
-  "browser": "dist/auto.global.js",
-  "types": "dist/index.d.ts",
-  "typesVersions": {
-    "*": {
-      "monitoring": ["./dist/core/monitor/index.d.ts"],
-      "monitoring/next": ["./dist/core/monitor/params/next.d.ts"],
-      "monitoring/react-router-legacy": [
-        "./dist/core/monitor/params/react-router-v5.d.ts"
-      ],
-      "monitoring/react-router": [
-        "./dist/core/monitor/params/react-router-v6.d.ts"
-      ],
-      "monitoring/remix": ["./dist/core/monitor/params/remix.d.ts"],
-      "monitoring/astro": ["./dist/core/monitor/params/astro/index.ts"],
-      "react-component-name/vite": ["./dist/react-component-name/vite.d.ts"],
-      "react-component-name/webpack": [
-        "./dist/react-component-name/webpack.d.ts"
-      ],
-      "react-component-name/esbuild": [
-        "./dist/react-component-name/esbuild.d.ts"
-      ],
-      "react-component-name/rspack": [
-        "./dist/react-component-name/rspack.d.ts"
-      ],
-      "react-component-name/rolldown": [
-        "./dist/react-component-name/rolldown.d.ts"
-      ],
-      "react-component-name/rollup": [
-        "./dist/react-component-name/rollup.d.ts"
-      ],
-      "react-component-name/astro": ["./dist/react-component-name/astro.d.ts"],
-      "react-component-name/loader": ["./dist/react-component-name/loader.d.ts"]
-    }
-  },
-  "bin": "bin/cli.js",
-  "files": ["dist", "bin", "package.json", "README.md", "LICENSE", "auto.d.ts"],
-<<<<<<< HEAD
   "scripts": {
     "dev:kitchen": "node dist/cli.js http://localhost:5173",
     "build": "npm run build:css && NODE_ENV=production tsup",
@@ -239,9 +37,187 @@
     "check": "biome check . --write",
     "typecheck": "tsc --noEmit"
   },
-=======
-
->>>>>>> 58a72a9c
+  "exports": {
+    "./package.json": "./package.json",
+    "./monitoring": {
+      "types": "./dist/core/monitor/index.d.ts",
+      "import": "./dist/core/monitor/index.mjs",
+      "require": "./dist/core/monitor/index.js"
+    },
+    "./monitoring/next": {
+      "types": "./dist/core/monitor/params/next.d.ts",
+      "import": "./dist/core/monitor/params/next.mjs",
+      "require": "./dist/core/monitor/params/next.js"
+    },
+    "./monitoring/react-router-legacy": {
+      "types": "./dist/core/monitor/params/react-router-v5.d.ts",
+      "import": "./dist/core/monitor/params/react-router-v5.mjs",
+      "require": "./dist/core/monitor/params/react-router-v5.js"
+    },
+    "./monitoring/react-router": {
+      "types": "./dist/core/monitor/params/react-router-v6.d.ts",
+      "import": "./dist/core/monitor/params/react-router-v6.mjs",
+      "require": "./dist/core/monitor/params/react-router-v6.js"
+    },
+    "./monitoring/remix": {
+      "types": "./dist/core/monitor/params/remix.d.ts",
+      "import": "./dist/core/monitor/params/remix.mjs",
+      "require": "./dist/core/monitor/params/remix.js"
+    },
+    "./monitoring/astro": {
+      "import": "./dist/core/monitor/params/astro/index.ts"
+    },
+    ".": {
+      "production": {
+        "import": {
+          "types": "./dist/rsc-shim.d.mts",
+          "react-server": "./dist/rsc-shim.mjs",
+          "default": "./dist/rsc-shim.mjs"
+        },
+        "require": {
+          "types": "./dist/rsc-shim.d.ts",
+          "react-server": "./dist/rsc-shim.js",
+          "default": "./dist/rsc-shim.js"
+        }
+      },
+      "development": {
+        "import": {
+          "types": "./dist/index.d.mts",
+          "react-server": "./dist/rsc-shim.mjs",
+          "default": "./dist/index.mjs"
+        },
+        "require": {
+          "types": "./dist/index.d.ts",
+          "react-server": "./dist/rsc-shim.js",
+          "default": "./dist/index.js"
+        }
+      },
+      "default": {
+        "import": {
+          "types": "./dist/index.d.mts",
+          "react-server": "./dist/rsc-shim.mjs",
+          "default": "./dist/index.mjs"
+        },
+        "require": {
+          "types": "./dist/index.d.ts",
+          "react-server": "./dist/rsc-shim.js",
+          "default": "./dist/index.js"
+        }
+      }
+    },
+    "./install-hook": {
+      "types": "./dist/install-hook.d.ts",
+      "import": "./dist/install-hook.mjs",
+      "require": "./dist/install-hook.js"
+    },
+    "./auto": {
+      "production": {
+        "import": {
+          "types": "./dist/rsc-shim.d.mts",
+          "react-server": "./dist/rsc-shim.mjs",
+          "default": "./dist/rsc-shim.mjs"
+        },
+        "require": {
+          "types": "./dist/rsc-shim.d.ts",
+          "react-server": "./dist/rsc-shim.js",
+          "default": "./dist/rsc-shim.js"
+        }
+      },
+      "development": {
+        "import": {
+          "types": "./dist/auto.d.mts",
+          "react-server": "./dist/rsc-shim.mjs",
+          "default": "./dist/auto.mjs"
+        },
+        "require": {
+          "types": "./dist/auto.d.ts",
+          "react-server": "./dist/rsc-shim.js",
+          "default": "./dist/auto.js"
+        }
+      }
+    },
+    "./dist/*": "./dist/*.js",
+    "./dist/*.js": "./dist/*.js",
+    "./dist/*.mjs": "./dist/*.mjs",
+    "./react-component-name/vite": {
+      "types": "./dist/react-component-name/vite.d.ts",
+      "import": "./dist/react-component-name/vite.mjs",
+      "require": "./dist/react-component-name/vite.js"
+    },
+    "./react-component-name/webpack": {
+      "types": "./dist/react-component-name/webpack.d.ts",
+      "import": "./dist/react-component-name/webpack.mjs",
+      "require": "./dist/react-component-name/webpack.js"
+    },
+    "./react-component-name/esbuild": {
+      "types": "./dist/react-component-name/esbuild.d.ts",
+      "import": "./dist/react-component-name/esbuild.mjs",
+      "require": "./dist/react-component-name/esbuild.js"
+    },
+    "./react-component-name/rspack": {
+      "types": "./dist/react-component-name/rspack.d.ts",
+      "import": "./dist/react-component-name/rspack.mjs",
+      "require": "./dist/react-component-name/rspack.js"
+    },
+    "./react-component-name/rolldown": {
+      "types": "./dist/react-component-name/rolldown.d.ts",
+      "import": "./dist/react-component-name/rolldown.mjs",
+      "require": "./dist/react-component-name/rolldown.js"
+    },
+    "./react-component-name/rollup": {
+      "types": "./dist/react-component-name/rollup.d.ts",
+      "import": "./dist/react-component-name/rollup.mjs",
+      "require": "./dist/react-component-name/rollup.js"
+    },
+    "./react-component-name/astro": {
+      "types": "./dist/react-component-name/astro.d.ts",
+      "import": "./dist/react-component-name/astro.mjs",
+      "require": "./dist/react-component-name/astro.js"
+    },
+    "./react-component-name/loader": {
+      "types": "./dist/react-component-name/loader.d.ts",
+      "import": "./dist/react-component-name/loader.mjs",
+      "require": "./dist/react-component-name/loader.js"
+    }
+  },
+  "main": "dist/index.js",
+  "module": "dist/index.mjs",
+  "browser": "dist/auto.global.js",
+  "types": "dist/index.d.ts",
+  "typesVersions": {
+    "*": {
+      "monitoring": ["./dist/core/monitor/index.d.ts"],
+      "monitoring/next": ["./dist/core/monitor/params/next.d.ts"],
+      "monitoring/react-router-legacy": [
+        "./dist/core/monitor/params/react-router-v5.d.ts"
+      ],
+      "monitoring/react-router": [
+        "./dist/core/monitor/params/react-router-v6.d.ts"
+      ],
+      "monitoring/remix": ["./dist/core/monitor/params/remix.d.ts"],
+      "monitoring/astro": ["./dist/core/monitor/params/astro/index.ts"],
+      "react-component-name/vite": ["./dist/react-component-name/vite.d.ts"],
+      "react-component-name/webpack": [
+        "./dist/react-component-name/webpack.d.ts"
+      ],
+      "react-component-name/esbuild": [
+        "./dist/react-component-name/esbuild.d.ts"
+      ],
+      "react-component-name/rspack": [
+        "./dist/react-component-name/rspack.d.ts"
+      ],
+      "react-component-name/rolldown": [
+        "./dist/react-component-name/rolldown.d.ts"
+      ],
+      "react-component-name/rollup": [
+        "./dist/react-component-name/rollup.d.ts"
+      ],
+      "react-component-name/astro": ["./dist/react-component-name/astro.d.ts"],
+      "react-component-name/loader": ["./dist/react-component-name/loader.d.ts"]
+    }
+  },
+  "bin": "bin/cli.js",
+  "files": ["dist", "bin", "package.json", "README.md", "LICENSE", "auto.d.ts"],
   "dependencies": {
     "@babel/core": "^7.26.0",
     "@babel/generator": "^7.26.2",
