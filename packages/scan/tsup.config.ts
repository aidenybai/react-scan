--- conflicted
+++ resolved
@@ -2,12 +2,8 @@
 import * as fs from 'node:fs';
 import path from 'node:path';
 import { defineConfig } from 'tsup';
-<<<<<<< HEAD
 import { TsconfigPathsPlugin } from '@esbuild-plugins/tsconfig-paths';
-=======
-// @ts-expect-error no typedefs
 import { init, parse } from 'es-module-lexer';
->>>>>>> e4cd3ee7
 
 const DIST_PATH = './dist';
 
@@ -55,7 +51,7 @@
 
   const code = fs.readFileSync('./src/core/index.ts', 'utf8');
   const [_, allExports] = parse(code);
-  const names = [];
+  const names: Array<string> = [];
   for (const exportItem of allExports) {
     names.push(exportItem.n);
   }
