--- conflicted
+++ resolved
@@ -142,14 +142,10 @@
   },
   {
     entry: ['./src/cli.mts'],
-<<<<<<< HEAD
     outDir: DIST_PATH,
-=======
     banner: {
       js: banner,
     },
-    outDir: './dist',
->>>>>>> 8483e385
     splitting: false,
     clean: true,
     sourcemap: false,
