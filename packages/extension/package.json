{
<<<<<<< HEAD
  "name": "@react-scan/extension",
  "version": "1.0.9",
  "private": true,
  "type": "module",
  "scripts": {
    "clean": "rimraf dist",
    "build": "vite build",
    "postbuild": "node ../../scripts/version-warning.mjs",
    "dev": "pnpm dev:chrome",
    "dev:chrome": "cross-env BROWSER=chrome vite",
    "dev:firefox": "cross-env BROWSER=firefox vite",
    "dev:brave": "cross-env BROWSER=brave vite",
    "mkdir": "mkdir -p build",
    "pack:chrome": "pnpm clean && pnpm build && pnpm mkdir && cd dist && zip -r \"../build/chrome-extension-v$npm_package_version.zip\" .",
    "pack:firefox": "pnpm clean && BROWSER=firefox pnpm build && pnpm mkdir && cd dist && zip -r \"../build/firefox-extension-v$npm_package_version.zip\" .",
    "pack:brave": "pnpm clean && BROWSER=brave pnpm build && pnpm mkdir && cd dist && zip -r \"../build/brave-extension-v$npm_package_version.zip\" .",
    "pack:all": "rimraf build && pnpm pack:chrome && pnpm pack:firefox && pnpm pack:brave",
    "lint": "biome lint src && pnpm typecheck",
    "format": "biome format . --write",
    "check": "biome check . --write",
    "typecheck": "tsc --noEmit"
  },
  "dependencies": {
    "@pivanov/utils": "0.0.2",
    "bippy": "0.3.8",
    "react": "^18.2.0",
    "react-dom": "^18.2.0",
    "react-scan": "workspace:*",
    "zod": "^3.23.8"
  },
  "devDependencies": {
    "@types/chrome": "^0.0.281",
    "@types/react": "^18.0.26",
    "@types/react-dom": "^18.0.9",
    "@types/semver": "^7.5.8",
    "@types/webextension-polyfill": "^0.12.0",
    "@vitejs/plugin-react": "^4.2.1",
    "bestzip": "^2.2.1",
    "cross-env": "^7.0.3",
    "semver": "^7.7.1",
    "vite": "^6.3.0",
    "vite-plugin-web-extension": "^4.4.3",
    "vite-tsconfig-paths": "^5.1.4",
    "webextension-polyfill": "^0.12.0"
  }
=======
	"name": "@react-scan/extension",
	"version": "1.1.3",
	"private": true,
	"type": "module",
	"scripts": {
		"clean": "rimraf dist",
		"build": "vite build",
		"postbuild": "node ../../scripts/version-warning.mjs",
		"dev": "pnpm dev:chrome",
		"dev:chrome": "cross-env BROWSER=chrome vite",
		"dev:firefox": "cross-env BROWSER=firefox vite",
		"dev:brave": "cross-env BROWSER=brave vite",
		"mkdir": "mkdir -p build",
		"pack:chrome": "pnpm clean && pnpm build && pnpm mkdir && cd dist && zip -r \"../build/chrome-extension-v$npm_package_version.zip\" .",
		"pack:firefox": "pnpm clean && BROWSER=firefox pnpm build && pnpm mkdir && cd dist && zip -r \"../build/firefox-extension-v$npm_package_version.zip\" .",
		"pack:brave": "pnpm clean && BROWSER=brave pnpm build && pnpm mkdir && cd dist && zip -r \"../build/brave-extension-v$npm_package_version.zip\" .",
		"pack:all": "rimraf build && pnpm pack:chrome && pnpm pack:firefox && pnpm pack:brave",
		"lint": "biome lint src && pnpm typecheck",
		"format": "biome format . --write",
		"check": "biome check . --write",
		"typecheck": "tsc --noEmit"
	},
	"dependencies": {
		"@pivanov/utils": "0.0.2",
		"bippy": "0.3.8",
		"react": "^18.2.0",
		"react-dom": "^18.2.0",
		"react-scan": "workspace:*",
		"zod": "^3.23.8"
	},
	"devDependencies": {
		"@types/chrome": "^0.0.281",
		"@types/react": "^18.0.26",
		"@types/react-dom": "^18.0.9",
		"@types/semver": "^7.5.8",
		"@types/webextension-polyfill": "^0.12.0",
		"@vitejs/plugin-react": "^4.2.1",
		"bestzip": "^2.2.1",
		"cross-env": "^7.0.3",
		"semver": "^7.7.1",
		"vite": "^6.0.7",
		"vite-plugin-web-extension": "^4.4.3",
		"vite-tsconfig-paths": "^5.1.4",
		"webextension-polyfill": "^0.12.0"
	}
>>>>>>> 6b72b2f2
}<|MERGE_RESOLUTION|>--- conflicted
+++ resolved
@@ -1,7 +1,6 @@
 {
-<<<<<<< HEAD
   "name": "@react-scan/extension",
-  "version": "1.0.9",
+  "version": "1.1.3",
   "private": true,
   "type": "module",
   "scripts": {
@@ -45,51 +44,4 @@
     "vite-tsconfig-paths": "^5.1.4",
     "webextension-polyfill": "^0.12.0"
   }
-=======
-	"name": "@react-scan/extension",
-	"version": "1.1.3",
-	"private": true,
-	"type": "module",
-	"scripts": {
-		"clean": "rimraf dist",
-		"build": "vite build",
-		"postbuild": "node ../../scripts/version-warning.mjs",
-		"dev": "pnpm dev:chrome",
-		"dev:chrome": "cross-env BROWSER=chrome vite",
-		"dev:firefox": "cross-env BROWSER=firefox vite",
-		"dev:brave": "cross-env BROWSER=brave vite",
-		"mkdir": "mkdir -p build",
-		"pack:chrome": "pnpm clean && pnpm build && pnpm mkdir && cd dist && zip -r \"../build/chrome-extension-v$npm_package_version.zip\" .",
-		"pack:firefox": "pnpm clean && BROWSER=firefox pnpm build && pnpm mkdir && cd dist && zip -r \"../build/firefox-extension-v$npm_package_version.zip\" .",
-		"pack:brave": "pnpm clean && BROWSER=brave pnpm build && pnpm mkdir && cd dist && zip -r \"../build/brave-extension-v$npm_package_version.zip\" .",
-		"pack:all": "rimraf build && pnpm pack:chrome && pnpm pack:firefox && pnpm pack:brave",
-		"lint": "biome lint src && pnpm typecheck",
-		"format": "biome format . --write",
-		"check": "biome check . --write",
-		"typecheck": "tsc --noEmit"
-	},
-	"dependencies": {
-		"@pivanov/utils": "0.0.2",
-		"bippy": "0.3.8",
-		"react": "^18.2.0",
-		"react-dom": "^18.2.0",
-		"react-scan": "workspace:*",
-		"zod": "^3.23.8"
-	},
-	"devDependencies": {
-		"@types/chrome": "^0.0.281",
-		"@types/react": "^18.0.26",
-		"@types/react-dom": "^18.0.9",
-		"@types/semver": "^7.5.8",
-		"@types/webextension-polyfill": "^0.12.0",
-		"@vitejs/plugin-react": "^4.2.1",
-		"bestzip": "^2.2.1",
-		"cross-env": "^7.0.3",
-		"semver": "^7.7.1",
-		"vite": "^6.0.7",
-		"vite-plugin-web-extension": "^4.4.3",
-		"vite-tsconfig-paths": "^5.1.4",
-		"webextension-polyfill": "^0.12.0"
-	}
->>>>>>> 6b72b2f2
 }